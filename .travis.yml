--- conflicted
+++ resolved
@@ -24,11 +24,7 @@
   - python setup.py install
   - psql -U postgres -c "create database fence_test_tmp"
   - if [[ $TRAVIS_PYTHON_VERSION != 3.6 ]]; then userdatamodel-init --db fence_test_tmp; fi
-<<<<<<< HEAD
-=======
-  - if [[ $TRAVIS_PYTHON_VERSION == 3.6 ]]; then pip install -e git+https://git@github.com/uc-cdis/wool.git#egg=wool; fi
   - pip list
->>>>>>> 1d298201
 
 before_script:
   - sudo rm -f /etc/boto.cfg
