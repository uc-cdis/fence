--- conflicted
+++ resolved
@@ -12,12 +12,7 @@
 
 install:
   - pip install poetry
-<<<<<<< HEAD
-  - poetry install -vv --no-interaction
-  - poetry show -vv
-=======
   - poetry install -vv
->>>>>>> d05f94ca
   - psql -c 'SELECT version();' -U postgres
   - psql -U postgres -c "create database fence_test_tmp"
   - pip list
