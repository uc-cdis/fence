# Byte-compiled / optimized / DLL files
test.sh
__pycache__/
*.py[cod]
*$py.class

# C extensions
*.so

# Distribution / packaging
.Python
env/
build/
develop-eggs/
dist/
downloads/
eggs/
.eggs/
lib/
lib64/
parts/
sdist/
var/
wheels/
*.egg-info/
.installed.cfg
*.egg

# PyInstaller
#  Usually these files are written by a python script from a template
#  before PyInstaller builds the exe, so as to inject date/other infos into it.
*.manifest
*.spec

# Installer logs
pip-log.txt
pip-delete-this-directory.txt

# Unit test / coverage reports
htmlcov/
.tox/
.coverage
.coverage.*
.cache
nosetests.xml
coverage.xml
*.cover
.hypothesis/

# Translations
*.mo
*.pot

# Django stuff:
*.log
local_settings.py

# Flask stuff:
instance/
.webassets-cache

# Scrapy stuff:
.scrapy

# Sphinx documentation
docs/_build/

# PyBuilder
target/

# Jupyter Notebook
.ipynb_checkpoints

# pyenv
.python-version

# celery beat schedule file
celerybeat-schedule

# SageMath parsed files
*.sage.py

# dotenv
.env

# virtualenv
.venv
venv/
ENV/

# Spyder project settings
.spyderproject
.spyproject

# Rope project settings
.ropeproject

# mkdocs documentation
/site

# mypy
.mypy_cache/

# jwt keys
keys
tests/resources/keys/*.pem
<<<<<<< HEAD
.DS_Store
build.sh
=======

.DS_Store
.vscode
>>>>>>> 109fd8a5
<|MERGE_RESOLUTION|>--- conflicted
+++ resolved
@@ -104,11 +104,7 @@
 # jwt keys
 keys
 tests/resources/keys/*.pem
-<<<<<<< HEAD
+
 .DS_Store
 build.sh
-=======
-
-.DS_Store
-.vscode
->>>>>>> 109fd8a5
+.vscode