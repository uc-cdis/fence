{
  "generated_at": "2021-06-09T22:00:09Z",
  "plugins_used": [
    {
      "name": "AWSKeyDetector"
    },
    {
      "name": "ArtifactoryDetector"
    },
    {
      "name": "Base64HighEntropyString",
      "limit": 4.5
    },
    {
      "name": "BasicAuthDetector"
    },
    {
      "name": "CloudantDetector"
    },
    {
      "name": "HexHighEntropyString",
      "limit": 3
    },
    {
      "name": "IbmCloudIamDetector"
    },
    {
      "name": "IbmCosHmacDetector"
    },
    {
      "name": "JwtTokenDetector"
    },
    {
      "keyword_exclude": null,
      "name": "KeywordDetector"
    },
    {
      "name": "MailchimpDetector"
    },
    {
      "name": "PrivateKeyDetector"
    },
    {
      "name": "SlackDetector"
    },
    {
      "name": "SoftlayerDetector"
    },
    {
      "name": "StripeDetector"
    },
    {
      "name": "TwilioKeyDetector"
    }
  ],
<<<<<<< HEAD
=======
  "filters_used": [
    {
      "path": "detect_secrets.filters.allowlist.is_line_allowlisted"
    },
    {
      "path": "detect_secrets.filters.common.is_baseline_file",
      "filename": ".secrets.baseline"
    },
    {
      "path": "detect_secrets.filters.common.is_ignored_due_to_verification_policies",
      "min_level": 2
    },
    {
      "path": "detect_secrets.filters.heuristic.is_indirect_reference"
    },
    {
      "path": "detect_secrets.filters.heuristic.is_likely_id_string"
    },
    {
      "path": "detect_secrets.filters.heuristic.is_lock_file"
    },
    {
      "path": "detect_secrets.filters.heuristic.is_not_alphanumeric_string"
    },
    {
      "path": "detect_secrets.filters.heuristic.is_potential_uuid"
    },
    {
      "path": "detect_secrets.filters.heuristic.is_prefixed_with_dollar_sign"
    },
    {
      "path": "detect_secrets.filters.heuristic.is_sequential_string"
    },
    {
      "path": "detect_secrets.filters.heuristic.is_swagger_file"
    },
    {
      "path": "detect_secrets.filters.heuristic.is_templated_secret"
    }
  ],
>>>>>>> 2e021e46
  "results": {
    "fence/blueprints/storage_creds/google.py": [
      {
        "type": "Private Key",
        "filename": "fence/blueprints/storage_creds/google.py",
        "hashed_secret": "1348b145fa1a555461c1b790a2f66614781091e9",
        "is_verified": false,
        "line_number": 139
      }
    ],
    "fence/blueprints/storage_creds/other.py": [
      {
        "type": "Base64 High Entropy String",
        "filename": "fence/blueprints/storage_creds/other.py",
        "hashed_secret": "98c144f5ecbb4dbe575147a39698b6be1a5649dd",
        "is_verified": false,
        "line_number": 66
      }
    ],
    "fence/config-default.yaml": [
      {
        "type": "Basic Auth Credentials",
        "filename": "fence/config-default.yaml",
        "hashed_secret": "a94a8fe5ccb19ba61c4c0873d391e987982fbbd3",
        "is_verified": false,
        "line_number": 31
      },
      {
        "type": "Secret Keyword",
        "filename": "fence/config-default.yaml",
        "hashed_secret": "5d07e1b80e448a213b392049888111e1779a52db",
        "is_verified": false,
        "line_number": 554
      }
    ],
    "fence/local_settings.example.py": [
      {
        "type": "Basic Auth Credentials",
        "filename": "fence/local_settings.example.py",
        "hashed_secret": "a94a8fe5ccb19ba61c4c0873d391e987982fbbd3",
        "is_verified": false,
        "line_number": 6
      },
      {
        "type": "Secret Keyword",
        "filename": "fence/local_settings.example.py",
        "hashed_secret": "5d07e1b80e448a213b392049888111e1779a52db",
        "is_verified": false,
        "line_number": 63
      }
    ],
    "fence/resources/google/utils.py": [
      {
        "type": "Private Key",
        "filename": "fence/resources/google/utils.py",
        "hashed_secret": "1348b145fa1a555461c1b790a2f66614781091e9",
        "is_verified": false,
        "line_number": 277
      }
    ],
    "fence/utils.py": [
      {
        "type": "Secret Keyword",
        "filename": "fence/utils.py",
        "hashed_secret": "8318df9ecda039deac9868adf1944a29a95c7114",
        "is_verified": false,
        "line_number": 105
      }
    ],
    "openapis/swagger.yaml": [
      {
        "type": "Private Key",
        "filename": "openapis/swagger.yaml",
        "hashed_secret": "1348b145fa1a555461c1b790a2f66614781091e9",
        "is_verified": false,
        "line_number": 1927
      },
      {
        "type": "Secret Keyword",
        "filename": "openapis/swagger.yaml",
        "hashed_secret": "bb8e48bd1e73662027a0f0b876b695d4c18f5ed4",
        "is_verified": false,
        "line_number": 1927
      },
      {
        "type": "Secret Keyword",
        "filename": "openapis/swagger.yaml",
        "hashed_secret": "7861ab65194de92776ab9cd06d4d7e7e1ec2c36d",
        "is_verified": false,
        "line_number": 2007
      },
      {
        "type": "JSON Web Token",
        "filename": "openapis/swagger.yaml",
        "hashed_secret": "d6b66ddd9ea7dbe760114bfe9a97352a5e139134",
        "is_verified": false,
        "line_number": 2029
      },
      {
        "type": "Base64 High Entropy String",
        "filename": "openapis/swagger.yaml",
        "hashed_secret": "98c144f5ecbb4dbe575147a39698b6be1a5649dd",
        "is_verified": false,
        "line_number": 2041
      }
    ],
    "tests/conftest.py": [
      {
        "type": "Private Key",
        "filename": "tests/conftest.py",
        "hashed_secret": "1348b145fa1a555461c1b790a2f66614781091e9",
        "is_verified": false,
        "line_number": 1174
      },
      {
        "type": "Base64 High Entropy String",
        "filename": "tests/conftest.py",
        "hashed_secret": "227dea087477346785aefd575f91dd13ab86c108",
        "is_verified": false,
        "line_number": 1197
      }
    ],
    "tests/credentials/google/test_credentials.py": [
      {
        "type": "Secret Keyword",
        "filename": "tests/credentials/google/test_credentials.py",
        "hashed_secret": "22afbfecd4124e2eb0e2a79fafdf62b207a8f8c7",
        "is_verified": false,
        "line_number": 579
      }
    ],
    "tests/keys/2018-05-01T21:29:02Z/jwt_private_key.pem": [
      {
        "type": "Private Key",
        "filename": "tests/keys/2018-05-01T21:29:02Z/jwt_private_key.pem",
        "hashed_secret": "1348b145fa1a555461c1b790a2f66614781091e9",
        "is_verified": false,
        "line_number": 1
      }
    ],
    "tests/login/test_fence_login.py": [
      {
        "type": "Secret Keyword",
        "filename": "tests/login/test_fence_login.py",
        "hashed_secret": "d300421e208bfd0d432294de15169fd9b8975def",
        "is_verified": false,
        "line_number": 41
      }
    ],
    "tests/ras/test_ras.py": [
      {
        "type": "Hex High Entropy String",
        "filename": "tests/ras/test_ras.py",
        "hashed_secret": "d9db6fe5c14dc55edd34115cdf3958845ac30882",
        "is_verified": false,
        "line_number": 327
      }
    ],
    "tests/test-fence-config.yaml": [
      {
        "type": "Basic Auth Credentials",
        "filename": "tests/test-fence-config.yaml",
        "hashed_secret": "afc848c316af1a89d49826c5ae9d00ed769415f3",
        "is_verified": false,
        "line_number": 31
      }
    ]
  },
<<<<<<< HEAD
  "version": "1.1.0",
  "filters_used": [
    {
      "path": "detect_secrets.filters.allowlist.is_line_allowlisted"
    },
    {
      "path": "detect_secrets.filters.heuristic.is_sequential_string"
    },
    {
      "path": "detect_secrets.filters.heuristic.is_potential_uuid"
    },
    {
      "path": "detect_secrets.filters.heuristic.is_likely_id_string"
    },
    {
      "path": "detect_secrets.filters.heuristic.is_templated_secret"
    },
    {
      "path": "detect_secrets.filters.heuristic.is_prefixed_with_dollar_sign"
    },
    {
      "path": "detect_secrets.filters.heuristic.is_indirect_reference"
    },
    {
      "path": "detect_secrets.filters.common.is_ignored_due_to_verification_policies",
      "min_level": 2
    },
    {
      "path": "detect_secrets.filters.regex.should_exclude_file",
      "pattern": [
        "poetry.lock"
      ]
    },
    {
      "path": "detect_secrets.filters.heuristic.is_lock_file"
    },
    {
      "path": "detect_secrets.filters.heuristic.is_not_alphanumeric_string"
    },
    {
      "path": "detect_secrets.filters.heuristic.is_swagger_file"
    }
  ]
=======
  "generated_at": "2021-06-09T19:21:40Z"
>>>>>>> 2e021e46
}<|MERGE_RESOLUTION|>--- conflicted
+++ resolved
@@ -1,5 +1,5 @@
 {
-  "generated_at": "2021-06-09T22:00:09Z",
+  "generated_at": "2021-06-10T21:56:24Z",
   "plugins_used": [
     {
       "name": "AWSKeyDetector"
@@ -53,49 +53,6 @@
       "name": "TwilioKeyDetector"
     }
   ],
-<<<<<<< HEAD
-=======
-  "filters_used": [
-    {
-      "path": "detect_secrets.filters.allowlist.is_line_allowlisted"
-    },
-    {
-      "path": "detect_secrets.filters.common.is_baseline_file",
-      "filename": ".secrets.baseline"
-    },
-    {
-      "path": "detect_secrets.filters.common.is_ignored_due_to_verification_policies",
-      "min_level": 2
-    },
-    {
-      "path": "detect_secrets.filters.heuristic.is_indirect_reference"
-    },
-    {
-      "path": "detect_secrets.filters.heuristic.is_likely_id_string"
-    },
-    {
-      "path": "detect_secrets.filters.heuristic.is_lock_file"
-    },
-    {
-      "path": "detect_secrets.filters.heuristic.is_not_alphanumeric_string"
-    },
-    {
-      "path": "detect_secrets.filters.heuristic.is_potential_uuid"
-    },
-    {
-      "path": "detect_secrets.filters.heuristic.is_prefixed_with_dollar_sign"
-    },
-    {
-      "path": "detect_secrets.filters.heuristic.is_sequential_string"
-    },
-    {
-      "path": "detect_secrets.filters.heuristic.is_swagger_file"
-    },
-    {
-      "path": "detect_secrets.filters.heuristic.is_templated_secret"
-    }
-  ],
->>>>>>> 2e021e46
   "results": {
     "fence/blueprints/storage_creds/google.py": [
       {
@@ -264,7 +221,6 @@
       }
     ]
   },
-<<<<<<< HEAD
   "version": "1.1.0",
   "filters_used": [
     {
@@ -308,7 +264,4 @@
       "path": "detect_secrets.filters.heuristic.is_swagger_file"
     }
   ]
-=======
-  "generated_at": "2021-06-09T19:21:40Z"
->>>>>>> 2e021e46
 }