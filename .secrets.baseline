--- conflicted
+++ resolved
@@ -350,9 +350,5 @@
       }
     ]
   },
-<<<<<<< HEAD
   "generated_at": "2023-01-23T20:39:16Z"
-=======
-  "generated_at": "2022-11-10T22:37:01Z"
->>>>>>> cab1b908
 }