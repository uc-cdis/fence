{
  "version": "1.4.0",
  "plugins_used": [
    {
      "name": "ArtifactoryDetector"
    },
    {
      "name": "AWSKeyDetector"
    },
    {
      "name": "AzureStorageKeyDetector"
    },
    {
      "name": "Base64HighEntropyString",
      "limit": 4.5
    },
    {
      "name": "BasicAuthDetector"
    },
    {
      "name": "CloudantDetector"
    },
    {
      "name": "GitHubTokenDetector"
    },
    {
      "name": "HexHighEntropyString",
      "limit": 3.0
    },
    {
      "name": "IbmCloudIamDetector"
    },
    {
      "name": "IbmCosHmacDetector"
    },
    {
      "name": "JwtTokenDetector"
    },
    {
      "name": "KeywordDetector",
      "keyword_exclude": ""
    },
    {
      "name": "MailchimpDetector"
    },
    {
      "name": "NpmDetector"
    },
    {
      "name": "PrivateKeyDetector"
    },
    {
      "name": "SendGridDetector"
    },
    {
      "name": "SlackDetector"
    },
    {
      "name": "SoftlayerDetector"
    },
    {
      "name": "SquareOAuthDetector"
    },
    {
      "name": "StripeDetector"
    },
    {
      "name": "TwilioKeyDetector"
    }
  ],
  "filters_used": [
    {
      "path": "detect_secrets.filters.allowlist.is_line_allowlisted"
    },
    {
      "path": "detect_secrets.filters.common.is_baseline_file",
      "filename": ".secrets.baseline"
    },
    {
      "path": "detect_secrets.filters.common.is_ignored_due_to_verification_policies",
      "min_level": 2
    },
    {
      "path": "detect_secrets.filters.heuristic.is_indirect_reference"
    },
    {
      "path": "detect_secrets.filters.heuristic.is_likely_id_string"
    },
    {
      "path": "detect_secrets.filters.heuristic.is_lock_file"
    },
    {
      "path": "detect_secrets.filters.heuristic.is_not_alphanumeric_string"
    },
    {
      "path": "detect_secrets.filters.heuristic.is_potential_uuid"
    },
    {
      "path": "detect_secrets.filters.heuristic.is_prefixed_with_dollar_sign"
    },
    {
      "path": "detect_secrets.filters.heuristic.is_sequential_string"
    },
    {
      "path": "detect_secrets.filters.heuristic.is_swagger_file"
    },
    {
      "path": "detect_secrets.filters.heuristic.is_templated_secret"
    },
    {
      "path": "detect_secrets.filters.regex.should_exclude_file",
      "pattern": [
        "poetry.lock"
      ]
    }
  ],
  "results": {
    ".github/workflows/buildpipeline.yaml": [
      {
        "type": "Secret Keyword",
        "filename": ".github/workflows/buildpipeline.yaml",
        "hashed_secret": "3e26d6750975d678acb8fa35a0f69237881576b0",
        "is_verified": false,
        "line_number": 17
      }
    ],
    "deployment/scripts/postgresql/postgresql_init.sql": [
      {
        "type": "Secret Keyword",
        "filename": "deployment/scripts/postgresql/postgresql_init.sql",
        "hashed_secret": "afc848c316af1a89d49826c5ae9d00ed769415f3",
        "is_verified": false,
        "line_number": 7
      }
    ],
    "docs/fence_multifactor_authentication_guide.md": [
      {
        "type": "Secret Keyword",
        "filename": "docs/fence_multifactor_authentication_guide.md",
        "hashed_secret": "0f674908b6342fcf2a9842d04699cb008d57d399",
        "is_verified": false,
        "line_number": 38
      }
    ],
    "fence/blueprints/storage_creds/google.py": [
      {
        "type": "Private Key",
        "filename": "fence/blueprints/storage_creds/google.py",
        "hashed_secret": "1348b145fa1a555461c1b790a2f66614781091e9",
        "is_verified": false,
        "line_number": 140
      }
    ],
    "fence/blueprints/storage_creds/other.py": [
      {
        "type": "Base64 High Entropy String",
        "filename": "fence/blueprints/storage_creds/other.py",
        "hashed_secret": "98c144f5ecbb4dbe575147a39698b6be1a5649dd",
        "is_verified": false,
        "line_number": 66
      },
      {
        "type": "Secret Keyword",
        "filename": "fence/blueprints/storage_creds/other.py",
        "hashed_secret": "98c144f5ecbb4dbe575147a39698b6be1a5649dd",
        "is_verified": false,
        "line_number": 66
      }
    ],
    "fence/config-default.yaml": [
      {
        "type": "Basic Auth Credentials",
        "filename": "fence/config-default.yaml",
        "hashed_secret": "a94a8fe5ccb19ba61c4c0873d391e987982fbbd3",
        "is_verified": false,
        "line_number": 32
      }
    ],
    "fence/local_settings.example.py": [
      {
        "type": "Basic Auth Credentials",
        "filename": "fence/local_settings.example.py",
        "hashed_secret": "a94a8fe5ccb19ba61c4c0873d391e987982fbbd3",
        "is_verified": false,
        "line_number": 6
      },
      {
        "type": "Secret Keyword",
        "filename": "fence/local_settings.example.py",
        "hashed_secret": "5d07e1b80e448a213b392049888111e1779a52db",
        "is_verified": false,
        "line_number": 63
      }
    ],
    "fence/resources/google/utils.py": [
      {
        "type": "Private Key",
        "filename": "fence/resources/google/utils.py",
        "hashed_secret": "1348b145fa1a555461c1b790a2f66614781091e9",
        "is_verified": false,
        "line_number": 137
      }
    ],
    "fence/utils.py": [
      {
        "type": "Secret Keyword",
        "filename": "fence/utils.py",
        "hashed_secret": "8318df9ecda039deac9868adf1944a29a95c7114",
        "is_verified": false,
        "line_number": 129
      }
    ],
    "migrations/versions/a04a70296688_non_unique_client_name.py": [
      {
        "type": "Hex High Entropy String",
        "filename": "migrations/versions/a04a70296688_non_unique_client_name.py",
        "hashed_secret": "bb2372fb50034d559d2920e7229fb5879cf1be72",
        "is_verified": false,
        "line_number": 14
      }
    ],
    "migrations/versions/e4c7b0ab68d3_create_tables.py": [
      {
        "type": "Hex High Entropy String",
        "filename": "migrations/versions/e4c7b0ab68d3_create_tables.py",
        "hashed_secret": "adb1fcd33b07abf9b6a064745759accea5cb341f",
        "is_verified": false,
        "line_number": 21
      }
    ],
    "migrations/versions/ea7e1b843f82_optional_client_redirect_uri.py": [
      {
        "type": "Hex High Entropy String",
        "filename": "migrations/versions/ea7e1b843f82_optional_client_redirect_uri.py",
        "hashed_secret": "bb2372fb50034d559d2920e7229fb5879cf1be72",
        "is_verified": false,
        "line_number": 13
      },
      {
        "type": "Hex High Entropy String",
        "filename": "migrations/versions/ea7e1b843f82_optional_client_redirect_uri.py",
        "hashed_secret": "adb1fcd33b07abf9b6a064745759accea5cb341f",
        "is_verified": false,
        "line_number": 14
      }
    ],
    "tests/conftest.py": [
      {
        "type": "Private Key",
        "filename": "tests/conftest.py",
        "hashed_secret": "1348b145fa1a555461c1b790a2f66614781091e9",
        "is_verified": false,
        "line_number": 1557
      },
      {
        "type": "Base64 High Entropy String",
        "filename": "tests/conftest.py",
        "hashed_secret": "227dea087477346785aefd575f91dd13ab86c108",
        "is_verified": false,
        "line_number": 1580
      }
    ],
    "tests/credentials/google/test_credentials.py": [
      {
        "type": "Secret Keyword",
        "filename": "tests/credentials/google/test_credentials.py",
        "hashed_secret": "a06bdb09c0106ab559bd6acab2f1935e19f7e939",
        "is_verified": false,
        "line_number": 381
      },
      {
        "type": "Secret Keyword",
        "filename": "tests/credentials/google/test_credentials.py",
        "hashed_secret": "93aa43c580f5347782e17fba5091f944767b15f0",
        "is_verified": false,
        "line_number": 474
      },
      {
        "type": "Secret Keyword",
        "filename": "tests/credentials/google/test_credentials.py",
        "hashed_secret": "768b7fe00de4fd233c0c72375d12f87ce9670144",
        "is_verified": false,
        "line_number": 476
      },
      {
        "type": "Secret Keyword",
        "filename": "tests/credentials/google/test_credentials.py",
        "hashed_secret": "22afbfecd4124e2eb0e2a79fafdf62b207a8f8c7",
        "is_verified": false,
        "line_number": 580
      }
    ],
    "tests/data/test_indexed_file.py": [
      {
        "type": "Secret Keyword",
        "filename": "tests/data/test_indexed_file.py",
        "hashed_secret": "a62f2225bf70bfaccbc7f1ef2a397836717377de",
        "is_verified": false,
        "line_number": 411
      },
      {
        "type": "Secret Keyword",
        "filename": "tests/data/test_indexed_file.py",
        "hashed_secret": "c258a8d1264cc59de81f8b1975ac06732b1cf182",
        "is_verified": false,
        "line_number": 432
      }
    ],
    "tests/keys/2018-05-01T21:29:02Z/jwt_private_key.pem": [
      {
        "type": "Private Key",
        "filename": "tests/keys/2018-05-01T21:29:02Z/jwt_private_key.pem",
        "hashed_secret": "1348b145fa1a555461c1b790a2f66614781091e9",
        "is_verified": false,
        "line_number": 1
      }
    ],
    "tests/login/test_fence_login.py": [
      {
        "type": "Secret Keyword",
        "filename": "tests/login/test_fence_login.py",
        "hashed_secret": "d300421e208bfd0d432294de15169fd9b8975def",
        "is_verified": false,
        "line_number": 49
      }
    ],
    "tests/login/test_idp_oauth2.py": [
      {
        "type": "Secret Keyword",
        "filename": "tests/login/test_idp_oauth2.py",
        "hashed_secret": "f3bbbd66a63d4bf1747940578ec3d0103530e21d",
        "is_verified": false,
        "line_number": 8
      }
    ],
    "tests/migrations/test_a04a70296688.py": [
      {
        "type": "Hex High Entropy String",
        "filename": "tests/migrations/test_a04a70296688.py",
        "hashed_secret": "bb2372fb50034d559d2920e7229fb5879cf1be72",
        "is_verified": false,
        "line_number": 27
      }
    ],
    "tests/migrations/test_ea7e1b843f82.py": [
      {
        "type": "Hex High Entropy String",
        "filename": "tests/migrations/test_ea7e1b843f82.py",
        "hashed_secret": "adb1fcd33b07abf9b6a064745759accea5cb341f",
        "is_verified": false,
        "line_number": 26
      },
      {
        "type": "Hex High Entropy String",
        "filename": "tests/migrations/test_ea7e1b843f82.py",
        "hashed_secret": "bb2372fb50034d559d2920e7229fb5879cf1be72",
        "is_verified": false,
        "line_number": 43
      }
    ],
    "tests/ras/test_ras.py": [
      {
        "type": "Hex High Entropy String",
        "filename": "tests/ras/test_ras.py",
        "hashed_secret": "d9db6fe5c14dc55edd34115cdf3958845ac30882",
        "is_verified": false,
        "line_number": 120
      }
    ],
    "tests/scripting/test_fence-create.py": [
      {
        "type": "Secret Keyword",
        "filename": "tests/scripting/test_fence-create.py",
        "hashed_secret": "e5e9fa1ba31ecd1ae84f75caaa474f3a663f05f4",
        "is_verified": false,
        "line_number": 300
      }
    ],
    "tests/test-fence-config.yaml": [
      {
        "type": "Basic Auth Credentials",
        "filename": "tests/test-fence-config.yaml",
        "hashed_secret": "afc848c316af1a89d49826c5ae9d00ed769415f3",
        "is_verified": false,
        "line_number": 31
      }
    ]
  },
<<<<<<< HEAD
  "generated_at": "2023-09-01T18:49:42Z"
=======
  "generated_at": "2023-08-08T00:23:28Z"
>>>>>>> ea885f0e
}<|MERGE_RESOLUTION|>--- conflicted
+++ resolved
@@ -19,6 +19,9 @@
     },
     {
       "name": "CloudantDetector"
+    },
+    {
+      "name": "DiscordBotTokenDetector"
     },
     {
       "name": "GitHubTokenDetector"
@@ -73,10 +76,6 @@
       "path": "detect_secrets.filters.allowlist.is_line_allowlisted"
     },
     {
-      "path": "detect_secrets.filters.common.is_baseline_file",
-      "filename": ".secrets.baseline"
-    },
-    {
       "path": "detect_secrets.filters.common.is_ignored_due_to_verification_policies",
       "min_level": 2
     },
@@ -106,12 +105,6 @@
     },
     {
       "path": "detect_secrets.filters.heuristic.is_templated_secret"
-    },
-    {
-      "path": "detect_secrets.filters.regex.should_exclude_file",
-      "pattern": [
-        "poetry.lock"
-      ]
     }
   ],
   "results": {
@@ -386,9 +379,5 @@
       }
     ]
   },
-<<<<<<< HEAD
-  "generated_at": "2023-09-01T18:49:42Z"
-=======
-  "generated_at": "2023-08-08T00:23:28Z"
->>>>>>> ea885f0e
+  "generated_at": "2023-09-01T19:02:21Z"
 }