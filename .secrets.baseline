{
  "version": "1.1.0",
  "plugins_used": [
    {
      "name": "ArtifactoryDetector"
    },
    {
      "name": "AWSKeyDetector"
    },
    {
      "name": "AzureStorageKeyDetector"
    },
    {
      "name": "Base64HighEntropyString",
      "limit": 4.5
    },
    {
      "name": "BasicAuthDetector"
    },
    {
      "name": "CloudantDetector"
    },
    {
      "name": "HexHighEntropyString",
      "limit": 3
    },
    {
      "name": "IbmCloudIamDetector"
    },
    {
      "name": "IbmCosHmacDetector"
    },
    {
      "name": "JwtTokenDetector"
    },
    {
      "name": "KeywordDetector",
      "keyword_exclude": ""
    },
    {
      "name": "MailchimpDetector"
    },
    {
      "name": "PrivateKeyDetector"
    },
    {
      "name": "SlackDetector"
    },
    {
      "name": "SoftlayerDetector"
    },
    {
      "name": "StripeDetector"
    },
    {
      "name": "TwilioKeyDetector"
    }
  ],
  "filters_used": [
    {
      "path": "detect_secrets.filters.allowlist.is_line_allowlisted"
    },
    {
      "path": "detect_secrets.filters.common.is_baseline_file",
      "filename": ".secrets.baseline"
    },
    {
      "path": "detect_secrets.filters.common.is_ignored_due_to_verification_policies",
      "min_level": 2
    },
    {
      "path": "detect_secrets.filters.heuristic.is_indirect_reference"
    },
    {
      "path": "detect_secrets.filters.heuristic.is_likely_id_string"
    },
    {
      "path": "detect_secrets.filters.heuristic.is_lock_file"
    },
    {
      "path": "detect_secrets.filters.heuristic.is_not_alphanumeric_string"
    },
    {
      "path": "detect_secrets.filters.heuristic.is_potential_uuid"
    },
    {
      "path": "detect_secrets.filters.heuristic.is_prefixed_with_dollar_sign"
    },
    {
      "path": "detect_secrets.filters.heuristic.is_sequential_string"
    },
    {
      "path": "detect_secrets.filters.heuristic.is_swagger_file"
    },
    {
      "path": "detect_secrets.filters.heuristic.is_templated_secret"
    },
    {
      "path": "detect_secrets.filters.regex.should_exclude_file",
      "pattern": [
        "poetry.lock"
      ]
    }
  ],
  "results": {
    "fence/blueprints/storage_creds/google.py": [
      {
        "type": "Private Key",
        "filename": "fence/blueprints/storage_creds/google.py",
        "hashed_secret": "1348b145fa1a555461c1b790a2f66614781091e9",
        "is_verified": false,
        "line_number": 139
      }
    ],
    "fence/blueprints/storage_creds/other.py": [
      {
        "type": "Base64 High Entropy String",
        "filename": "fence/blueprints/storage_creds/other.py",
        "hashed_secret": "98c144f5ecbb4dbe575147a39698b6be1a5649dd",
        "is_verified": false,
        "line_number": 66
      }
    ],
    "fence/config-default.yaml": [
      {
        "type": "Basic Auth Credentials",
        "filename": "fence/config-default.yaml",
        "hashed_secret": "a94a8fe5ccb19ba61c4c0873d391e987982fbbd3",
        "is_verified": false,
        "line_number": 31
      }
    ],
    "fence/local_settings.example.py": [
      {
        "type": "Basic Auth Credentials",
        "filename": "fence/local_settings.example.py",
        "hashed_secret": "a94a8fe5ccb19ba61c4c0873d391e987982fbbd3",
        "is_verified": false,
        "line_number": 6
      },
      {
        "type": "Secret Keyword",
        "filename": "fence/local_settings.example.py",
        "hashed_secret": "5d07e1b80e448a213b392049888111e1779a52db",
        "is_verified": false,
        "line_number": 63
      }
    ],
    "fence/resources/google/utils.py": [
      {
        "type": "Private Key",
        "filename": "fence/resources/google/utils.py",
        "hashed_secret": "1348b145fa1a555461c1b790a2f66614781091e9",
        "is_verified": false,
        "line_number": 125
      }
    ],
    "fence/utils.py": [
      {
        "type": "Secret Keyword",
        "filename": "fence/utils.py",
        "hashed_secret": "8318df9ecda039deac9868adf1944a29a95c7114",
        "is_verified": false,
        "line_number": 105
      }
    ],
    "openapis/swagger.yaml": [
      {
        "type": "Private Key",
        "filename": "openapis/swagger.yaml",
        "hashed_secret": "1348b145fa1a555461c1b790a2f66614781091e9",
        "is_verified": false,
        "line_number": 1927
      },
      {
        "type": "Secret Keyword",
        "filename": "openapis/swagger.yaml",
        "hashed_secret": "bb8e48bd1e73662027a0f0b876b695d4c18f5ed4",
        "is_verified": false,
        "line_number": 1927
      },
      {
        "type": "Secret Keyword",
        "filename": "openapis/swagger.yaml",
        "hashed_secret": "7861ab65194de92776ab9cd06d4d7e7e1ec2c36d",
        "is_verified": false,
        "line_number": 2007
      },
      {
        "type": "JSON Web Token",
        "filename": "openapis/swagger.yaml",
        "hashed_secret": "d6b66ddd9ea7dbe760114bfe9a97352a5e139134",
        "is_verified": false,
        "line_number": 2029
      },
      {
        "type": "Base64 High Entropy String",
        "filename": "openapis/swagger.yaml",
        "hashed_secret": "98c144f5ecbb4dbe575147a39698b6be1a5649dd",
        "is_verified": false,
        "line_number": 2041
      }
    ],
    "tests/conftest.py": [
      {
        "type": "Private Key",
        "filename": "tests/conftest.py",
        "hashed_secret": "1348b145fa1a555461c1b790a2f66614781091e9",
        "is_verified": false,
        "line_number": 1174
      },
      {
        "type": "Base64 High Entropy String",
        "filename": "tests/conftest.py",
        "hashed_secret": "227dea087477346785aefd575f91dd13ab86c108",
        "is_verified": false,
        "line_number": 1197
      }
    ],
    "tests/credentials/google/test_credentials.py": [
      {
        "type": "Secret Keyword",
        "filename": "tests/credentials/google/test_credentials.py",
        "hashed_secret": "22afbfecd4124e2eb0e2a79fafdf62b207a8f8c7",
        "is_verified": false,
        "line_number": 579
      }
    ],
    "tests/keys/2018-05-01T21:29:02Z/jwt_private_key.pem": [
      {
        "type": "Private Key",
        "filename": "tests/keys/2018-05-01T21:29:02Z/jwt_private_key.pem",
        "hashed_secret": "1348b145fa1a555461c1b790a2f66614781091e9",
        "is_verified": false,
        "line_number": 1
      }
    ],
    "tests/login/test_fence_login.py": [
      {
        "type": "Secret Keyword",
        "filename": "tests/login/test_fence_login.py",
        "hashed_secret": "d300421e208bfd0d432294de15169fd9b8975def",
        "is_verified": false,
        "line_number": 48
      }
    ],
    "tests/ras/test_ras.py": [
      {
        "type": "Hex High Entropy String",
        "filename": "tests/ras/test_ras.py",
        "hashed_secret": "d9db6fe5c14dc55edd34115cdf3958845ac30882",
        "is_verified": false,
        "line_number": 103
      }
    ],
    "tests/test-fence-config.yaml": [
      {
        "type": "Basic Auth Credentials",
        "filename": "tests/test-fence-config.yaml",
        "hashed_secret": "afc848c316af1a89d49826c5ae9d00ed769415f3",
        "is_verified": false,
        "line_number": 31
<<<<<<< HEAD
      }
    ]
  },
  "generated_at": "2021-11-01T16:38:19Z"
=======
      },
      {
        "type": "Secret Keyword",
        "filename": "tests/test-fence-config.yaml",
        "hashed_secret": "1627df13b5cd8b3521d02bd8eb2ca31334b3aef2",
        "is_verified": false,
        "line_number": 471
      }
    ]
  },
  "generated_at": "2021-11-15T23:28:25Z"
>>>>>>> 7880778f
}<|MERGE_RESOLUTION|>--- conflicted
+++ resolved
@@ -260,12 +260,7 @@
         "hashed_secret": "afc848c316af1a89d49826c5ae9d00ed769415f3",
         "is_verified": false,
         "line_number": 31
-<<<<<<< HEAD
-      }
-    ]
-  },
-  "generated_at": "2021-11-01T16:38:19Z"
-=======
+
       },
       {
         "type": "Secret Keyword",
@@ -277,5 +272,4 @@
     ]
   },
   "generated_at": "2021-11-15T23:28:25Z"
->>>>>>> 7880778f
 }