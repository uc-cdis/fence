{
  "version": "1.1.0",
  "plugins_used": [
    {
      "name": "ArtifactoryDetector"
<<<<<<< HEAD
    },
    {
      "name": "AWSKeyDetector"
    },
    {
      "name": "AzureStorageKeyDetector"
=======
    },
    {
      "name": "AWSKeyDetector"
>>>>>>> 6ca09bee
    },
    {
      "name": "Base64HighEntropyString",
      "limit": 4.5
    },
    {
      "name": "BasicAuthDetector"
    },
    {
      "name": "CloudantDetector"
    },
    {
      "name": "HexHighEntropyString",
      "limit": 3.0
    },
    {
      "name": "IbmCloudIamDetector"
    },
    {
      "name": "IbmCosHmacDetector"
    },
    {
      "name": "JwtTokenDetector"
    },
    {
      "name": "KeywordDetector",
      "keyword_exclude": ""
    },
    {
      "name": "MailchimpDetector"
    },
    {
      "name": "NpmDetector"
    },
    {
      "name": "PrivateKeyDetector"
    },
    {
      "name": "SlackDetector"
    },
    {
      "name": "SoftlayerDetector"
    },
    {
      "name": "SquareOAuthDetector"
    },
    {
      "name": "StripeDetector"
    },
    {
      "name": "TwilioKeyDetector"
    }
  ],
  "filters_used": [
    {
      "path": "detect_secrets.filters.allowlist.is_line_allowlisted"
    },
    {
<<<<<<< HEAD
=======
      "path": "detect_secrets.filters.common.is_baseline_file",
      "filename": ".secrets.baseline"
    },
    {
>>>>>>> 6ca09bee
      "path": "detect_secrets.filters.common.is_ignored_due_to_verification_policies",
      "min_level": 2
    },
    {
      "path": "detect_secrets.filters.heuristic.is_indirect_reference"
    },
    {
      "path": "detect_secrets.filters.heuristic.is_likely_id_string"
    },
    {
      "path": "detect_secrets.filters.heuristic.is_lock_file"
    },
    {
      "path": "detect_secrets.filters.heuristic.is_not_alphanumeric_string"
    },
    {
      "path": "detect_secrets.filters.heuristic.is_potential_uuid"
    },
    {
      "path": "detect_secrets.filters.heuristic.is_prefixed_with_dollar_sign"
    },
    {
      "path": "detect_secrets.filters.heuristic.is_sequential_string"
    },
    {
      "path": "detect_secrets.filters.heuristic.is_swagger_file"
    },
    {
      "path": "detect_secrets.filters.heuristic.is_templated_secret"
<<<<<<< HEAD
=======
    },
    {
      "path": "detect_secrets.filters.regex.should_exclude_file",
      "pattern": [
        "poetry.lock"
      ]
>>>>>>> 6ca09bee
    }
  ],
  "results": {
    "fence/blueprints/storage_creds/google.py": [
      {
        "type": "Private Key",
        "filename": "fence/blueprints/storage_creds/google.py",
        "hashed_secret": "1348b145fa1a555461c1b790a2f66614781091e9",
        "is_verified": false,
        "line_number": 139
      }
    ],
    "fence/blueprints/storage_creds/other.py": [
      {
        "type": "Base64 High Entropy String",
        "filename": "fence/blueprints/storage_creds/other.py",
        "hashed_secret": "98c144f5ecbb4dbe575147a39698b6be1a5649dd",
        "is_verified": false,
        "line_number": 66
      },
      {
        "type": "Secret Keyword",
        "filename": "fence/blueprints/storage_creds/other.py",
        "hashed_secret": "98c144f5ecbb4dbe575147a39698b6be1a5649dd",
        "is_verified": false,
        "line_number": 66
      }
    ],
    "fence/config-default.yaml": [
      {
        "type": "Basic Auth Credentials",
        "filename": "fence/config-default.yaml",
        "hashed_secret": "a94a8fe5ccb19ba61c4c0873d391e987982fbbd3",
        "is_verified": false,
        "line_number": 31
      }
    ],
    "fence/local_settings.example.py": [
      {
        "type": "Basic Auth Credentials",
        "filename": "fence/local_settings.example.py",
        "hashed_secret": "a94a8fe5ccb19ba61c4c0873d391e987982fbbd3",
        "is_verified": false,
        "line_number": 6
      },
      {
        "type": "Secret Keyword",
        "filename": "fence/local_settings.example.py",
        "hashed_secret": "5d07e1b80e448a213b392049888111e1779a52db",
        "is_verified": false,
        "line_number": 63
      }
    ],
    "fence/resources/google/utils.py": [
      {
        "type": "Private Key",
        "filename": "fence/resources/google/utils.py",
        "hashed_secret": "1348b145fa1a555461c1b790a2f66614781091e9",
        "is_verified": false,
        "line_number": 125
      }
    ],
    "fence/utils.py": [
      {
        "type": "Secret Keyword",
        "filename": "fence/utils.py",
        "hashed_secret": "8318df9ecda039deac9868adf1944a29a95c7114",
        "is_verified": false,
        "line_number": 105
      },
      {
        "type": "Secret Keyword",
        "filename": "fence/utils.py",
        "hashed_secret": "5baa61e4c9b93f3f0682250b6cf8331b7ee68fd8",
        "is_verified": false,
        "line_number": 249
      },
      {
        "type": "Secret Keyword",
        "filename": "fence/utils.py",
        "hashed_secret": "8954f53c9dc3f57137230a016d65bfaee24f8bc5",
        "is_verified": false,
        "line_number": 250
      }
    ],
    "tests/conftest.py": [
      {
        "type": "Private Key",
        "filename": "tests/conftest.py",
        "hashed_secret": "1348b145fa1a555461c1b790a2f66614781091e9",
        "is_verified": false,
        "line_number": 1174
      },
      {
        "type": "Base64 High Entropy String",
        "filename": "tests/conftest.py",
        "hashed_secret": "227dea087477346785aefd575f91dd13ab86c108",
        "is_verified": false,
        "line_number": 1197
      }
    ],
    "tests/credentials/google/test_credentials.py": [
      {
        "type": "Secret Keyword",
        "filename": "tests/credentials/google/test_credentials.py",
        "hashed_secret": "a06bdb09c0106ab559bd6acab2f1935e19f7e939",
        "is_verified": false,
        "line_number": 381
      },
      {
        "type": "Secret Keyword",
        "filename": "tests/credentials/google/test_credentials.py",
        "hashed_secret": "93aa43c580f5347782e17fba5091f944767b15f0",
        "is_verified": false,
        "line_number": 474
      },
      {
        "type": "Secret Keyword",
        "filename": "tests/credentials/google/test_credentials.py",
        "hashed_secret": "768b7fe00de4fd233c0c72375d12f87ce9670144",
        "is_verified": false,
        "line_number": 476
      }
    ],
    "tests/keys/2018-05-01T21:29:02Z/jwt_private_key.pem": [
      {
        "type": "Private Key",
        "filename": "tests/keys/2018-05-01T21:29:02Z/jwt_private_key.pem",
        "hashed_secret": "1348b145fa1a555461c1b790a2f66614781091e9",
        "is_verified": false,
        "line_number": 1
      }
    ],
    "tests/login/test_fence_login.py": [
      {
        "type": "Secret Keyword",
        "filename": "tests/login/test_fence_login.py",
        "hashed_secret": "d300421e208bfd0d432294de15169fd9b8975def",
        "is_verified": false,
        "line_number": 41
      }
    ],
    "tests/ras/test_ras.py": [
      {
        "type": "Hex High Entropy String",
        "filename": "tests/ras/test_ras.py",
        "hashed_secret": "d9db6fe5c14dc55edd34115cdf3958845ac30882",
        "is_verified": false,
        "line_number": 92
      }
    ],
    "tests/scripting/test_fence-create.py": [
      {
        "type": "Secret Keyword",
        "filename": "tests/scripting/test_fence-create.py",
        "hashed_secret": "e5e9fa1ba31ecd1ae84f75caaa474f3a663f05f4",
        "is_verified": false,
        "line_number": 1120
      }
    ],
    "tests/test-fence-config.yaml": [
      {
        "type": "Basic Auth Credentials",
        "filename": "tests/test-fence-config.yaml",
        "hashed_secret": "afc848c316af1a89d49826c5ae9d00ed769415f3",
        "is_verified": false,
        "line_number": 31
      },
      {
        "type": "Secret Keyword",
        "filename": "tests/test-fence-config.yaml",
        "hashed_secret": "1627df13b5cd8b3521d02bd8eb2ca31334b3aef2",
        "is_verified": false,
        "line_number": 472
      }
    ]
  },
<<<<<<< HEAD
  "generated_at": "2021-07-28T16:10:55Z"
=======
  "generated_at": "2021-07-20T17:15:01Z"
>>>>>>> 6ca09bee
}<|MERGE_RESOLUTION|>--- conflicted
+++ resolved
@@ -3,18 +3,12 @@
   "plugins_used": [
     {
       "name": "ArtifactoryDetector"
-<<<<<<< HEAD
     },
     {
       "name": "AWSKeyDetector"
     },
     {
       "name": "AzureStorageKeyDetector"
-=======
-    },
-    {
-      "name": "AWSKeyDetector"
->>>>>>> 6ca09bee
     },
     {
       "name": "Base64HighEntropyString",
@@ -73,13 +67,10 @@
       "path": "detect_secrets.filters.allowlist.is_line_allowlisted"
     },
     {
-<<<<<<< HEAD
-=======
       "path": "detect_secrets.filters.common.is_baseline_file",
       "filename": ".secrets.baseline"
     },
     {
->>>>>>> 6ca09bee
       "path": "detect_secrets.filters.common.is_ignored_due_to_verification_policies",
       "min_level": 2
     },
@@ -109,15 +100,12 @@
     },
     {
       "path": "detect_secrets.filters.heuristic.is_templated_secret"
-<<<<<<< HEAD
-=======
     },
     {
       "path": "detect_secrets.filters.regex.should_exclude_file",
       "pattern": [
         "poetry.lock"
       ]
->>>>>>> 6ca09bee
     }
   ],
   "results": {
@@ -295,9 +283,5 @@
       }
     ]
   },
-<<<<<<< HEAD
   "generated_at": "2021-07-28T16:10:55Z"
-=======
-  "generated_at": "2021-07-20T17:15:01Z"
->>>>>>> 6ca09bee
 }