{
  "version": "1.4.0",
  "plugins_used": [
    {
      "name": "ArtifactoryDetector"
    },
    {
      "name": "AWSKeyDetector"
    },
    {
      "name": "AzureStorageKeyDetector"
    },
    {
      "name": "Base64HighEntropyString",
      "limit": 4.5
    },
    {
      "name": "BasicAuthDetector"
    },
    {
      "name": "CloudantDetector"
    },
    {
      "name": "GitHubTokenDetector"
    },
    {
      "name": "HexHighEntropyString",
      "limit": 3.0
    },
    {
      "name": "IbmCloudIamDetector"
    },
    {
      "name": "IbmCosHmacDetector"
    },
    {
      "name": "JwtTokenDetector"
    },
    {
      "name": "KeywordDetector",
      "keyword_exclude": ""
    },
    {
      "name": "MailchimpDetector"
    },
    {
      "name": "NpmDetector"
    },
    {
      "name": "PrivateKeyDetector"
    },
    {
      "name": "SendGridDetector"
    },
    {
      "name": "SlackDetector"
    },
    {
      "name": "SoftlayerDetector"
    },
    {
      "name": "SquareOAuthDetector"
    },
    {
      "name": "StripeDetector"
    },
    {
      "name": "TwilioKeyDetector"
    }
  ],
  "filters_used": [
    {
      "path": "detect_secrets.filters.allowlist.is_line_allowlisted"
    },
    {
      "path": "detect_secrets.filters.common.is_baseline_file",
      "filename": ".secrets.baseline"
    },
    {
      "path": "detect_secrets.filters.common.is_ignored_due_to_verification_policies",
      "min_level": 2
    },
    {
      "path": "detect_secrets.filters.heuristic.is_indirect_reference"
    },
    {
      "path": "detect_secrets.filters.heuristic.is_likely_id_string"
    },
    {
      "path": "detect_secrets.filters.heuristic.is_lock_file"
    },
    {
      "path": "detect_secrets.filters.heuristic.is_not_alphanumeric_string"
    },
    {
      "path": "detect_secrets.filters.heuristic.is_potential_uuid"
    },
    {
      "path": "detect_secrets.filters.heuristic.is_prefixed_with_dollar_sign"
    },
    {
      "path": "detect_secrets.filters.heuristic.is_sequential_string"
    },
    {
      "path": "detect_secrets.filters.heuristic.is_swagger_file"
    },
    {
      "path": "detect_secrets.filters.heuristic.is_templated_secret"
    },
    {
      "path": "detect_secrets.filters.regex.should_exclude_file",
      "pattern": [
        "poetry.lock"
      ]
    }
  ],
  "results": {
    ".github/workflows/buildpipeline.yaml": [
      {
        "type": "Secret Keyword",
        "filename": ".github/workflows/buildpipeline.yaml",
        "hashed_secret": "3e26d6750975d678acb8fa35a0f69237881576b0",
        "is_verified": false,
        "line_number": 17
      }
    ],
    "deployment/scripts/postgresql/postgresql_init.sql": [
      {
        "type": "Secret Keyword",
        "filename": "deployment/scripts/postgresql/postgresql_init.sql",
        "hashed_secret": "afc848c316af1a89d49826c5ae9d00ed769415f3",
        "is_verified": false,
        "line_number": 7
      }
    ],
    "fence/blueprints/storage_creds/google.py": [
      {
        "type": "Private Key",
        "filename": "fence/blueprints/storage_creds/google.py",
        "hashed_secret": "1348b145fa1a555461c1b790a2f66614781091e9",
        "is_verified": false,
        "line_number": 139
      }
    ],
    "fence/blueprints/storage_creds/other.py": [
      {
        "type": "Base64 High Entropy String",
        "filename": "fence/blueprints/storage_creds/other.py",
        "hashed_secret": "98c144f5ecbb4dbe575147a39698b6be1a5649dd",
        "is_verified": false,
        "line_number": 66
      },
      {
        "type": "Secret Keyword",
        "filename": "fence/blueprints/storage_creds/other.py",
        "hashed_secret": "98c144f5ecbb4dbe575147a39698b6be1a5649dd",
        "is_verified": false,
        "line_number": 66
      }
    ],
    "fence/config-default.yaml": [
      {
        "type": "Basic Auth Credentials",
        "filename": "fence/config-default.yaml",
        "hashed_secret": "a94a8fe5ccb19ba61c4c0873d391e987982fbbd3",
        "is_verified": false,
        "line_number": 32
      }
    ],
    "fence/local_settings.example.py": [
      {
        "type": "Basic Auth Credentials",
        "filename": "fence/local_settings.example.py",
        "hashed_secret": "a94a8fe5ccb19ba61c4c0873d391e987982fbbd3",
        "is_verified": false,
        "line_number": 6
      },
      {
        "type": "Secret Keyword",
        "filename": "fence/local_settings.example.py",
        "hashed_secret": "5d07e1b80e448a213b392049888111e1779a52db",
        "is_verified": false,
        "line_number": 63
      }
    ],
    "fence/resources/google/utils.py": [
      {
        "type": "Private Key",
        "filename": "fence/resources/google/utils.py",
        "hashed_secret": "1348b145fa1a555461c1b790a2f66614781091e9",
        "is_verified": false,
        "line_number": 132
      }
    ],
    "fence/utils.py": [
      {
        "type": "Secret Keyword",
        "filename": "fence/utils.py",
        "hashed_secret": "8318df9ecda039deac9868adf1944a29a95c7114",
        "is_verified": false,
        "line_number": 118
      }
    ],
    "migrations/versions/a04a70296688_non_unique_client_name.py": [
      {
        "type": "Hex High Entropy String",
        "filename": "migrations/versions/a04a70296688_non_unique_client_name.py",
        "hashed_secret": "bb2372fb50034d559d2920e7229fb5879cf1be72",
        "is_verified": false,
        "line_number": 13
      }
    ],
    "migrations/versions/e4c7b0ab68d3_create_tables.py": [
      {
        "type": "Hex High Entropy String",
        "filename": "migrations/versions/e4c7b0ab68d3_create_tables.py",
        "hashed_secret": "adb1fcd33b07abf9b6a064745759accea5cb341f",
        "is_verified": false,
        "line_number": 22
      }
    ],
    "migrations/versions/ea7e1b843f82_optional_client_redirect_uri.py": [
      {
        "type": "Hex High Entropy String",
        "filename": "migrations/versions/ea7e1b843f82_optional_client_redirect_uri.py",
        "hashed_secret": "bb2372fb50034d559d2920e7229fb5879cf1be72",
        "is_verified": false,
        "line_number": 13
      },
      {
        "type": "Hex High Entropy String",
        "filename": "migrations/versions/ea7e1b843f82_optional_client_redirect_uri.py",
        "hashed_secret": "adb1fcd33b07abf9b6a064745759accea5cb341f",
        "is_verified": false,
        "line_number": 14
      }
    ],
    "tests/conftest.py": [
      {
        "type": "Private Key",
        "filename": "tests/conftest.py",
        "hashed_secret": "1348b145fa1a555461c1b790a2f66614781091e9",
        "is_verified": false,
        "line_number": 1574
      },
      {
        "type": "Base64 High Entropy String",
        "filename": "tests/conftest.py",
        "hashed_secret": "227dea087477346785aefd575f91dd13ab86c108",
        "is_verified": false,
        "line_number": 1597
      }
    ],
    "tests/credentials/google/test_credentials.py": [
      {
        "type": "Secret Keyword",
        "filename": "tests/credentials/google/test_credentials.py",
        "hashed_secret": "a06bdb09c0106ab559bd6acab2f1935e19f7e939",
        "is_verified": false,
        "line_number": 381
      },
      {
        "type": "Secret Keyword",
        "filename": "tests/credentials/google/test_credentials.py",
        "hashed_secret": "93aa43c580f5347782e17fba5091f944767b15f0",
        "is_verified": false,
        "line_number": 474
      },
      {
        "type": "Secret Keyword",
        "filename": "tests/credentials/google/test_credentials.py",
        "hashed_secret": "768b7fe00de4fd233c0c72375d12f87ce9670144",
        "is_verified": false,
        "line_number": 476
      },
      {
        "type": "Secret Keyword",
        "filename": "tests/credentials/google/test_credentials.py",
        "hashed_secret": "22afbfecd4124e2eb0e2a79fafdf62b207a8f8c7",
        "is_verified": false,
        "line_number": 580
      }
    ],
    "tests/data/test_indexed_file.py": [
      {
        "type": "Secret Keyword",
        "filename": "tests/data/test_indexed_file.py",
        "hashed_secret": "a62f2225bf70bfaccbc7f1ef2a397836717377de",
        "is_verified": false,
        "line_number": 411
      },
      {
        "type": "Secret Keyword",
        "filename": "tests/data/test_indexed_file.py",
        "hashed_secret": "c258a8d1264cc59de81f8b1975ac06732b1cf182",
        "is_verified": false,
        "line_number": 432
      }
    ],
    "tests/keys/2018-05-01T21:29:02Z/jwt_private_key.pem": [
      {
        "type": "Private Key",
        "filename": "tests/keys/2018-05-01T21:29:02Z/jwt_private_key.pem",
        "hashed_secret": "1348b145fa1a555461c1b790a2f66614781091e9",
        "is_verified": false,
        "line_number": 1
      }
    ],
    "tests/login/test_fence_login.py": [
      {
        "type": "Secret Keyword",
        "filename": "tests/login/test_fence_login.py",
        "hashed_secret": "d300421e208bfd0d432294de15169fd9b8975def",
        "is_verified": false,
        "line_number": 48
      }
    ],
    "tests/migrations/test_a04a70296688.py": [
      {
        "type": "Hex High Entropy String",
        "filename": "tests/migrations/test_a04a70296688.py",
        "hashed_secret": "bb2372fb50034d559d2920e7229fb5879cf1be72",
        "is_verified": false,
        "line_number": 27
      }
    ],
    "tests/migrations/test_ea7e1b843f82.py": [
      {
        "type": "Hex High Entropy String",
        "filename": "tests/migrations/test_ea7e1b843f82.py",
        "hashed_secret": "adb1fcd33b07abf9b6a064745759accea5cb341f",
        "is_verified": false,
        "line_number": 26
      },
      {
        "type": "Hex High Entropy String",
        "filename": "tests/migrations/test_ea7e1b843f82.py",
        "hashed_secret": "bb2372fb50034d559d2920e7229fb5879cf1be72",
        "is_verified": false,
        "line_number": 43
      }
    ],
    "tests/ras/test_ras.py": [
      {
        "type": "Hex High Entropy String",
        "filename": "tests/ras/test_ras.py",
        "hashed_secret": "d9db6fe5c14dc55edd34115cdf3958845ac30882",
        "is_verified": false,
        "line_number": 120
      }
    ],
    "tests/scripting/test_fence-create.py": [
      {
        "type": "Secret Keyword",
        "filename": "tests/scripting/test_fence-create.py",
        "hashed_secret": "e5e9fa1ba31ecd1ae84f75caaa474f3a663f05f4",
        "is_verified": false,
        "line_number": 300
      }
    ],
    "tests/test-fence-config.yaml": [
      {
        "type": "Basic Auth Credentials",
        "filename": "tests/test-fence-config.yaml",
        "hashed_secret": "afc848c316af1a89d49826c5ae9d00ed769415f3",
        "is_verified": false,
        "line_number": 31
      }
    ]
  },
<<<<<<< HEAD
  "generated_at": "2023-01-18T20:46:53Z"
=======
  "generated_at": "2023-01-23T20:39:16Z"
>>>>>>> cf62d2ac
}<|MERGE_RESOLUTION|>--- conflicted
+++ resolved
@@ -368,9 +368,5 @@
       }
     ]
   },
-<<<<<<< HEAD
-  "generated_at": "2023-01-18T20:46:53Z"
-=======
   "generated_at": "2023-01-23T20:39:16Z"
->>>>>>> cf62d2ac
 }