--- conflicted
+++ resolved
@@ -181,12 +181,7 @@
         "filename": "fence/resources/google/utils.py",
         "hashed_secret": "1348b145fa1a555461c1b790a2f66614781091e9",
         "is_verified": false,
-<<<<<<< HEAD
         "line_number": 127
-=======
-        "line_number": 125,
-        "is_secret": false
->>>>>>> 0efaf3b8
       }
     ],
     "fence/utils.py": [
@@ -213,24 +208,14 @@
         "filename": "tests/conftest.py",
         "hashed_secret": "1348b145fa1a555461c1b790a2f66614781091e9",
         "is_verified": false,
-<<<<<<< HEAD
         "line_number": 1472
-=======
-        "line_number": 1362,
-        "is_secret": false
->>>>>>> 0efaf3b8
       },
       {
         "type": "Base64 High Entropy String",
         "filename": "tests/conftest.py",
         "hashed_secret": "227dea087477346785aefd575f91dd13ab86c108",
         "is_verified": false,
-<<<<<<< HEAD
         "line_number": 1495
-=======
-        "line_number": 1385,
-        "is_secret": false
->>>>>>> 0efaf3b8
       }
     ],
     "tests/credentials/google/test_credentials.py": [
@@ -285,12 +270,7 @@
         "filename": "tests/ras/test_ras.py",
         "hashed_secret": "d9db6fe5c14dc55edd34115cdf3958845ac30882",
         "is_verified": false,
-<<<<<<< HEAD
         "line_number": 120
-=======
-        "line_number": 105,
-        "is_secret": false
->>>>>>> 0efaf3b8
       }
     ],
     "tests/test-fence-config.yaml": [
@@ -304,9 +284,5 @@
       }
     ]
   },
-<<<<<<< HEAD
   "generated_at": "2021-12-20T23:13:45Z"
-=======
-  "generated_at": "2022-01-03T05:29:40Z"
->>>>>>> 0efaf3b8
 }