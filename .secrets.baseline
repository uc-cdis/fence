{
  "version": "1.1.0",
  "plugins_used": [
    {
      "name": "ArtifactoryDetector"
    },
    {
      "name": "AWSKeyDetector"
    },
    {
      "name": "AzureStorageKeyDetector"
    },
    {
      "name": "Base64HighEntropyString",
      "limit": 4.5
    },
    {
      "name": "BasicAuthDetector"
    },
    {
      "name": "CloudantDetector"
    },
    {
      "name": "HexHighEntropyString",
      "limit": 3
    },
    {
      "name": "IbmCloudIamDetector"
    },
    {
      "name": "IbmCosHmacDetector"
    },
    {
      "name": "JwtTokenDetector"
    },
    {
      "name": "KeywordDetector",
      "keyword_exclude": ""
    },
    {
      "name": "MailchimpDetector"
    },
    {
      "name": "PrivateKeyDetector"
    },
    {
      "name": "SlackDetector"
    },
    {
      "name": "SoftlayerDetector"
    },
    {
      "name": "StripeDetector"
    },
    {
      "name": "TwilioKeyDetector"
    }
  ],
  "filters_used": [
    {
      "path": "detect_secrets.filters.allowlist.is_line_allowlisted"
    },
    {
      "path": "detect_secrets.filters.common.is_baseline_file",
      "filename": ".secrets.baseline"
    },
    {
      "path": "detect_secrets.filters.common.is_ignored_due_to_verification_policies",
      "min_level": 2
    },
    {
      "path": "detect_secrets.filters.heuristic.is_indirect_reference"
    },
    {
      "path": "detect_secrets.filters.heuristic.is_likely_id_string"
    },
    {
      "path": "detect_secrets.filters.heuristic.is_lock_file"
    },
    {
      "path": "detect_secrets.filters.heuristic.is_not_alphanumeric_string"
    },
    {
      "path": "detect_secrets.filters.heuristic.is_potential_uuid"
    },
    {
      "path": "detect_secrets.filters.heuristic.is_prefixed_with_dollar_sign"
    },
    {
      "path": "detect_secrets.filters.heuristic.is_sequential_string"
    },
    {
      "path": "detect_secrets.filters.heuristic.is_swagger_file"
    },
    {
      "path": "detect_secrets.filters.heuristic.is_templated_secret"
    },
    {
      "path": "detect_secrets.filters.regex.should_exclude_file",
      "pattern": [
        "poetry.lock"
      ]
    }
  ],
  "results": {
    "fence/blueprints/storage_creds/google.py": [
      {
        "type": "Private Key",
        "filename": "fence/blueprints/storage_creds/google.py",
        "hashed_secret": "1348b145fa1a555461c1b790a2f66614781091e9",
        "is_verified": false,
        "line_number": 139
      }
    ],
    "fence/blueprints/storage_creds/other.py": [
      {
        "type": "Base64 High Entropy String",
        "filename": "fence/blueprints/storage_creds/other.py",
        "hashed_secret": "98c144f5ecbb4dbe575147a39698b6be1a5649dd",
        "is_verified": false,
        "line_number": 66
      }
    ],
    "fence/config-default.yaml": [
      {
        "type": "Basic Auth Credentials",
        "filename": "fence/config-default.yaml",
        "hashed_secret": "a94a8fe5ccb19ba61c4c0873d391e987982fbbd3",
        "is_verified": false,
        "line_number": 31
      }
    ],
    "fence/local_settings.example.py": [
      {
        "type": "Basic Auth Credentials",
        "filename": "fence/local_settings.example.py",
        "hashed_secret": "a94a8fe5ccb19ba61c4c0873d391e987982fbbd3",
        "is_verified": false,
        "line_number": 6
      },
      {
        "type": "Secret Keyword",
        "filename": "fence/local_settings.example.py",
        "hashed_secret": "5d07e1b80e448a213b392049888111e1779a52db",
        "is_verified": false,
        "line_number": 63
      }
    ],
    "fence/resources/google/utils.py": [
      {
        "type": "Private Key",
        "filename": "fence/resources/google/utils.py",
        "hashed_secret": "1348b145fa1a555461c1b790a2f66614781091e9",
        "is_verified": false,
        "line_number": 125
      }
    ],
    "fence/utils.py": [
      {
        "type": "Secret Keyword",
        "filename": "fence/utils.py",
        "hashed_secret": "8318df9ecda039deac9868adf1944a29a95c7114",
        "is_verified": false,
        "line_number": 105
      }
    ],
    "openapis/swagger.yaml": [
      {
        "type": "Private Key",
        "filename": "openapis/swagger.yaml",
        "hashed_secret": "1348b145fa1a555461c1b790a2f66614781091e9",
        "is_verified": false,
        "line_number": 1927
      },
      {
        "type": "Secret Keyword",
        "filename": "openapis/swagger.yaml",
        "hashed_secret": "bb8e48bd1e73662027a0f0b876b695d4c18f5ed4",
        "is_verified": false,
        "line_number": 1927
      },
      {
        "type": "Secret Keyword",
        "filename": "openapis/swagger.yaml",
        "hashed_secret": "7861ab65194de92776ab9cd06d4d7e7e1ec2c36d",
        "is_verified": false,
        "line_number": 2007
      },
      {
        "type": "JSON Web Token",
        "filename": "openapis/swagger.yaml",
        "hashed_secret": "d6b66ddd9ea7dbe760114bfe9a97352a5e139134",
        "is_verified": false,
        "line_number": 2029
      },
      {
        "type": "Base64 High Entropy String",
        "filename": "openapis/swagger.yaml",
        "hashed_secret": "98c144f5ecbb4dbe575147a39698b6be1a5649dd",
        "is_verified": false,
        "line_number": 2041
      }
    ],
    "tests/conftest.py": [
      {
        "type": "Private Key",
        "filename": "tests/conftest.py",
        "hashed_secret": "1348b145fa1a555461c1b790a2f66614781091e9",
        "is_verified": false,
<<<<<<< HEAD
        "line_number": 1174
=======
        "line_number": 1358
>>>>>>> eebad54d
      },
      {
        "type": "Base64 High Entropy String",
        "filename": "tests/conftest.py",
        "hashed_secret": "227dea087477346785aefd575f91dd13ab86c108",
        "is_verified": false,
<<<<<<< HEAD
        "line_number": 1197
=======
        "line_number": 1381
>>>>>>> eebad54d
      }
    ],
    "tests/credentials/google/test_credentials.py": [
      {
        "type": "Secret Keyword",
        "filename": "tests/credentials/google/test_credentials.py",
        "hashed_secret": "22afbfecd4124e2eb0e2a79fafdf62b207a8f8c7",
        "is_verified": false,
        "line_number": 579
      }
    ],
    "tests/keys/2018-05-01T21:29:02Z/jwt_private_key.pem": [
      {
        "type": "Private Key",
        "filename": "tests/keys/2018-05-01T21:29:02Z/jwt_private_key.pem",
        "hashed_secret": "1348b145fa1a555461c1b790a2f66614781091e9",
        "is_verified": false,
        "line_number": 1
      }
    ],
    "tests/login/test_fence_login.py": [
      {
        "type": "Secret Keyword",
        "filename": "tests/login/test_fence_login.py",
        "hashed_secret": "d300421e208bfd0d432294de15169fd9b8975def",
        "is_verified": false,
        "line_number": 48
      }
    ],
    "tests/ras/test_ras.py": [
      {
        "type": "Hex High Entropy String",
        "filename": "tests/ras/test_ras.py",
        "hashed_secret": "d9db6fe5c14dc55edd34115cdf3958845ac30882",
        "is_verified": false,
        "line_number": 105
      }
    ],
    "tests/test-fence-config.yaml": [
      {
        "type": "Basic Auth Credentials",
        "filename": "tests/test-fence-config.yaml",
        "hashed_secret": "afc848c316af1a89d49826c5ae9d00ed769415f3",
        "is_verified": false,
        "line_number": 31
      },
      {
        "type": "Secret Keyword",
        "filename": "tests/test-fence-config.yaml",
        "hashed_secret": "1627df13b5cd8b3521d02bd8eb2ca31334b3aef2",
        "is_verified": false,
        "line_number": 472
      }
    ]
  },
<<<<<<< HEAD
  "generated_at": "2021-12-01T02:28:44Z"
=======
  "generated_at": "2021-12-07T17:55:07Z"
>>>>>>> eebad54d
}<|MERGE_RESOLUTION|>--- conflicted
+++ resolved
@@ -207,22 +207,14 @@
         "filename": "tests/conftest.py",
         "hashed_secret": "1348b145fa1a555461c1b790a2f66614781091e9",
         "is_verified": false,
-<<<<<<< HEAD
         "line_number": 1174
-=======
-        "line_number": 1358
->>>>>>> eebad54d
       },
       {
         "type": "Base64 High Entropy String",
         "filename": "tests/conftest.py",
         "hashed_secret": "227dea087477346785aefd575f91dd13ab86c108",
         "is_verified": false,
-<<<<<<< HEAD
         "line_number": 1197
-=======
-        "line_number": 1381
->>>>>>> eebad54d
       }
     ],
     "tests/credentials/google/test_credentials.py": [
@@ -268,19 +260,8 @@
         "hashed_secret": "afc848c316af1a89d49826c5ae9d00ed769415f3",
         "is_verified": false,
         "line_number": 31
-      },
-      {
-        "type": "Secret Keyword",
-        "filename": "tests/test-fence-config.yaml",
-        "hashed_secret": "1627df13b5cd8b3521d02bd8eb2ca31334b3aef2",
-        "is_verified": false,
-        "line_number": 472
       }
     ]
   },
-<<<<<<< HEAD
-  "generated_at": "2021-12-01T02:28:44Z"
-=======
-  "generated_at": "2021-12-07T17:55:07Z"
->>>>>>> eebad54d
+  "generated_at": "2021-12-08T20:42:53Z"
 }