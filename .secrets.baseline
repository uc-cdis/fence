{
  "version": "1.4.0",
  "plugins_used": [
    {
      "name": "ArtifactoryDetector"
    },
    {
      "name": "AWSKeyDetector"
    },
    {
      "name": "AzureStorageKeyDetector"
    },
    {
      "name": "Base64HighEntropyString",
      "limit": 4.5
    },
    {
      "name": "BasicAuthDetector"
    },
    {
      "name": "CloudantDetector"
    },
    {
      "name": "GitHubTokenDetector"
    },
    {
      "name": "HexHighEntropyString",
      "limit": 3.0
    },
    {
      "name": "IbmCloudIamDetector"
    },
    {
      "name": "IbmCosHmacDetector"
    },
    {
      "name": "JwtTokenDetector"
    },
    {
      "name": "KeywordDetector",
      "keyword_exclude": ""
    },
    {
      "name": "MailchimpDetector"
    },
    {
      "name": "NpmDetector"
    },
    {
      "name": "PrivateKeyDetector"
    },
    {
      "name": "SendGridDetector"
    },
    {
      "name": "SlackDetector"
    },
    {
      "name": "SoftlayerDetector"
    },
    {
      "name": "SquareOAuthDetector"
    },
    {
      "name": "StripeDetector"
    },
    {
      "name": "TwilioKeyDetector"
    }
  ],
  "filters_used": [
    {
      "path": "detect_secrets.filters.allowlist.is_line_allowlisted"
    },
    {
      "path": "detect_secrets.filters.common.is_baseline_file",
      "filename": ".secrets.baseline"
    },
    {
      "path": "detect_secrets.filters.common.is_ignored_due_to_verification_policies",
      "min_level": 2
    },
    {
      "path": "detect_secrets.filters.heuristic.is_indirect_reference"
    },
    {
      "path": "detect_secrets.filters.heuristic.is_likely_id_string"
    },
    {
      "path": "detect_secrets.filters.heuristic.is_lock_file"
    },
    {
      "path": "detect_secrets.filters.heuristic.is_not_alphanumeric_string"
    },
    {
      "path": "detect_secrets.filters.heuristic.is_potential_uuid"
    },
    {
      "path": "detect_secrets.filters.heuristic.is_prefixed_with_dollar_sign"
    },
    {
      "path": "detect_secrets.filters.heuristic.is_sequential_string"
    },
    {
      "path": "detect_secrets.filters.heuristic.is_swagger_file"
    },
    {
      "path": "detect_secrets.filters.heuristic.is_templated_secret"
    },
    {
      "path": "detect_secrets.filters.regex.should_exclude_file",
      "pattern": [
        "poetry.lock"
      ]
    }
  ],
  "results": {
    ".github/workflows/ci.yaml": [
      {
        "type": "Secret Keyword",
        "filename": ".github/workflows/ci.yaml",
        "hashed_secret": "3e26d6750975d678acb8fa35a0f69237881576b0",
        "is_verified": false,
        "line_number": 13
      }
    ],
    "deployment/scripts/postgresql/postgresql_init.sql": [
      {
        "type": "Secret Keyword",
        "filename": "deployment/scripts/postgresql/postgresql_init.sql",
        "hashed_secret": "afc848c316af1a89d49826c5ae9d00ed769415f3",
        "is_verified": false,
        "line_number": 7
      }
    ],
    "docs/azure_architecture.md": [
      {
        "type": "Secret Keyword",
        "filename": "docs/azure_architecture.md",
        "hashed_secret": "e2f9484667edf047f647e0b1b9b2817db5fba705",
        "is_verified": false,
        "line_number": 51
      }
    ],
    "docs/fence_multifactor_authentication_guide.md": [
      {
        "type": "Secret Keyword",
        "filename": "docs/fence_multifactor_authentication_guide.md",
        "hashed_secret": "0f674908b6342fcf2a9842d04699cb008d57d399",
        "is_verified": false,
        "line_number": 38
      }
    ],
    "fence/blueprints/storage_creds/google.py": [
      {
        "type": "Private Key",
        "filename": "fence/blueprints/storage_creds/google.py",
        "hashed_secret": "1348b145fa1a555461c1b790a2f66614781091e9",
        "is_verified": false,
        "line_number": 140
      }
    ],
    "fence/blueprints/storage_creds/other.py": [
      {
        "type": "Base64 High Entropy String",
        "filename": "fence/blueprints/storage_creds/other.py",
        "hashed_secret": "98c144f5ecbb4dbe575147a39698b6be1a5649dd",
        "is_verified": false,
        "line_number": 66
      },
      {
        "type": "Secret Keyword",
        "filename": "fence/blueprints/storage_creds/other.py",
        "hashed_secret": "98c144f5ecbb4dbe575147a39698b6be1a5649dd",
        "is_verified": false,
        "line_number": 66
      }
    ],
    "fence/config-default.yaml": [
      {
        "type": "Basic Auth Credentials",
        "filename": "fence/config-default.yaml",
        "hashed_secret": "a94a8fe5ccb19ba61c4c0873d391e987982fbbd3",
        "is_verified": false,
        "line_number": 32
      }
    ],
    "fence/local_settings.example.py": [
      {
        "type": "Basic Auth Credentials",
        "filename": "fence/local_settings.example.py",
        "hashed_secret": "a94a8fe5ccb19ba61c4c0873d391e987982fbbd3",
        "is_verified": false,
        "line_number": 6
      },
      {
        "type": "Secret Keyword",
        "filename": "fence/local_settings.example.py",
        "hashed_secret": "5d07e1b80e448a213b392049888111e1779a52db",
        "is_verified": false,
        "line_number": 63
      }
    ],
    "fence/resources/google/utils.py": [
      {
        "type": "Private Key",
        "filename": "fence/resources/google/utils.py",
        "hashed_secret": "1348b145fa1a555461c1b790a2f66614781091e9",
        "is_verified": false,
        "line_number": 137
      }
    ],
    "fence/resources/storage/storageclient/cleversafe.py": [
      {
        "type": "Secret Keyword",
        "filename": "fence/resources/storage/storageclient/cleversafe.py",
        "hashed_secret": "7cb6efb98ba5972a9b5090dc2e517fe14d12cb04",
        "is_verified": false,
        "line_number": 274
      }
    ],
    "fence/utils.py": [
      {
        "type": "Secret Keyword",
        "filename": "fence/utils.py",
        "hashed_secret": "8318df9ecda039deac9868adf1944a29a95c7114",
        "is_verified": false,
        "line_number": 129
      }
    ],
    "migrations/versions/a04a70296688_non_unique_client_name.py": [
      {
        "type": "Hex High Entropy String",
        "filename": "migrations/versions/a04a70296688_non_unique_client_name.py",
        "hashed_secret": "bb2372fb50034d559d2920e7229fb5879cf1be72",
        "is_verified": false,
        "line_number": 14
      }
    ],
    "migrations/versions/e4c7b0ab68d3_create_tables.py": [
      {
        "type": "Hex High Entropy String",
        "filename": "migrations/versions/e4c7b0ab68d3_create_tables.py",
        "hashed_secret": "adb1fcd33b07abf9b6a064745759accea5cb341f",
        "is_verified": false,
        "line_number": 21
      }
    ],
    "migrations/versions/ea7e1b843f82_optional_client_redirect_uri.py": [
      {
        "type": "Hex High Entropy String",
        "filename": "migrations/versions/ea7e1b843f82_optional_client_redirect_uri.py",
        "hashed_secret": "bb2372fb50034d559d2920e7229fb5879cf1be72",
        "is_verified": false,
        "line_number": 13
      },
      {
        "type": "Hex High Entropy String",
        "filename": "migrations/versions/ea7e1b843f82_optional_client_redirect_uri.py",
        "hashed_secret": "adb1fcd33b07abf9b6a064745759accea5cb341f",
        "is_verified": false,
        "line_number": 14
      }
    ],
    "tests/conftest.py": [
      {
        "type": "Private Key",
        "filename": "tests/conftest.py",
        "hashed_secret": "1348b145fa1a555461c1b790a2f66614781091e9",
        "is_verified": false,
<<<<<<< HEAD
        "line_number": 1563
=======
        "line_number": 1569
>>>>>>> 58f8164c
      },
      {
        "type": "Base64 High Entropy String",
        "filename": "tests/conftest.py",
        "hashed_secret": "227dea087477346785aefd575f91dd13ab86c108",
        "is_verified": false,
<<<<<<< HEAD
        "line_number": 1587
=======
        "line_number": 1593
>>>>>>> 58f8164c
      }
    ],
    "tests/credentials/google/test_credentials.py": [
      {
        "type": "Secret Keyword",
        "filename": "tests/credentials/google/test_credentials.py",
        "hashed_secret": "a06bdb09c0106ab559bd6acab2f1935e19f7e939",
        "is_verified": false,
        "line_number": 381
      },
      {
        "type": "Secret Keyword",
        "filename": "tests/credentials/google/test_credentials.py",
        "hashed_secret": "93aa43c580f5347782e17fba5091f944767b15f0",
        "is_verified": false,
        "line_number": 474
      },
      {
        "type": "Secret Keyword",
        "filename": "tests/credentials/google/test_credentials.py",
        "hashed_secret": "768b7fe00de4fd233c0c72375d12f87ce9670144",
        "is_verified": false,
        "line_number": 476
      },
      {
        "type": "Secret Keyword",
        "filename": "tests/credentials/google/test_credentials.py",
        "hashed_secret": "22afbfecd4124e2eb0e2a79fafdf62b207a8f8c7",
        "is_verified": false,
        "line_number": 580
      }
    ],
    "tests/data/test_indexed_file.py": [
      {
        "type": "Secret Keyword",
        "filename": "tests/data/test_indexed_file.py",
        "hashed_secret": "a62f2225bf70bfaccbc7f1ef2a397836717377de",
        "is_verified": false,
        "line_number": 411
      },
      {
        "type": "Secret Keyword",
        "filename": "tests/data/test_indexed_file.py",
        "hashed_secret": "c258a8d1264cc59de81f8b1975ac06732b1cf182",
        "is_verified": false,
        "line_number": 432
      }
    ],
    "tests/keys/2018-05-01T21:29:02Z/jwt_private_key.pem": [
      {
        "type": "Private Key",
        "filename": "tests/keys/2018-05-01T21:29:02Z/jwt_private_key.pem",
        "hashed_secret": "1348b145fa1a555461c1b790a2f66614781091e9",
        "is_verified": false,
        "line_number": 1
      }
    ],
    "tests/login/test_fence_login.py": [
      {
        "type": "Secret Keyword",
        "filename": "tests/login/test_fence_login.py",
        "hashed_secret": "d300421e208bfd0d432294de15169fd9b8975def",
        "is_verified": false,
        "line_number": 48
      }
    ],
    "tests/login/test_idp_oauth2.py": [
      {
        "type": "Secret Keyword",
        "filename": "tests/login/test_idp_oauth2.py",
        "hashed_secret": "f3bbbd66a63d4bf1747940578ec3d0103530e21d",
        "is_verified": false,
        "line_number": 8
      }
    ],
    "tests/migrations/test_a04a70296688.py": [
      {
        "type": "Hex High Entropy String",
        "filename": "tests/migrations/test_a04a70296688.py",
        "hashed_secret": "bb2372fb50034d559d2920e7229fb5879cf1be72",
        "is_verified": false,
        "line_number": 27
      }
    ],
    "tests/migrations/test_ea7e1b843f82.py": [
      {
        "type": "Hex High Entropy String",
        "filename": "tests/migrations/test_ea7e1b843f82.py",
        "hashed_secret": "adb1fcd33b07abf9b6a064745759accea5cb341f",
        "is_verified": false,
        "line_number": 26
      },
      {
        "type": "Hex High Entropy String",
        "filename": "tests/migrations/test_ea7e1b843f82.py",
        "hashed_secret": "bb2372fb50034d559d2920e7229fb5879cf1be72",
        "is_verified": false,
        "line_number": 43
      }
    ],
    "tests/ras/test_ras.py": [
      {
        "type": "Hex High Entropy String",
        "filename": "tests/ras/test_ras.py",
        "hashed_secret": "d9db6fe5c14dc55edd34115cdf3958845ac30882",
        "is_verified": false,
        "line_number": 120
      }
    ],
    "tests/scripting/test_fence-create.py": [
      {
        "type": "Secret Keyword",
        "filename": "tests/scripting/test_fence-create.py",
        "hashed_secret": "e5e9fa1ba31ecd1ae84f75caaa474f3a663f05f4",
        "is_verified": false,
        "line_number": 300
      }
    ],
    "tests/storageclient/storage_client_mock.py": [
      {
        "type": "Secret Keyword",
        "filename": "tests/storageclient/storage_client_mock.py",
        "hashed_secret": "37bbea9557f9efd1eeadb25dda9ab6514f08fde9",
        "is_verified": false,
        "line_number": 158
      }
    ],
    "tests/storageclient/test_cleversafe_api_client.py": [
      {
        "type": "Secret Keyword",
        "filename": "tests/storageclient/test_cleversafe_api_client.py",
        "hashed_secret": "f683c485d521c2e45830146dd570111770baea29",
        "is_verified": false,
        "line_number": 130
      }
    ],
    "tests/test-fence-config.yaml": [
      {
        "type": "Basic Auth Credentials",
        "filename": "tests/test-fence-config.yaml",
        "hashed_secret": "afc848c316af1a89d49826c5ae9d00ed769415f3",
        "is_verified": false,
        "line_number": 31
      }
    ]
  },
<<<<<<< HEAD
  "generated_at": "2024-07-18T21:52:05Z"
=======
  "generated_at": "2024-07-25T17:19:58Z"
>>>>>>> 58f8164c
}<|MERGE_RESOLUTION|>--- conflicted
+++ resolved
@@ -268,22 +268,14 @@
         "filename": "tests/conftest.py",
         "hashed_secret": "1348b145fa1a555461c1b790a2f66614781091e9",
         "is_verified": false,
-<<<<<<< HEAD
-        "line_number": 1563
-=======
         "line_number": 1569
->>>>>>> 58f8164c
       },
       {
         "type": "Base64 High Entropy String",
         "filename": "tests/conftest.py",
         "hashed_secret": "227dea087477346785aefd575f91dd13ab86c108",
         "is_verified": false,
-<<<<<<< HEAD
-        "line_number": 1587
-=======
         "line_number": 1593
->>>>>>> 58f8164c
       }
     ],
     "tests/credentials/google/test_credentials.py": [
@@ -430,9 +422,5 @@
       }
     ]
   },
-<<<<<<< HEAD
   "generated_at": "2024-07-18T21:52:05Z"
-=======
-  "generated_at": "2024-07-25T17:19:58Z"
->>>>>>> 58f8164c
 }