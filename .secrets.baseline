--- conflicted
+++ resolved
@@ -3,11 +3,7 @@
     "files": null,
     "lines": null
   },
-<<<<<<< HEAD
-  "generated_at": "2021-06-10T17:20:50Z",
-=======
-  "generated_at": "2021-04-12T21:59:04Z",
->>>>>>> 27a69108
+  "generated_at": "2021-06-10T17:22:53Z",
   "plugins_used": [
     {
       "name": "AWSKeyDetector"
@@ -88,11 +84,7 @@
       {
         "hashed_secret": "5d07e1b80e448a213b392049888111e1779a52db",
         "is_verified": false,
-<<<<<<< HEAD
-        "line_number": 519,
-=======
-        "line_number": 516,
->>>>>>> 27a69108
+        "line_number": 549,
         "type": "Secret Keyword"
       }
     ],
@@ -162,19 +154,19 @@
       {
         "hashed_secret": "640e60795f08744221f6816fe9dc949c58465256",
         "is_verified": false,
-        "line_number": 217,
+        "line_number": 202,
         "type": "Hex High Entropy String"
       },
       {
         "hashed_secret": "6642e431aaa417100a91214385af6657acb3fab7",
         "is_verified": false,
-        "line_number": 1361,
-        "type": "Hex High Entropy String"
-      },
-      {
-        "hashed_secret": "86e79cb74a828e317e019d7ea35bcd905323101e",
-        "is_verified": false,
-        "line_number": 1440,
+        "line_number": 1266,
+        "type": "Hex High Entropy String"
+      },
+      {
+        "hashed_secret": "5a4e1d207df383ea3c09db19d39c67c5b5f817e1",
+        "is_verified": false,
+        "line_number": 1345,
         "type": "Hex High Entropy String"
       }
     ],
