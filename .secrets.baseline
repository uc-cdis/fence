--- conflicted
+++ resolved
@@ -1,26 +1,19 @@
 {
-<<<<<<< HEAD
   "exclude": {
     "files": "poetry.lock",
     "lines": null
   },
-  "generated_at": "2021-04-22T19:48:55Z",
-=======
-  "version": "1.0.3",
->>>>>>> 007a38e0
+  "generated_at": "2021-05-26T14:52:56Z",
   "plugins_used": [
     {
+      "name": "AWSKeyDetector"
+    },
+    {
       "name": "ArtifactoryDetector"
     },
     {
-      "name": "AWSKeyDetector"
-    },
-    {
-      "name": "AzureStorageKeyDetector"
-    },
-    {
-      "name": "Base64HighEntropyString",
-      "limit": 4.5
+      "base64_limit": 4.5,
+      "name": "Base64HighEntropyString"
     },
     {
       "name": "BasicAuthDetector"
@@ -29,8 +22,8 @@
       "name": "CloudantDetector"
     },
     {
-      "name": "HexHighEntropyString",
-      "limit": 3.0
+      "hex_limit": 3,
+      "name": "HexHighEntropyString"
     },
     {
       "name": "IbmCloudIamDetector"
@@ -42,16 +35,13 @@
       "name": "JwtTokenDetector"
     },
     {
-      "name": "KeywordDetector",
-      "keyword_exclude": ""
+      "keyword_exclude": null,
+      "name": "KeywordDetector"
     },
     {
       "name": "MailchimpDetector"
     },
     {
-      "name": "NpmDetector"
-    },
-    {
       "name": "PrivateKeyDetector"
     },
     {
@@ -61,265 +51,163 @@
       "name": "SoftlayerDetector"
     },
     {
-      "name": "SquareOAuthDetector"
-    },
-    {
       "name": "StripeDetector"
     },
     {
       "name": "TwilioKeyDetector"
-    }
-  ],
-  "filters_used": [
-    {
-      "path": "detect_secrets.filters.allowlist.is_line_allowlisted"
-    },
-    {
-      "path": "detect_secrets.filters.common.is_ignored_due_to_verification_policies",
-      "min_level": 2
-    },
-    {
-      "path": "detect_secrets.filters.heuristic.is_indirect_reference"
-    },
-    {
-      "path": "detect_secrets.filters.heuristic.is_likely_id_string"
-    },
-    {
-      "path": "detect_secrets.filters.heuristic.is_potential_uuid"
-    },
-    {
-      "path": "detect_secrets.filters.heuristic.is_prefixed_with_dollar_sign"
-    },
-    {
-      "path": "detect_secrets.filters.heuristic.is_sequential_string"
-    },
-    {
-      "path": "detect_secrets.filters.heuristic.is_templated_secret"
     }
   ],
   "results": {
     "fence/blueprints/storage_creds/google.py": [
       {
-        "type": "Private Key",
-        "filename": "fence/blueprints/storage_creds/google.py",
-        "hashed_secret": "1348b145fa1a555461c1b790a2f66614781091e9",
-        "is_verified": false,
-        "line_number": 139
+        "hashed_secret": "1348b145fa1a555461c1b790a2f66614781091e9",
+        "is_verified": false,
+        "line_number": 139,
+        "type": "Private Key"
       }
     ],
     "fence/blueprints/storage_creds/other.py": [
       {
-        "type": "Base64 High Entropy String",
-        "filename": "fence/blueprints/storage_creds/other.py",
         "hashed_secret": "98c144f5ecbb4dbe575147a39698b6be1a5649dd",
         "is_verified": false,
-        "line_number": 66
+        "line_number": 66,
+        "type": "Base64 High Entropy String"
       }
     ],
     "fence/config-default.yaml": [
       {
-        "type": "Basic Auth Credentials",
-        "filename": "fence/config-default.yaml",
         "hashed_secret": "a94a8fe5ccb19ba61c4c0873d391e987982fbbd3",
         "is_verified": false,
-        "line_number": 31
-      },
-      {
-        "type": "Secret Keyword",
-        "filename": "fence/config-default.yaml",
-        "hashed_secret": "dd29ecf524b030a65261e3059c48ab9e1ecb2585",
-        "is_verified": false,
-<<<<<<< HEAD
-        "line_number": 540,
-        "type": "Secret Keyword"
-=======
-        "line_number": 101
->>>>>>> 007a38e0
+        "line_number": 31,
+        "type": "Basic Auth Credentials"
+      },
+      {
+        "hashed_secret": "5d07e1b80e448a213b392049888111e1779a52db",
+        "is_verified": false,
+        "line_number": 554,
+        "type": "Secret Keyword"
       }
     ],
     "fence/local_settings.example.py": [
       {
-        "type": "Basic Auth Credentials",
-        "filename": "fence/local_settings.example.py",
         "hashed_secret": "a94a8fe5ccb19ba61c4c0873d391e987982fbbd3",
         "is_verified": false,
-        "line_number": 6
-      },
-      {
-        "type": "Secret Keyword",
-        "filename": "fence/local_settings.example.py",
+        "line_number": 6,
+        "type": "Basic Auth Credentials"
+      },
+      {
         "hashed_secret": "5d07e1b80e448a213b392049888111e1779a52db",
         "is_verified": false,
-        "line_number": 63
+        "line_number": 63,
+        "type": "Secret Keyword"
       }
     ],
     "fence/resources/google/utils.py": [
       {
-        "type": "Private Key",
-        "filename": "fence/resources/google/utils.py",
-        "hashed_secret": "1348b145fa1a555461c1b790a2f66614781091e9",
-        "is_verified": false,
-        "line_number": 125
+        "hashed_secret": "1348b145fa1a555461c1b790a2f66614781091e9",
+        "is_verified": false,
+        "line_number": 277,
+        "type": "Private Key"
       }
     ],
     "fence/utils.py": [
       {
-        "type": "Secret Keyword",
-        "filename": "fence/utils.py",
         "hashed_secret": "8318df9ecda039deac9868adf1944a29a95c7114",
         "is_verified": false,
-        "line_number": 104
-      },
-      {
-        "type": "Secret Keyword",
-        "filename": "fence/utils.py",
-        "hashed_secret": "5baa61e4c9b93f3f0682250b6cf8331b7ee68fd8",
-        "is_verified": false,
-        "line_number": 248
+        "line_number": 104,
+        "type": "Secret Keyword"
       }
     ],
     "openapis/swagger.yaml": [
       {
-        "type": "Private Key",
-        "filename": "openapis/swagger.yaml",
-        "hashed_secret": "1348b145fa1a555461c1b790a2f66614781091e9",
-        "is_verified": false,
-        "line_number": 1927
-      },
-      {
-        "type": "Secret Keyword",
-        "filename": "openapis/swagger.yaml",
-        "hashed_secret": "8cb81a55dff48721f04fe341f33ee5b623dd9144",
-        "is_verified": false,
-        "line_number": 1927
-      },
-      {
-        "type": "Secret Keyword",
-        "filename": "openapis/swagger.yaml",
-        "hashed_secret": "41c39979fd01095376b3e9456f1058c33483dbbe",
-        "is_verified": false,
-        "line_number": 1994
-      },
-      {
-        "type": "JSON Web Token",
-        "filename": "openapis/swagger.yaml",
+        "hashed_secret": "1348b145fa1a555461c1b790a2f66614781091e9",
+        "is_verified": false,
+        "line_number": 1927,
+        "type": "Private Key"
+      },
+      {
+        "hashed_secret": "bb8e48bd1e73662027a0f0b876b695d4c18f5ed4",
+        "is_verified": false,
+        "line_number": 1927,
+        "type": "Secret Keyword"
+      },
+      {
+        "hashed_secret": "7861ab65194de92776ab9cd06d4d7e7e1ec2c36d",
+        "is_verified": false,
+        "line_number": 2007,
+        "type": "Secret Keyword"
+      },
+      {
         "hashed_secret": "d6b66ddd9ea7dbe760114bfe9a97352a5e139134",
         "is_verified": false,
-        "line_number": 1994
-      },
-      {
-        "type": "Base64 High Entropy String",
-        "filename": "openapis/swagger.yaml",
+        "line_number": 2029,
+        "type": "JSON Web Token"
+      },
+      {
         "hashed_secret": "98c144f5ecbb4dbe575147a39698b6be1a5649dd",
         "is_verified": false,
-        "line_number": 2041
-      },
-      {
-        "type": "Base64 High Entropy String",
-        "filename": "openapis/swagger.yaml",
-        "hashed_secret": "2f58edc671a89190115ecebddf4c70bdd87e3267",
-        "is_verified": false,
-        "line_number": 2084
-      }
-    ],
-    "poetry.lock": [
-      {
-        "type": "Hex High Entropy String",
-        "filename": "poetry.lock",
-        "hashed_secret": "640e60795f08744221f6816fe9dc949c58465256",
-        "is_verified": false,
-        "line_number": 223
-      },
-      {
-        "type": "Hex High Entropy String",
-        "filename": "poetry.lock",
-        "hashed_secret": "6642e431aaa417100a91214385af6657acb3fab7",
-        "is_verified": false,
-        "line_number": 1368
-      },
-      {
-        "type": "Hex High Entropy String",
-        "filename": "poetry.lock",
-        "hashed_secret": "205b95ce89ff252c6045d78ca9d007e73b45dc00",
-        "is_verified": false,
-        "line_number": 1466
+        "line_number": 2041,
+        "type": "Base64 High Entropy String"
       }
     ],
     "tests/conftest.py": [
       {
-        "type": "Private Key",
-        "filename": "tests/conftest.py",
-        "hashed_secret": "1348b145fa1a555461c1b790a2f66614781091e9",
-        "is_verified": false,
-        "line_number": 1151
-      },
-      {
-        "type": "Base64 High Entropy String",
-        "filename": "tests/conftest.py",
+        "hashed_secret": "1348b145fa1a555461c1b790a2f66614781091e9",
+        "is_verified": false,
+        "line_number": 1151,
+        "type": "Private Key"
+      },
+      {
         "hashed_secret": "227dea087477346785aefd575f91dd13ab86c108",
         "is_verified": false,
-        "line_number": 1174
+        "line_number": 1174,
+        "type": "Base64 High Entropy String"
+      }
+    ],
+    "tests/credentials/google/test_credentials.py": [
+      {
+        "hashed_secret": "22afbfecd4124e2eb0e2a79fafdf62b207a8f8c7",
+        "is_verified": false,
+        "line_number": 579,
+        "type": "Secret Keyword"
       }
     ],
     "tests/keys/2018-05-01T21:29:02Z/jwt_private_key.pem": [
       {
-        "type": "Private Key",
-        "filename": "tests/keys/2018-05-01T21:29:02Z/jwt_private_key.pem",
-        "hashed_secret": "1348b145fa1a555461c1b790a2f66614781091e9",
-        "is_verified": false,
-        "line_number": 1
+        "hashed_secret": "1348b145fa1a555461c1b790a2f66614781091e9",
+        "is_verified": false,
+        "line_number": 1,
+        "type": "Private Key"
       }
     ],
     "tests/login/test_fence_login.py": [
       {
-        "type": "Secret Keyword",
-        "filename": "tests/login/test_fence_login.py",
         "hashed_secret": "d300421e208bfd0d432294de15169fd9b8975def",
         "is_verified": false,
-        "line_number": 41
+        "line_number": 41,
+        "type": "Secret Keyword"
       }
     ],
     "tests/ras/test_ras.py": [
       {
-        "type": "Hex High Entropy String",
-        "filename": "tests/ras/test_ras.py",
         "hashed_secret": "d9db6fe5c14dc55edd34115cdf3958845ac30882",
         "is_verified": false,
-        "line_number": 90
-      }
-    ],
-    "tests/scripting/test_fence-create.py": [
-      {
-        "type": "Secret Keyword",
-        "filename": "tests/scripting/test_fence-create.py",
-        "hashed_secret": "e5e9fa1ba31ecd1ae84f75caaa474f3a663f05f4",
-        "is_verified": false,
-        "line_number": 1117
+        "line_number": 327,
+        "type": "Hex High Entropy String"
       }
     ],
     "tests/test-fence-config.yaml": [
       {
-        "type": "Basic Auth Credentials",
-        "filename": "tests/test-fence-config.yaml",
         "hashed_secret": "afc848c316af1a89d49826c5ae9d00ed769415f3",
         "is_verified": false,
-        "line_number": 31
-      },
-      {
-        "type": "Secret Keyword",
-        "filename": "tests/test-fence-config.yaml",
-        "hashed_secret": "dd29ecf524b030a65261e3059c48ab9e1ecb2585",
-        "is_verified": false,
-        "line_number": 85
-      },
-      {
-        "type": "Secret Keyword",
-        "filename": "tests/test-fence-config.yaml",
-        "hashed_secret": "1627df13b5cd8b3521d02bd8eb2ca31334b3aef2",
-        "is_verified": false,
-        "line_number": 472
+        "line_number": 31,
+        "type": "Basic Auth Credentials"
       }
     ]
   },
-  "generated_at": "2021-05-26T14:24:12Z"
+  "version": "0.13.1",
+  "word_list": {
+    "file": null,
+    "hash": null
+  }
 }