--- conflicted
+++ resolved
@@ -214,22 +214,14 @@
         "filename": "tests/conftest.py",
         "hashed_secret": "1348b145fa1a555461c1b790a2f66614781091e9",
         "is_verified": false,
-<<<<<<< HEAD
-        "line_number": 1614
-=======
-        "line_number": 1607
->>>>>>> 4f39f259
+        "line_number": 1612
       },
       {
         "type": "Base64 High Entropy String",
         "filename": "tests/conftest.py",
         "hashed_secret": "227dea087477346785aefd575f91dd13ab86c108",
         "is_verified": false,
-<<<<<<< HEAD
-        "line_number": 1638
-=======
-        "line_number": 1631
->>>>>>> 4f39f259
+        "line_number": 1636
       }
     ],
     "tests/credentials/google/test_credentials.py": [
@@ -287,9 +279,5 @@
       }
     ]
   },
-<<<<<<< HEAD
-  "generated_at": "2025-12-09T17:45:28Z"
-=======
-  "generated_at": "2025-11-21T16:41:05Z"
->>>>>>> 4f39f259
+  "generated_at": "2025-12-11T22:49:47Z"
 }