--- conflicted
+++ resolved
@@ -3,18 +3,9 @@
   "plugins_used": [
     {
       "name": "ArtifactoryDetector"
-<<<<<<< HEAD
     },
     {
       "name": "AWSKeyDetector"
-    },
-    {
-      "name": "AzureStorageKeyDetector"
-=======
-    },
-    {
-      "name": "AWSKeyDetector"
->>>>>>> c6821c89
     },
     {
       "name": "Base64HighEntropyString",
@@ -28,7 +19,7 @@
     },
     {
       "name": "HexHighEntropyString",
-      "limit": 3.0
+      "limit": 3
     },
     {
       "name": "IbmCloudIamDetector"
@@ -47,9 +38,6 @@
       "name": "MailchimpDetector"
     },
     {
-      "name": "NpmDetector"
-    },
-    {
       "name": "PrivateKeyDetector"
     },
     {
@@ -57,9 +45,6 @@
     },
     {
       "name": "SoftlayerDetector"
-    },
-    {
-      "name": "SquareOAuthDetector"
     },
     {
       "name": "StripeDetector"
@@ -164,7 +149,7 @@
         "filename": "fence/resources/google/utils.py",
         "hashed_secret": "1348b145fa1a555461c1b790a2f66614781091e9",
         "is_verified": false,
-        "line_number": 125
+        "line_number": 277
       }
     ],
     "fence/utils.py": [
@@ -174,66 +159,68 @@
         "hashed_secret": "8318df9ecda039deac9868adf1944a29a95c7114",
         "is_verified": false,
         "line_number": 105
-      },
-      {
-        "type": "Secret Keyword",
-        "filename": "fence/utils.py",
-        "hashed_secret": "5baa61e4c9b93f3f0682250b6cf8331b7ee68fd8",
-        "is_verified": false,
-        "line_number": 249
-      },
-      {
-        "type": "Secret Keyword",
-        "filename": "fence/utils.py",
-        "hashed_secret": "8954f53c9dc3f57137230a016d65bfaee24f8bc5",
-        "is_verified": false,
-        "line_number": 250
+      }
+    ],
+    "openapis/swagger.yaml": [
+      {
+        "type": "Private Key",
+        "filename": "openapis/swagger.yaml",
+        "hashed_secret": "1348b145fa1a555461c1b790a2f66614781091e9",
+        "is_verified": false,
+        "line_number": 1927
+      },
+      {
+        "type": "Secret Keyword",
+        "filename": "openapis/swagger.yaml",
+        "hashed_secret": "bb8e48bd1e73662027a0f0b876b695d4c18f5ed4",
+        "is_verified": false,
+        "line_number": 1927
+      },
+      {
+        "type": "Secret Keyword",
+        "filename": "openapis/swagger.yaml",
+        "hashed_secret": "7861ab65194de92776ab9cd06d4d7e7e1ec2c36d",
+        "is_verified": false,
+        "line_number": 2007
+      },
+      {
+        "type": "JSON Web Token",
+        "filename": "openapis/swagger.yaml",
+        "hashed_secret": "d6b66ddd9ea7dbe760114bfe9a97352a5e139134",
+        "is_verified": false,
+        "line_number": 2029
+      },
+      {
+        "type": "Base64 High Entropy String",
+        "filename": "openapis/swagger.yaml",
+        "hashed_secret": "98c144f5ecbb4dbe575147a39698b6be1a5649dd",
+        "is_verified": false,
+        "line_number": 2041
       }
     ],
     "tests/conftest.py": [
       {
-        "type": "Secret Keyword",
+        "type": "Private Key",
         "filename": "tests/conftest.py",
-        "hashed_secret": "9801ff058ba790388c9efc095cb3e89a819d5ed6",
-        "is_verified": false,
-        "line_number": 160
-      },
-      {
-        "type": "Private Key",
-        "filename": "tests/conftest.py",
-        "hashed_secret": "1348b145fa1a555461c1b790a2f66614781091e9",
-        "is_verified": false,
-        "line_number": 1357
+        "hashed_secret": "1348b145fa1a555461c1b790a2f66614781091e9",
+        "is_verified": false,
+        "line_number": 1174
       },
       {
         "type": "Base64 High Entropy String",
         "filename": "tests/conftest.py",
         "hashed_secret": "227dea087477346785aefd575f91dd13ab86c108",
         "is_verified": false,
-        "line_number": 1380
+        "line_number": 1197
       }
     ],
     "tests/credentials/google/test_credentials.py": [
       {
         "type": "Secret Keyword",
         "filename": "tests/credentials/google/test_credentials.py",
-        "hashed_secret": "a06bdb09c0106ab559bd6acab2f1935e19f7e939",
-        "is_verified": false,
-        "line_number": 381
-      },
-      {
-        "type": "Secret Keyword",
-        "filename": "tests/credentials/google/test_credentials.py",
-        "hashed_secret": "93aa43c580f5347782e17fba5091f944767b15f0",
-        "is_verified": false,
-        "line_number": 474
-      },
-      {
-        "type": "Secret Keyword",
-        "filename": "tests/credentials/google/test_credentials.py",
-        "hashed_secret": "768b7fe00de4fd233c0c72375d12f87ce9670144",
-        "is_verified": false,
-        "line_number": 476
+        "hashed_secret": "22afbfecd4124e2eb0e2a79fafdf62b207a8f8c7",
+        "is_verified": false,
+        "line_number": 579
       }
     ],
     "tests/keys/2018-05-01T21:29:02Z/jwt_private_key.pem": [
@@ -260,16 +247,7 @@
         "filename": "tests/ras/test_ras.py",
         "hashed_secret": "d9db6fe5c14dc55edd34115cdf3958845ac30882",
         "is_verified": false,
-        "line_number": 95
-      }
-    ],
-    "tests/scripting/test_fence-create.py": [
-      {
-        "type": "Secret Keyword",
-        "filename": "tests/scripting/test_fence-create.py",
-        "hashed_secret": "e5e9fa1ba31ecd1ae84f75caaa474f3a663f05f4",
-        "is_verified": false,
-        "line_number": 1122
+        "line_number": 327
       }
     ],
     "tests/test-fence-config.yaml": [
@@ -279,19 +257,8 @@
         "hashed_secret": "afc848c316af1a89d49826c5ae9d00ed769415f3",
         "is_verified": false,
         "line_number": 31
-      },
-      {
-        "type": "Secret Keyword",
-        "filename": "tests/test-fence-config.yaml",
-        "hashed_secret": "1627df13b5cd8b3521d02bd8eb2ca31334b3aef2",
-        "is_verified": false,
-        "line_number": 472
       }
     ]
   },
-<<<<<<< HEAD
-  "generated_at": "2021-08-18T02:36:18Z"
-=======
   "generated_at": "2021-07-27T17:35:56Z"
->>>>>>> c6821c89
 }