--- conflicted
+++ resolved
@@ -3,11 +3,7 @@
     "files": "poetry.lock",
     "lines": null
   },
-<<<<<<< HEAD
-  "generated_at": "2021-02-17T18:18:29Z",
-=======
-  "generated_at": "2021-02-19T16:52:13Z",
->>>>>>> d57f7229
+  "generated_at": "2021-03-10T00:14:02Z",
   "plugins_used": [
     {
       "name": "AWSKeyDetector"
@@ -62,14 +58,6 @@
     }
   ],
   "results": {
-    "bin/fence-create": [
-      {
-        "hashed_secret": "07cb451426a70236a0047e0f390f2bd1d79fd6d3",
-        "is_verified": false,
-        "line_number": 515,
-        "type": "Secret Keyword"
-      }
-    ],
     "fence/blueprints/storage_creds/google.py": [
       {
         "hashed_secret": "1348b145fa1a555461c1b790a2f66614781091e9",
@@ -96,11 +84,7 @@
       {
         "hashed_secret": "5d07e1b80e448a213b392049888111e1779a52db",
         "is_verified": false,
-<<<<<<< HEAD
-        "line_number": 509,
-=======
         "line_number": 511,
->>>>>>> d57f7229
         "type": "Secret Keyword"
       }
     ],
