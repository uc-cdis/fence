--- conflicted
+++ resolved
@@ -3,11 +3,7 @@
     "files": "poetry.lock",
     "lines": null
   },
-<<<<<<< HEAD
-  "generated_at": "2021-05-26T14:52:56Z",
-=======
-  "generated_at": "2021-05-25T21:22:19Z",
->>>>>>> b85118f4
+  "generated_at": "2021-05-27T19:56:08Z",
   "plugins_used": [
     {
       "name": "AWSKeyDetector"
@@ -154,33 +150,17 @@
         "type": "Base64 High Entropy String"
       }
     ],
-<<<<<<< HEAD
     "tests/conftest.py": [
-=======
-    "poetry.lock": [
-      {
-        "type": "Hex High Entropy String",
-        "filename": "poetry.lock",
-        "hashed_secret": "640e60795f08744221f6816fe9dc949c58465256",
+      {
+        "hashed_secret": "1348b145fa1a555461c1b790a2f66614781091e9",
         "is_verified": false,
         "line_number": 1177,
         "type": "Private Key"
       },
->>>>>>> b85118f4
-      {
-        "hashed_secret": "1348b145fa1a555461c1b790a2f66614781091e9",
-        "is_verified": false,
-        "line_number": 1151,
-        "type": "Private Key"
-      },
       {
         "hashed_secret": "227dea087477346785aefd575f91dd13ab86c108",
         "is_verified": false,
-<<<<<<< HEAD
-        "line_number": 1174,
-=======
         "line_number": 1200,
->>>>>>> b85118f4
         "type": "Base64 High Entropy String"
       }
     ],
