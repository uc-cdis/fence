--- conflicted
+++ resolved
@@ -25,7 +25,7 @@
     },
     {
       "name": "HexHighEntropyString",
-      "limit": 3
+      "limit": 3.0
     },
     {
       "name": "IbmCloudIamDetector"
@@ -71,10 +71,6 @@
   "filters_used": [
     {
       "path": "detect_secrets.filters.allowlist.is_line_allowlisted"
-    },
-    {
-      "path": "detect_secrets.filters.common.is_baseline_file",
-      "filename": ".secrets.baseline"
     },
     {
       "path": "detect_secrets.filters.common.is_ignored_due_to_verification_policies",
@@ -121,12 +117,7 @@
         "filename": "deployment/scripts/postgresql/postgresql_init.sql",
         "hashed_secret": "afc848c316af1a89d49826c5ae9d00ed769415f3",
         "is_verified": false,
-<<<<<<< HEAD
         "line_number": 7
-=======
-        "line_number": 7,
-        "is_secret": false
->>>>>>> c5233752
       }
     ],
     "fence/blueprints/storage_creds/google.py": [
@@ -135,8 +126,7 @@
         "filename": "fence/blueprints/storage_creds/google.py",
         "hashed_secret": "1348b145fa1a555461c1b790a2f66614781091e9",
         "is_verified": false,
-        "line_number": 139,
-        "is_secret": false
+        "line_number": 139
       }
     ],
     "fence/blueprints/storage_creds/other.py": [
@@ -145,16 +135,14 @@
         "filename": "fence/blueprints/storage_creds/other.py",
         "hashed_secret": "98c144f5ecbb4dbe575147a39698b6be1a5649dd",
         "is_verified": false,
-        "line_number": 66,
-        "is_secret": false
+        "line_number": 66
       },
       {
         "type": "Secret Keyword",
         "filename": "fence/blueprints/storage_creds/other.py",
         "hashed_secret": "98c144f5ecbb4dbe575147a39698b6be1a5649dd",
         "is_verified": false,
-        "line_number": 66,
-        "is_secret": false
+        "line_number": 66
       }
     ],
     "fence/config-default.yaml": [
@@ -163,8 +151,7 @@
         "filename": "fence/config-default.yaml",
         "hashed_secret": "a94a8fe5ccb19ba61c4c0873d391e987982fbbd3",
         "is_verified": false,
-        "line_number": 31,
-        "is_secret": false
+        "line_number": 31
       }
     ],
     "fence/local_settings.example.py": [
@@ -173,16 +160,14 @@
         "filename": "fence/local_settings.example.py",
         "hashed_secret": "a94a8fe5ccb19ba61c4c0873d391e987982fbbd3",
         "is_verified": false,
-        "line_number": 6,
-        "is_secret": false
+        "line_number": 6
       },
       {
         "type": "Secret Keyword",
         "filename": "fence/local_settings.example.py",
         "hashed_secret": "5d07e1b80e448a213b392049888111e1779a52db",
         "is_verified": false,
-        "line_number": 63,
-        "is_secret": false
+        "line_number": 63
       }
     ],
     "fence/resources/google/utils.py": [
@@ -200,8 +185,7 @@
         "filename": "fence/utils.py",
         "hashed_secret": "8318df9ecda039deac9868adf1944a29a95c7114",
         "is_verified": false,
-        "line_number": 105,
-        "is_secret": false
+        "line_number": 105
       }
     ],
     "migrations/versions/e4c7b0ab68d3_create_tables.py": [
@@ -215,36 +199,18 @@
     ],
     "tests/conftest.py": [
       {
-<<<<<<< HEAD
-        "type": "Secret Keyword",
+        "type": "Private Key",
         "filename": "tests/conftest.py",
-        "hashed_secret": "9801ff058ba790388c9efc095cb3e89a819d5ed6",
-        "is_verified": false,
-        "line_number": 174
-      },
-      {
-=======
->>>>>>> c5233752
-        "type": "Private Key",
-        "filename": "tests/conftest.py",
-        "hashed_secret": "1348b145fa1a555461c1b790a2f66614781091e9",
-        "is_verified": false,
-<<<<<<< HEAD
-        "line_number": 1380
-=======
-        "line_number": 1482
->>>>>>> c5233752
+        "hashed_secret": "1348b145fa1a555461c1b790a2f66614781091e9",
+        "is_verified": false,
+        "line_number": 1504
       },
       {
         "type": "Base64 High Entropy String",
         "filename": "tests/conftest.py",
         "hashed_secret": "227dea087477346785aefd575f91dd13ab86c108",
         "is_verified": false,
-<<<<<<< HEAD
-        "line_number": 1403
-=======
-        "line_number": 1505
->>>>>>> c5233752
+        "line_number": 1527
       }
     ],
     "tests/credentials/google/test_credentials.py": [
@@ -253,24 +219,21 @@
         "filename": "tests/credentials/google/test_credentials.py",
         "hashed_secret": "a06bdb09c0106ab559bd6acab2f1935e19f7e939",
         "is_verified": false,
-        "line_number": 381,
-        "is_secret": false
+        "line_number": 381
       },
       {
         "type": "Secret Keyword",
         "filename": "tests/credentials/google/test_credentials.py",
         "hashed_secret": "93aa43c580f5347782e17fba5091f944767b15f0",
         "is_verified": false,
-        "line_number": 474,
-        "is_secret": false
+        "line_number": 474
       },
       {
         "type": "Secret Keyword",
         "filename": "tests/credentials/google/test_credentials.py",
         "hashed_secret": "768b7fe00de4fd233c0c72375d12f87ce9670144",
         "is_verified": false,
-        "line_number": 476,
-        "is_secret": false
+        "line_number": 476
       }
     ],
     "tests/keys/2018-05-01T21:29:02Z/jwt_private_key.pem": [
@@ -279,8 +242,7 @@
         "filename": "tests/keys/2018-05-01T21:29:02Z/jwt_private_key.pem",
         "hashed_secret": "1348b145fa1a555461c1b790a2f66614781091e9",
         "is_verified": false,
-        "line_number": 1,
-        "is_secret": false
+        "line_number": 1
       }
     ],
     "tests/login/test_fence_login.py": [
@@ -289,8 +251,7 @@
         "filename": "tests/login/test_fence_login.py",
         "hashed_secret": "d300421e208bfd0d432294de15169fd9b8975def",
         "is_verified": false,
-        "line_number": 48,
-        "is_secret": false
+        "line_number": 48
       }
     ],
     "tests/ras/test_ras.py": [
@@ -309,15 +270,8 @@
         "hashed_secret": "afc848c316af1a89d49826c5ae9d00ed769415f3",
         "is_verified": false,
         "line_number": 31
-      },
-      {
-        "type": "Secret Keyword",
-        "filename": "tests/test-fence-config.yaml",
-        "hashed_secret": "1627df13b5cd8b3521d02bd8eb2ca31334b3aef2",
-        "is_verified": false,
-        "line_number": 491
       }
     ]
   },
-  "generated_at": "2022-06-23T20:33:51Z"
+  "generated_at": "2022-06-23T21:04:08Z"
 }