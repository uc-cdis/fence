--- conflicted
+++ resolved
@@ -3,18 +3,12 @@
   "plugins_used": [
     {
       "name": "ArtifactoryDetector"
-<<<<<<< HEAD
     },
     {
       "name": "AWSKeyDetector"
-=======
-    },
-    {
-      "name": "AWSKeyDetector"
     },
     {
       "name": "AzureStorageKeyDetector"
->>>>>>> 423e1f2b
     },
     {
       "name": "Base64HighEntropyString",
@@ -73,13 +67,6 @@
       "path": "detect_secrets.filters.allowlist.is_line_allowlisted"
     },
     {
-<<<<<<< HEAD
-      "path": "detect_secrets.filters.common.is_baseline_file",
-      "filename": ".secrets.baseline"
-    },
-    {
-=======
->>>>>>> 423e1f2b
       "path": "detect_secrets.filters.common.is_ignored_due_to_verification_policies",
       "min_level": 2
     },
@@ -109,15 +96,6 @@
     },
     {
       "path": "detect_secrets.filters.heuristic.is_templated_secret"
-<<<<<<< HEAD
-    },
-    {
-      "path": "detect_secrets.filters.regex.should_exclude_file",
-      "pattern": [
-        "poetry.lock"
-      ]
-=======
->>>>>>> 423e1f2b
     }
   ],
   "results": {
@@ -302,9 +280,5 @@
       }
     ]
   },
-<<<<<<< HEAD
-  "generated_at": "2021-07-27T17:35:56Z"
-=======
   "generated_at": "2021-08-18T02:36:18Z"
->>>>>>> 423e1f2b
 }