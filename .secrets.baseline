--- conflicted
+++ resolved
@@ -3,11 +3,7 @@
     "files": "poetry.lock",
     "lines": null
   },
-<<<<<<< HEAD
   "generated_at": "2021-03-31T04:23:12Z",
-=======
-  "generated_at": "2021-03-29T22:29:00Z",
->>>>>>> a1931dd4
   "plugins_used": [
     {
       "name": "AWSKeyDetector"
@@ -158,21 +154,13 @@
       {
         "hashed_secret": "1348b145fa1a555461c1b790a2f66614781091e9",
         "is_verified": false,
-<<<<<<< HEAD
         "line_number": 1109,
-=======
-        "line_number": 1104,
->>>>>>> a1931dd4
         "type": "Private Key"
       },
       {
         "hashed_secret": "227dea087477346785aefd575f91dd13ab86c108",
         "is_verified": false,
-<<<<<<< HEAD
         "line_number": 1132,
-=======
-        "line_number": 1127,
->>>>>>> a1931dd4
         "type": "Base64 High Entropy String"
       }
     ],
