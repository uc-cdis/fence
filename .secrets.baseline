{
  "version": "1.4.0",
  "plugins_used": [
    {
      "name": "ArtifactoryDetector"
    },
    {
      "name": "AWSKeyDetector"
    },
    {
      "name": "AzureStorageKeyDetector"
    },
    {
      "name": "Base64HighEntropyString",
      "limit": 4.5
    },
    {
      "name": "BasicAuthDetector"
    },
    {
      "name": "CloudantDetector"
    },
    {
      "name": "GitHubTokenDetector"
    },
    {
      "name": "HexHighEntropyString",
      "limit": 3.0
    },
    {
      "name": "IbmCloudIamDetector"
    },
    {
      "name": "IbmCosHmacDetector"
    },
    {
      "name": "JwtTokenDetector"
    },
    {
      "name": "KeywordDetector",
      "keyword_exclude": ""
    },
    {
      "name": "MailchimpDetector"
    },
    {
      "name": "NpmDetector"
    },
    {
      "name": "PrivateKeyDetector"
    },
    {
      "name": "SendGridDetector"
    },
    {
      "name": "SlackDetector"
    },
    {
      "name": "SoftlayerDetector"
    },
    {
      "name": "SquareOAuthDetector"
    },
    {
      "name": "StripeDetector"
    },
    {
      "name": "TwilioKeyDetector"
    }
  ],
  "filters_used": [
    {
      "path": "detect_secrets.filters.allowlist.is_line_allowlisted"
    },
    {
      "path": "detect_secrets.filters.common.is_baseline_file",
      "filename": ".secrets.baseline"
    },
    {
      "path": "detect_secrets.filters.common.is_ignored_due_to_verification_policies",
      "min_level": 2
    },
    {
      "path": "detect_secrets.filters.heuristic.is_indirect_reference"
    },
    {
      "path": "detect_secrets.filters.heuristic.is_likely_id_string"
    },
    {
      "path": "detect_secrets.filters.heuristic.is_lock_file"
    },
    {
      "path": "detect_secrets.filters.heuristic.is_not_alphanumeric_string"
    },
    {
      "path": "detect_secrets.filters.heuristic.is_potential_uuid"
    },
    {
      "path": "detect_secrets.filters.heuristic.is_prefixed_with_dollar_sign"
    },
    {
      "path": "detect_secrets.filters.heuristic.is_sequential_string"
    },
    {
      "path": "detect_secrets.filters.heuristic.is_swagger_file"
    },
    {
      "path": "detect_secrets.filters.heuristic.is_templated_secret"
    },
    {
      "path": "detect_secrets.filters.regex.should_exclude_file",
      "pattern": [
        "poetry.lock"
      ]
    }
  ],
  "results": {
    ".github/workflows/ci.yaml": [
      {
        "type": "Secret Keyword",
        "filename": ".github/workflows/ci.yaml",
        "hashed_secret": "3e26d6750975d678acb8fa35a0f69237881576b0",
        "is_verified": false,
        "line_number": 13
      }
    ],
    "deployment/scripts/postgresql/postgresql_init.sql": [
      {
        "type": "Secret Keyword",
        "filename": "deployment/scripts/postgresql/postgresql_init.sql",
        "hashed_secret": "afc848c316af1a89d49826c5ae9d00ed769415f3",
        "is_verified": false,
        "line_number": 7
      }
    ],
    "docs/azure_architecture.md": [
      {
        "type": "Secret Keyword",
        "filename": "docs/azure_architecture.md",
        "hashed_secret": "e2f9484667edf047f647e0b1b9b2817db5fba705",
        "is_verified": false,
        "line_number": 51
      }
    ],
    "docs/fence_multifactor_authentication_guide.md": [
      {
        "type": "Secret Keyword",
        "filename": "docs/fence_multifactor_authentication_guide.md",
        "hashed_secret": "0f674908b6342fcf2a9842d04699cb008d57d399",
        "is_verified": false,
        "line_number": 38
      }
    ],
    "fence/blueprints/storage_creds/google.py": [
      {
        "type": "Private Key",
        "filename": "fence/blueprints/storage_creds/google.py",
        "hashed_secret": "1348b145fa1a555461c1b790a2f66614781091e9",
        "is_verified": false,
        "line_number": 140
      }
    ],
    "fence/blueprints/storage_creds/other.py": [
      {
        "type": "Base64 High Entropy String",
        "filename": "fence/blueprints/storage_creds/other.py",
        "hashed_secret": "98c144f5ecbb4dbe575147a39698b6be1a5649dd",
        "is_verified": false,
        "line_number": 66
      },
      {
        "type": "Secret Keyword",
        "filename": "fence/blueprints/storage_creds/other.py",
        "hashed_secret": "98c144f5ecbb4dbe575147a39698b6be1a5649dd",
        "is_verified": false,
        "line_number": 66
      }
    ],
    "fence/config-default.yaml": [
      {
        "type": "Basic Auth Credentials",
        "filename": "fence/config-default.yaml",
        "hashed_secret": "a94a8fe5ccb19ba61c4c0873d391e987982fbbd3",
        "is_verified": false,
        "line_number": 32
      }
    ],
    "fence/local_settings.example.py": [
      {
        "type": "Basic Auth Credentials",
        "filename": "fence/local_settings.example.py",
        "hashed_secret": "a94a8fe5ccb19ba61c4c0873d391e987982fbbd3",
        "is_verified": false,
        "line_number": 6
      },
      {
        "type": "Secret Keyword",
        "filename": "fence/local_settings.example.py",
        "hashed_secret": "5d07e1b80e448a213b392049888111e1779a52db",
        "is_verified": false,
        "line_number": 63
      }
    ],
    "fence/resources/google/utils.py": [
      {
        "type": "Private Key",
        "filename": "fence/resources/google/utils.py",
        "hashed_secret": "1348b145fa1a555461c1b790a2f66614781091e9",
        "is_verified": false,
        "line_number": 137
      }
    ],
    "fence/resources/storage/storageclient/cleversafe.py": [
      {
        "type": "Secret Keyword",
        "filename": "fence/resources/storage/storageclient/cleversafe.py",
        "hashed_secret": "7cb6efb98ba5972a9b5090dc2e517fe14d12cb04",
        "is_verified": false,
        "line_number": 274
      }
    ],
    "fence/utils.py": [
      {
        "type": "Secret Keyword",
        "filename": "fence/utils.py",
        "hashed_secret": "8318df9ecda039deac9868adf1944a29a95c7114",
        "is_verified": false,
        "line_number": 129
      }
    ],
    "migrations/versions/a04a70296688_non_unique_client_name.py": [
      {
        "type": "Hex High Entropy String",
        "filename": "migrations/versions/a04a70296688_non_unique_client_name.py",
        "hashed_secret": "bb2372fb50034d559d2920e7229fb5879cf1be72",
        "is_verified": false,
        "line_number": 14
      }
    ],
    "migrations/versions/e4c7b0ab68d3_create_tables.py": [
      {
        "type": "Hex High Entropy String",
        "filename": "migrations/versions/e4c7b0ab68d3_create_tables.py",
        "hashed_secret": "adb1fcd33b07abf9b6a064745759accea5cb341f",
        "is_verified": false,
        "line_number": 21
      }
    ],
    "migrations/versions/ea7e1b843f82_optional_client_redirect_uri.py": [
      {
        "type": "Hex High Entropy String",
        "filename": "migrations/versions/ea7e1b843f82_optional_client_redirect_uri.py",
        "hashed_secret": "bb2372fb50034d559d2920e7229fb5879cf1be72",
        "is_verified": false,
        "line_number": 13
      },
      {
        "type": "Hex High Entropy String",
        "filename": "migrations/versions/ea7e1b843f82_optional_client_redirect_uri.py",
        "hashed_secret": "adb1fcd33b07abf9b6a064745759accea5cb341f",
        "is_verified": false,
        "line_number": 14
      }
    ],
    "tests/conftest.py": [
      {
        "type": "Private Key",
        "filename": "tests/conftest.py",
        "hashed_secret": "1348b145fa1a555461c1b790a2f66614781091e9",
        "is_verified": false,
        "line_number": 1561
      },
      {
        "type": "Base64 High Entropy String",
        "filename": "tests/conftest.py",
        "hashed_secret": "227dea087477346785aefd575f91dd13ab86c108",
        "is_verified": false,
<<<<<<< HEAD
        "line_number": 1585
=======
        "line_number": 1583
>>>>>>> 7532951a
      }
    ],
    "tests/credentials/google/test_credentials.py": [
      {
        "type": "Secret Keyword",
        "filename": "tests/credentials/google/test_credentials.py",
        "hashed_secret": "a06bdb09c0106ab559bd6acab2f1935e19f7e939",
        "is_verified": false,
        "line_number": 381
      },
      {
        "type": "Secret Keyword",
        "filename": "tests/credentials/google/test_credentials.py",
        "hashed_secret": "93aa43c580f5347782e17fba5091f944767b15f0",
        "is_verified": false,
        "line_number": 474
      },
      {
        "type": "Secret Keyword",
        "filename": "tests/credentials/google/test_credentials.py",
        "hashed_secret": "768b7fe00de4fd233c0c72375d12f87ce9670144",
        "is_verified": false,
        "line_number": 476
      },
      {
        "type": "Secret Keyword",
        "filename": "tests/credentials/google/test_credentials.py",
        "hashed_secret": "22afbfecd4124e2eb0e2a79fafdf62b207a8f8c7",
        "is_verified": false,
        "line_number": 580
      }
    ],
    "tests/data/test_indexed_file.py": [
      {
        "type": "Secret Keyword",
        "filename": "tests/data/test_indexed_file.py",
        "hashed_secret": "a62f2225bf70bfaccbc7f1ef2a397836717377de",
        "is_verified": false,
        "line_number": 411
      },
      {
        "type": "Secret Keyword",
        "filename": "tests/data/test_indexed_file.py",
        "hashed_secret": "c258a8d1264cc59de81f8b1975ac06732b1cf182",
        "is_verified": false,
        "line_number": 432
      }
    ],
    "tests/keys/2018-05-01T21:29:02Z/jwt_private_key.pem": [
      {
        "type": "Private Key",
        "filename": "tests/keys/2018-05-01T21:29:02Z/jwt_private_key.pem",
        "hashed_secret": "1348b145fa1a555461c1b790a2f66614781091e9",
        "is_verified": false,
        "line_number": 1
      }
    ],
    "tests/login/test_fence_login.py": [
      {
        "type": "Secret Keyword",
        "filename": "tests/login/test_fence_login.py",
        "hashed_secret": "d300421e208bfd0d432294de15169fd9b8975def",
        "is_verified": false,
        "line_number": 48
      }
    ],
    "tests/login/test_idp_oauth2.py": [
      {
        "type": "Secret Keyword",
        "filename": "tests/login/test_idp_oauth2.py",
        "hashed_secret": "f3bbbd66a63d4bf1747940578ec3d0103530e21d",
        "is_verified": false,
        "line_number": 8
      }
    ],
    "tests/migrations/test_a04a70296688.py": [
      {
        "type": "Hex High Entropy String",
        "filename": "tests/migrations/test_a04a70296688.py",
        "hashed_secret": "bb2372fb50034d559d2920e7229fb5879cf1be72",
        "is_verified": false,
        "line_number": 27
      }
    ],
    "tests/migrations/test_ea7e1b843f82.py": [
      {
        "type": "Hex High Entropy String",
        "filename": "tests/migrations/test_ea7e1b843f82.py",
        "hashed_secret": "adb1fcd33b07abf9b6a064745759accea5cb341f",
        "is_verified": false,
        "line_number": 26
      },
      {
        "type": "Hex High Entropy String",
        "filename": "tests/migrations/test_ea7e1b843f82.py",
        "hashed_secret": "bb2372fb50034d559d2920e7229fb5879cf1be72",
        "is_verified": false,
        "line_number": 43
      }
    ],
    "tests/ras/test_ras.py": [
      {
        "type": "Hex High Entropy String",
        "filename": "tests/ras/test_ras.py",
        "hashed_secret": "d9db6fe5c14dc55edd34115cdf3958845ac30882",
        "is_verified": false,
        "line_number": 120
      }
    ],
    "tests/scripting/test_fence-create.py": [
      {
        "type": "Secret Keyword",
        "filename": "tests/scripting/test_fence-create.py",
        "hashed_secret": "e5e9fa1ba31ecd1ae84f75caaa474f3a663f05f4",
        "is_verified": false,
        "line_number": 300
      }
    ],
    "tests/storageclient/storage_client_mock.py": [
      {
        "type": "Secret Keyword",
        "filename": "tests/storageclient/storage_client_mock.py",
        "hashed_secret": "37bbea9557f9efd1eeadb25dda9ab6514f08fde9",
        "is_verified": false,
        "line_number": 158
      }
    ],
    "tests/storageclient/test_cleversafe_api_client.py": [
      {
        "type": "Secret Keyword",
        "filename": "tests/storageclient/test_cleversafe_api_client.py",
        "hashed_secret": "f683c485d521c2e45830146dd570111770baea29",
        "is_verified": false,
        "line_number": 130
      }
    ],
    "tests/test-fence-config.yaml": [
      {
        "type": "Basic Auth Credentials",
        "filename": "tests/test-fence-config.yaml",
        "hashed_secret": "afc848c316af1a89d49826c5ae9d00ed769415f3",
        "is_verified": false,
        "line_number": 31
      }
    ]
  },
<<<<<<< HEAD
  "generated_at": "2024-05-28T20:56:44Z"
=======
  "generated_at": "2024-03-16T00:09:27Z"
>>>>>>> 7532951a
}<|MERGE_RESOLUTION|>--- conflicted
+++ resolved
@@ -275,11 +275,7 @@
         "filename": "tests/conftest.py",
         "hashed_secret": "227dea087477346785aefd575f91dd13ab86c108",
         "is_verified": false,
-<<<<<<< HEAD
-        "line_number": 1585
-=======
         "line_number": 1583
->>>>>>> 7532951a
       }
     ],
     "tests/credentials/google/test_credentials.py": [
@@ -426,9 +422,5 @@
       }
     ]
   },
-<<<<<<< HEAD
-  "generated_at": "2024-05-28T20:56:44Z"
-=======
   "generated_at": "2024-03-16T00:09:27Z"
->>>>>>> 7532951a
 }