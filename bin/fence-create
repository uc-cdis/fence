--- conflicted
+++ resolved
@@ -12,10 +12,7 @@
     google_init,
     sync_dbgap,
     remove_expired_google_service_account_keys,
-<<<<<<< HEAD
-=======
     create_user_token,
->>>>>>> aff692ba
 )
 
 
@@ -60,9 +57,6 @@
     manage_google_keys = subparsers.add_parser('google-manage-keys')
 
     init_google = subparsers.add_parser('google-init')
-<<<<<<< HEAD
-=======
-
 
     token_create = subparsers.add_parser('token-create')
     token_create.add_argument('--kid')
@@ -70,7 +64,6 @@
     token_create.add_argument('--username', required=True)
     token_create.add_argument('--scopes', required=True)
     token_create.add_argument('--exp')
->>>>>>> aff692ba
 
     return parser.parse_args()
 
@@ -85,19 +78,16 @@
         DB = os.environ['FENCE_DB']
     else:
         from fence.settings import DB
-<<<<<<< HEAD
-=======
-    
+
     if os.environ.get('BASE_URL'):
         DB = os.environ['BASE_URL']
     else:
         from fence.settings import BASE_URL
-    
+
     if os.environ.get('ROOT_DIR'):
         ROOT_DIR = os.environ['ROOT_DIR']
     else:
         ROOT_DIR = '/fence'
->>>>>>> aff692ba
 
     if args.action == 'create':
         yaml_input = args.__dict__['yaml-input']
