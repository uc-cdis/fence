#!/usr/bin/env python
import argparse
import os
import sys
import yaml

from cirrus import GoogleCloudManager
from userdatamodel.driver import SQLAlchemyDriver
from userdatamodel.models import (
    AccessPrivilege,
    CloudProvider,
    IdentityProvider,
    Project,
    Group,
    StorageAccess,
    User,
    Bucket,
    GoogleProxyGroup
)
from cirrus import GoogleCloudManager

from fence.models import GoogleServiceAccount
from fence.models import Client

from fence.models import GoogleServiceAccount

from fence.utils import create_client, drop_client
from fence.sync.sync_dbgap import DbGapSyncer


def create_client_action(
        DB, username=None, client=None, urls=None, auto_approve=True):
    try:
        print(
            create_client(
                username, urls, DB, name=client, auto_approve=auto_approve))
    except Exception as e:
        print(e.message)


def delete_client_action(DB, client):
    try:
        drop_client(client, DB)
        print('Client {} deleted'.format(client))
    except Exception as e:
        print(e.message)


def sync_dbgap(projects):
    '''
    sync ACL files from dbGap to auth db and storage backends
    imports from local_settings is done here because dbGap is
    an optional requirment for fence so it might not be specified
    in local_settings
    Args:
        projects: path to project_mapping yaml file which contains mapping
        from dbgap phsids to projects in fence database
    Returns:
        None
    Examples:
        the expected yaml structure sould look like:
        .. code-block:: yaml
            phs000178:
              - name: TCGA
                auth_id: phs000178
              - name: TCGA-PCAWG
                auth_id: TCGA-PCAWG
            phs000235:
              - name: CGCI
                auth_id: phs000235
    '''
    from local_settings import dbGaP, STORAGE_CREDENTIALS, DB
    with open(projects, 'r') as f:
        project_mapping = yaml.load(f)
    syncer = DbGapSyncer(
        dbGaP, DB, project_mapping, storage_credentials=STORAGE_CREDENTIALS)
    print('sycn')
    syncer.sync()


def create_sample_data(yaml_input):
    with open(yaml_input, 'r') as f:
        data = yaml.load(f)

    db = SQLAlchemyDriver(DB)
    with db.session as s:
        create_cloud_providers(s, data)
        create_projects(s, data)
        create_group(s, data)
        create_users_with_group(s, data)


def create_group(s, data):
        for group_name, fields in data['groups'].iteritems():
            projects = fields.get('projects', [])
            group = s.query(Group).filter(Group.name == group_name).first()
            if not group:
                group = Group(name=group_name)
            for project_data in projects:
                grant_project_to_group_or_user(s, project_data, group)


def create_projects(s, data):
    projects = data.get('projects', [])
    for project in projects:
        create_project(s, project)


def create_project(s, project_data):
    auth_id = project_data['auth_id']
    name = project_data.get('name', auth_id)
    project = s.query(Project).filter_by(name=name).first()
    if project is None:
        project = Project(name=name, auth_id=auth_id)
        s.add(project)
    if 'storage_accesses' in project_data:
        sa_list = project_data['storage_accesses']
        for storage_access in sa_list:
            provider = storage_access['name']
            buckets = storage_access.get('buckets', [])
            sa = (
                s.query(StorageAccess)
                .join(StorageAccess.provider, StorageAccess.project)
                .filter(Project.name == project.name)
                .filter(CloudProvider.name == provider).first())
            if not sa:
                c_provider = s.query(
                    CloudProvider).filter_by(name=provider).first()
                sa = StorageAccess(provider=c_provider, project=project)
                s.add(sa)
                print('created storage access for {} to {}'
                      .format(project.name, c_provider.name))
            for bucket in buckets:
                b = (
                    s.query(Bucket)
                    .filter_by(name=bucket)
                    .join(Bucket.provider)
                    .filter(CloudProvider.name == provider)
                    .first()
                )
                print(b)
                if not b:
                    b = Bucket(name=bucket)
                    b.provider = c_provider
                    s.add(b)
<<<<<<< HEAD
                    print('created bucket {} in db'.format(bucket))
=======
                    print ('created bucket {} in db'.format(bucket))
>>>>>>> 32d35135

    return project


def grant_project_to_group_or_user(s, project_data, group=None, user=None):
    privilege = project_data['privilege']
    project = create_project(s, project_data)
    if group:
        ap = s.query(AccessPrivilege).join(AccessPrivilege.project)\
            .join(AccessPrivilege.research_group)\
            .filter(
                Project.name == project.name, Group.name == group.name).first()
        name = group.name
    elif user:
        ap = s.query(AccessPrivilege).join(AccessPrivilege.project)\
            .join(AccessPrivilege.user)\
            .filter(
                Project.name == project.name,
                User.username == user.username).first()
        name = user.username
    else:
        raise Exception("need to provide either a user or group")
    if not ap:
        if group:
            ap = AccessPrivilege(
                project=project, research_group=group, privilege=privilege)
        elif user:
            ap = AccessPrivilege(
                project=project, user=user, privilege=privilege)
        else:
            raise Exception("need to provide either a user or group")
        s.add(ap)
        print('created access privilege {} of project {} to {}'
              .format(privilege, project.name, name))
    else:
        ap.privilege = privilege
        print('updated access privilege {} of project {} to {}'
              .format(privilege, project.name, name))


def create_cloud_providers(s, data):
    cloud_data = data.get('cloud_providers', [])
    for name, fields, in cloud_data.iteritems():
        cloud_provider = s.query(CloudProvider).filter(
            CloudProvider.name == name
        ).first()
        if not cloud_provider:
            cloud_provider = CloudProvider(
                name=name, backend=fields.get('backend', 'cleversafe'),
                service=fields.get('service', 'storage'))
            s.add(cloud_provider)


def create_users_with_group(s, data):
    providers = {}
    data_groups = data['groups']
    for username, data in data['users'].iteritems():
        is_existing_user = True
        user = s.query(User).filter(User.username == username).first()
        admin = data.get('admin', False)

        if not user:
            is_existing_user = False
            provider_name = data.get('provider', 'google')
            provider = providers.get(provider_name)
            if not provider:
                provider = s.query(IdentityProvider).filter(
                    IdentityProvider.name == provider_name).first()
                providers[provider_name] = provider
                if not provider:
                    raise Exception(
                        "provider {} not found".format(provider_name))

            user = User(
                username=username, idp_id=provider.id, is_admin=admin)
        user.is_admin = admin
        group_names = data.get('groups', [])
        for group_name in group_names:
            assign_group_to_user(s, user, group_name, data_groups[group_name])
        projects = data.get('projects', [])
        for project in projects:
            grant_project_to_group_or_user(s, project, user=user)
        if not is_existing_user:
            s.add(user)
        for client in data.get('clients', []):
            create_client_action(DB, username=username, **client)


def assign_group_to_user(s, user, group_name, group_data):
    group = s.query(Group).filter(Group.name == group_name).first()
    if not group:
        group = Group(name=group_name)
        s.add(group)
        user.groups.append(group)
    if group not in user.groups:
        user.groups.append(group)


<<<<<<< HEAD
def remove_expired_google_service_account_keys(db):
    db = SQLAlchemyDriver(db)
    with db.session as s:
        client_service_accounts = (
            s.query(GoogleServiceAccount, Client).filter(
                GoogleServiceAccount.client_id == Client.client_id)
        )

        with GoogleCloudManager() as g_mgr:
            for service_account, client in client_service_accounts:
                g_mgr.handle_expired_service_account_keys(
                    service_account.google_unique_id)
=======
def google_init(db):
    # Initial user proxy group creation
    db = SQLAlchemyDriver(db)
    with db.session as s:
        users_without_proxy = (
            s.query(User).filter(User.google_proxy_group == None)
        )

        for user in users_without_proxy:
            with GoogleCloudManager() as g_mgr:
                response = g_mgr.create_proxy_group_for_user(
                    user.id, user.username)

                group = response["group"]
                primary_service_account = response["primary_service_account"]
                user.google_proxy_group_id = group["id"]

                # Add user's primary service account to database
                service_account = GoogleServiceAccount(
                    google_unique_id=primary_service_account["uniqueId"],
                    client_id=None,
                    user_id=user.id,
                    email=primary_service_account["email"]
                )

                proxy_group = GoogleProxyGroup(
                    id=group["id"],
                    email=group["email"]
                )

                s.add(service_account)
                s.add(proxy_group)
                s.commit()
>>>>>>> 32d35135


if __name__ == '__main__':

    parser = argparse.ArgumentParser()

    parser.add_argument(
        '--path',
        default='/var/www/fence/',
        help='path to find local_settings.py',
    )
    subparsers = parser.add_subparsers(title='action', dest='action')
    create = subparsers.add_parser('create')
    c_create = subparsers.add_parser('client-create')
    c_delete = subparsers.add_parser('client-delete')
    hmac_create = subparsers.add_parser('hmac-create')
    hmac_create.add_argument('yaml-input')
    create.add_argument('yaml-input')
    c_create.add_argument('--client', required=True)
    c_create.add_argument('--urls', required=True)
    c_create.add_argument(
        '--username',
        help='user(can represents an organization) that owns the client',
        required=True)
    c_create.add_argument(
        '--external',
        help='is this an external oidc client',
        action="store_true", default=False
    )

    c_delete.add_argument('--client', required=True)

    dbgap_sync = subparsers.add_parser('sync-dbgap')
    dbgap_sync.add_argument('--projects', required=True)

<<<<<<< HEAD
    manage_google_keys = subparsers.add_parser('google-manage-keys')
=======
    init_google = subparsers.add_parser('google-init')
>>>>>>> 32d35135

    args = parser.parse_args()

    # get database information
    sys.path.append(args.path)
    if os.environ.get('FENCE_DB'):
        DB = os.environ['FENCE_DB']
    else:
        from fence.local_settings import DB

    if args.action == 'create':
        yaml_input = args.__dict__['yaml-input']
        create_sample_data(yaml_input)

    elif args.action == 'client-create':
        create_client_action(
            DB, username=args.username, client=args.client,
            urls=args.urls, auto_approve=not args.external)

    elif args.action == 'client-delete':
        delete_client_action(DB, args.client)

    elif args.action == 'sync-dbgap':
        sync_dbgap(args.__dict__['projects'])

<<<<<<< HEAD
    elif args.action == 'google-manage-keys':
        remove_expired_google_service_account_keys(DB)
=======
    elif args.action == 'google-init':
        google_init(DB)
>>>>>>> 32d35135

    else:
        pass<|MERGE_RESOLUTION|>--- conflicted
+++ resolved
@@ -143,11 +143,7 @@
                     b = Bucket(name=bucket)
                     b.provider = c_provider
                     s.add(b)
-<<<<<<< HEAD
                     print('created bucket {} in db'.format(bucket))
-=======
-                    print ('created bucket {} in db'.format(bucket))
->>>>>>> 32d35135
 
     return project
 
@@ -246,7 +242,6 @@
         user.groups.append(group)
 
 
-<<<<<<< HEAD
 def remove_expired_google_service_account_keys(db):
     db = SQLAlchemyDriver(db)
     with db.session as s:
@@ -259,7 +254,8 @@
             for service_account, client in client_service_accounts:
                 g_mgr.handle_expired_service_account_keys(
                     service_account.google_unique_id)
-=======
+
+
 def google_init(db):
     # Initial user proxy group creation
     db = SQLAlchemyDriver(db)
@@ -293,7 +289,6 @@
                 s.add(service_account)
                 s.add(proxy_group)
                 s.commit()
->>>>>>> 32d35135
 
 
 if __name__ == '__main__':
@@ -329,11 +324,9 @@
     dbgap_sync = subparsers.add_parser('sync-dbgap')
     dbgap_sync.add_argument('--projects', required=True)
 
-<<<<<<< HEAD
     manage_google_keys = subparsers.add_parser('google-manage-keys')
-=======
+
     init_google = subparsers.add_parser('google-init')
->>>>>>> 32d35135
 
     args = parser.parse_args()
 
@@ -359,13 +352,11 @@
     elif args.action == 'sync-dbgap':
         sync_dbgap(args.__dict__['projects'])
 
-<<<<<<< HEAD
     elif args.action == 'google-manage-keys':
         remove_expired_google_service_account_keys(DB)
-=======
+
     elif args.action == 'google-init':
         google_init(DB)
->>>>>>> 32d35135
 
     else:
         pass