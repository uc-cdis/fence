#!/usr/bin/env python

import argparse
import os
import sys

from fence.scripting.fence_create import (
    create_client_action,
    create_sample_data,
    delete_client_action,
    delete_users,
    google_init,
    sync_dbgap,
)
from cirrus import GoogleCloudManager

from fence.models import GoogleServiceAccount
from fence.models import Client

<<<<<<< HEAD
from fence.models import GoogleServiceAccount

from fence.utils import create_client, drop_client
from fence.sync.sync_dbgap import DbGapSyncer


def create_client_action(
        DB, username=None, client=None, urls=None, auto_approve=True):
    try:
        print(
            create_client(
                username, urls, DB, name=client, auto_approve=auto_approve))
    except Exception as e:
        print(e.message)


def delete_client_action(DB, client):
    try:
        drop_client(client, DB)
        print('Client {} deleted'.format(client))
    except Exception as e:
        print(e.message)


def sync_dbgap(projects):
    '''
    sync ACL files from dbGap to auth db and storage backends
    imports from local_settings is done here because dbGap is
    an optional requirment for fence so it might not be specified
    in local_settings
    Args:
        projects: path to project_mapping yaml file which contains mapping
        from dbgap phsids to projects in fence database
    Returns:
        None
    Examples:
        the expected yaml structure sould look like:
        .. code-block:: yaml
            phs000178:
              - name: TCGA
                auth_id: phs000178
              - name: TCGA-PCAWG
                auth_id: TCGA-PCAWG
            phs000235:
              - name: CGCI
                auth_id: phs000235
    '''
    from local_settings import dbGaP, STORAGE_CREDENTIALS, DB
    with open(projects, 'r') as f:
        project_mapping = yaml.load(f)
    syncer = DbGapSyncer(
        dbGaP, DB, project_mapping, storage_credentials=STORAGE_CREDENTIALS)
    print('sycn')
    syncer.sync()


def create_sample_data(yaml_input):
    with open(yaml_input, 'r') as f:
        data = yaml.load(f)

    db = SQLAlchemyDriver(DB)
    with db.session as s:
        create_cloud_providers(s, data)
        create_projects(s, data)
        create_group(s, data)
        create_users_with_group(s, data)


def create_group(s, data):
        for group_name, fields in data['groups'].iteritems():
            projects = fields.get('projects', [])
            group = s.query(Group).filter(Group.name == group_name).first()
            if not group:
                group = Group(name=group_name)
            for project_data in projects:
                grant_project_to_group_or_user(s, project_data, group)


def create_projects(s, data):
    projects = data.get('projects', [])
    for project in projects:
        create_project(s, project)


def create_project(s, project_data):
    auth_id = project_data['auth_id']
    name = project_data.get('name', auth_id)
    project = s.query(Project).filter_by(name=name).first()
    if project is None:
        project = Project(name=name, auth_id=auth_id)
        s.add(project)
    if 'storage_accesses' in project_data:
        sa_list = project_data['storage_accesses']
        for storage_access in sa_list:
            provider = storage_access['name']
            buckets = storage_access.get('buckets', [])
            sa = (
                s.query(StorageAccess)
                .join(StorageAccess.provider, StorageAccess.project)
                .filter(Project.name == project.name)
                .filter(CloudProvider.name == provider).first())
            if not sa:
                c_provider = s.query(
                    CloudProvider).filter_by(name=provider).first()
                sa = StorageAccess(provider=c_provider, project=project)
                s.add(sa)
                print('created storage access for {} to {}'
                      .format(project.name, c_provider.name))
            for bucket in buckets:
                b = (
                    s.query(Bucket)
                    .filter_by(name=bucket)
                    .join(Bucket.provider)
                    .filter(CloudProvider.name == provider)
                    .first()
                )
                print(b)
                if not b:
                    b = Bucket(name=bucket)
                    b.provider = c_provider
                    s.add(b)
                    print('created bucket {} in db'.format(bucket))

    return project


def grant_project_to_group_or_user(s, project_data, group=None, user=None):
    privilege = project_data['privilege']
    project = create_project(s, project_data)
    if group:
        ap = s.query(AccessPrivilege).join(AccessPrivilege.project)\
            .join(AccessPrivilege.research_group)\
            .filter(
                Project.name == project.name, Group.name == group.name).first()
        name = group.name
    elif user:
        ap = s.query(AccessPrivilege).join(AccessPrivilege.project)\
            .join(AccessPrivilege.user)\
            .filter(
                Project.name == project.name,
                User.username == user.username).first()
        name = user.username
    else:
        raise Exception("need to provide either a user or group")
    if not ap:
        if group:
            ap = AccessPrivilege(
                project=project, research_group=group, privilege=privilege)
        elif user:
            ap = AccessPrivilege(
                project=project, user=user, privilege=privilege)
        else:
            raise Exception("need to provide either a user or group")
        s.add(ap)
        print('created access privilege {} of project {} to {}'
              .format(privilege, project.name, name))
    else:
        ap.privilege = privilege
        print('updated access privilege {} of project {} to {}'
              .format(privilege, project.name, name))


def create_cloud_providers(s, data):
    cloud_data = data.get('cloud_providers', [])
    for name, fields, in cloud_data.iteritems():
        cloud_provider = s.query(CloudProvider).filter(
            CloudProvider.name == name
        ).first()
        if not cloud_provider:
            cloud_provider = CloudProvider(
                name=name, backend=fields.get('backend', 'cleversafe'),
                service=fields.get('service', 'storage'))
            s.add(cloud_provider)


def create_users_with_group(s, data):
    providers = {}
    data_groups = data['groups']
    for username, data in data['users'].iteritems():
        is_existing_user = True
        user = s.query(User).filter(User.username == username).first()
        admin = data.get('admin', False)

        if not user:
            is_existing_user = False
            provider_name = data.get('provider', 'google')
            provider = providers.get(provider_name)
            if not provider:
                provider = s.query(IdentityProvider).filter(
                    IdentityProvider.name == provider_name).first()
                providers[provider_name] = provider
                if not provider:
                    raise Exception(
                        "provider {} not found".format(provider_name))

            user = User(
                username=username, idp_id=provider.id, is_admin=admin)
        user.is_admin = admin
        group_names = data.get('groups', [])
        for group_name in group_names:
            assign_group_to_user(s, user, group_name, data_groups[group_name])
        projects = data.get('projects', [])
        for project in projects:
            grant_project_to_group_or_user(s, project, user=user)
        if not is_existing_user:
            s.add(user)
        for client in data.get('clients', []):
            create_client_action(DB, username=username, **client)


def assign_group_to_user(s, user, group_name, group_data):
    group = s.query(Group).filter(Group.name == group_name).first()
    if not group:
        group = Group(name=group_name)
        s.add(group)
        user.groups.append(group)
    if group not in user.groups:
        user.groups.append(group)


def remove_expired_google_service_account_keys(db):
    db = SQLAlchemyDriver(db)
    with db.session as s:
        client_service_accounts = (
            s.query(GoogleServiceAccount, Client).filter(
                GoogleServiceAccount.client_id == Client.client_id)
        )

        with GoogleCloudManager() as g_mgr:
            for service_account, client in client_service_accounts:
                g_mgr.handle_expired_service_account_keys(
                    service_account.google_unique_id)


def google_init(db):
    # Initial user proxy group creation
    db = SQLAlchemyDriver(db)
    with db.session as s:
        users_without_proxy = (
            s.query(User).filter(User.google_proxy_group == None)
        )

        for user in users_without_proxy:
            with GoogleCloudManager() as g_mgr:
                response = g_mgr.create_proxy_group_for_user(
                    user.id, user.username)

                group = response["group"]
                primary_service_account = response["primary_service_account"]
                user.google_proxy_group_id = group["id"]

                # Add user's primary service account to database
                service_account = GoogleServiceAccount(
                    google_unique_id=primary_service_account["uniqueId"],
                    client_id=None,
                    user_id=user.id,
                    email=primary_service_account["email"]
                )

                proxy_group = GoogleProxyGroup(
                    id=group["id"],
                    email=group["email"]
                )

                s.add(service_account)
                s.add(proxy_group)
                s.commit()


if __name__ == '__main__':
=======
>>>>>>> d2a9607e

def parse_arguments():
    parser = argparse.ArgumentParser()
    parser.add_argument(
        '--path',
        default='/var/www/fence/',
        help='path to find local_settings.py',
    )

    subparsers = parser.add_subparsers(title='action', dest='action')

    create = subparsers.add_parser('create')
    create.add_argument('yaml-input')

    client_create = subparsers.add_parser('client-create')
    client_create.add_argument('--client', required=True)
    client_create.add_argument('--urls', required=True)
    client_create.add_argument(
        '--username',
        help='user(can represent an organization) that owns the client',
        required=True)
    client_create.add_argument(
        '--external',
        help='is this an external oidc client',
        action="store_true", default=False
    )

    client_delete = subparsers.add_parser('client-delete')
    client_delete.add_argument('--client', required=True)

    user_delete = subparsers.add_parser('user-delete')
    user_delete.add_argument('--users', required=True, nargs='+')

    hmac_create = subparsers.add_parser('hmac-create')
    hmac_create.add_argument('yaml-input')

    dbgap_sync = subparsers.add_parser('sync-dbgap')
    dbgap_sync.add_argument('--projects', required=True)

<<<<<<< HEAD
    manage_google_keys = subparsers.add_parser('google-manage-keys')

    init_google = subparsers.add_parser('google-init')
=======
    subparsers.add_parser('google-init')
>>>>>>> d2a9607e

    return parser.parse_args()


def main():
    args = parse_arguments()

    # get database information
    sys.path.append(args.path)

    if os.environ.get('FENCE_DB'):
        DB = os.environ['FENCE_DB']
    else:
        from fence.local_settings import DB

    if args.action == 'create':
        yaml_input = args.__dict__['yaml-input']
        create_sample_data(DB, yaml_input)
    elif args.action == 'client-create':
        create_client_action(
            DB, username=args.username, client=args.client,
            urls=args.urls, auto_approve=(not args.external)
        )
    elif args.action == 'client-delete':
        delete_client_action(DB, args.client)
    elif args.action == 'user-delete':
        delete_users(DB, args.users)
    elif args.action == 'sync-dbgap':
        sync_dbgap(args.__dict__['projects'])
<<<<<<< HEAD

    elif args.action == 'google-manage-keys':
        remove_expired_google_service_account_keys(DB)

=======
>>>>>>> d2a9607e
    elif args.action == 'google-init':
        google_init(DB)


if __name__ == '__main__':
    main()<|MERGE_RESOLUTION|>--- conflicted
+++ resolved
@@ -11,285 +11,9 @@
     delete_users,
     google_init,
     sync_dbgap,
+    remove_expired_google_service_account_keys,
 )
-from cirrus import GoogleCloudManager
 
-from fence.models import GoogleServiceAccount
-from fence.models import Client
-
-<<<<<<< HEAD
-from fence.models import GoogleServiceAccount
-
-from fence.utils import create_client, drop_client
-from fence.sync.sync_dbgap import DbGapSyncer
-
-
-def create_client_action(
-        DB, username=None, client=None, urls=None, auto_approve=True):
-    try:
-        print(
-            create_client(
-                username, urls, DB, name=client, auto_approve=auto_approve))
-    except Exception as e:
-        print(e.message)
-
-
-def delete_client_action(DB, client):
-    try:
-        drop_client(client, DB)
-        print('Client {} deleted'.format(client))
-    except Exception as e:
-        print(e.message)
-
-
-def sync_dbgap(projects):
-    '''
-    sync ACL files from dbGap to auth db and storage backends
-    imports from local_settings is done here because dbGap is
-    an optional requirment for fence so it might not be specified
-    in local_settings
-    Args:
-        projects: path to project_mapping yaml file which contains mapping
-        from dbgap phsids to projects in fence database
-    Returns:
-        None
-    Examples:
-        the expected yaml structure sould look like:
-        .. code-block:: yaml
-            phs000178:
-              - name: TCGA
-                auth_id: phs000178
-              - name: TCGA-PCAWG
-                auth_id: TCGA-PCAWG
-            phs000235:
-              - name: CGCI
-                auth_id: phs000235
-    '''
-    from local_settings import dbGaP, STORAGE_CREDENTIALS, DB
-    with open(projects, 'r') as f:
-        project_mapping = yaml.load(f)
-    syncer = DbGapSyncer(
-        dbGaP, DB, project_mapping, storage_credentials=STORAGE_CREDENTIALS)
-    print('sycn')
-    syncer.sync()
-
-
-def create_sample_data(yaml_input):
-    with open(yaml_input, 'r') as f:
-        data = yaml.load(f)
-
-    db = SQLAlchemyDriver(DB)
-    with db.session as s:
-        create_cloud_providers(s, data)
-        create_projects(s, data)
-        create_group(s, data)
-        create_users_with_group(s, data)
-
-
-def create_group(s, data):
-        for group_name, fields in data['groups'].iteritems():
-            projects = fields.get('projects', [])
-            group = s.query(Group).filter(Group.name == group_name).first()
-            if not group:
-                group = Group(name=group_name)
-            for project_data in projects:
-                grant_project_to_group_or_user(s, project_data, group)
-
-
-def create_projects(s, data):
-    projects = data.get('projects', [])
-    for project in projects:
-        create_project(s, project)
-
-
-def create_project(s, project_data):
-    auth_id = project_data['auth_id']
-    name = project_data.get('name', auth_id)
-    project = s.query(Project).filter_by(name=name).first()
-    if project is None:
-        project = Project(name=name, auth_id=auth_id)
-        s.add(project)
-    if 'storage_accesses' in project_data:
-        sa_list = project_data['storage_accesses']
-        for storage_access in sa_list:
-            provider = storage_access['name']
-            buckets = storage_access.get('buckets', [])
-            sa = (
-                s.query(StorageAccess)
-                .join(StorageAccess.provider, StorageAccess.project)
-                .filter(Project.name == project.name)
-                .filter(CloudProvider.name == provider).first())
-            if not sa:
-                c_provider = s.query(
-                    CloudProvider).filter_by(name=provider).first()
-                sa = StorageAccess(provider=c_provider, project=project)
-                s.add(sa)
-                print('created storage access for {} to {}'
-                      .format(project.name, c_provider.name))
-            for bucket in buckets:
-                b = (
-                    s.query(Bucket)
-                    .filter_by(name=bucket)
-                    .join(Bucket.provider)
-                    .filter(CloudProvider.name == provider)
-                    .first()
-                )
-                print(b)
-                if not b:
-                    b = Bucket(name=bucket)
-                    b.provider = c_provider
-                    s.add(b)
-                    print('created bucket {} in db'.format(bucket))
-
-    return project
-
-
-def grant_project_to_group_or_user(s, project_data, group=None, user=None):
-    privilege = project_data['privilege']
-    project = create_project(s, project_data)
-    if group:
-        ap = s.query(AccessPrivilege).join(AccessPrivilege.project)\
-            .join(AccessPrivilege.research_group)\
-            .filter(
-                Project.name == project.name, Group.name == group.name).first()
-        name = group.name
-    elif user:
-        ap = s.query(AccessPrivilege).join(AccessPrivilege.project)\
-            .join(AccessPrivilege.user)\
-            .filter(
-                Project.name == project.name,
-                User.username == user.username).first()
-        name = user.username
-    else:
-        raise Exception("need to provide either a user or group")
-    if not ap:
-        if group:
-            ap = AccessPrivilege(
-                project=project, research_group=group, privilege=privilege)
-        elif user:
-            ap = AccessPrivilege(
-                project=project, user=user, privilege=privilege)
-        else:
-            raise Exception("need to provide either a user or group")
-        s.add(ap)
-        print('created access privilege {} of project {} to {}'
-              .format(privilege, project.name, name))
-    else:
-        ap.privilege = privilege
-        print('updated access privilege {} of project {} to {}'
-              .format(privilege, project.name, name))
-
-
-def create_cloud_providers(s, data):
-    cloud_data = data.get('cloud_providers', [])
-    for name, fields, in cloud_data.iteritems():
-        cloud_provider = s.query(CloudProvider).filter(
-            CloudProvider.name == name
-        ).first()
-        if not cloud_provider:
-            cloud_provider = CloudProvider(
-                name=name, backend=fields.get('backend', 'cleversafe'),
-                service=fields.get('service', 'storage'))
-            s.add(cloud_provider)
-
-
-def create_users_with_group(s, data):
-    providers = {}
-    data_groups = data['groups']
-    for username, data in data['users'].iteritems():
-        is_existing_user = True
-        user = s.query(User).filter(User.username == username).first()
-        admin = data.get('admin', False)
-
-        if not user:
-            is_existing_user = False
-            provider_name = data.get('provider', 'google')
-            provider = providers.get(provider_name)
-            if not provider:
-                provider = s.query(IdentityProvider).filter(
-                    IdentityProvider.name == provider_name).first()
-                providers[provider_name] = provider
-                if not provider:
-                    raise Exception(
-                        "provider {} not found".format(provider_name))
-
-            user = User(
-                username=username, idp_id=provider.id, is_admin=admin)
-        user.is_admin = admin
-        group_names = data.get('groups', [])
-        for group_name in group_names:
-            assign_group_to_user(s, user, group_name, data_groups[group_name])
-        projects = data.get('projects', [])
-        for project in projects:
-            grant_project_to_group_or_user(s, project, user=user)
-        if not is_existing_user:
-            s.add(user)
-        for client in data.get('clients', []):
-            create_client_action(DB, username=username, **client)
-
-
-def assign_group_to_user(s, user, group_name, group_data):
-    group = s.query(Group).filter(Group.name == group_name).first()
-    if not group:
-        group = Group(name=group_name)
-        s.add(group)
-        user.groups.append(group)
-    if group not in user.groups:
-        user.groups.append(group)
-
-
-def remove_expired_google_service_account_keys(db):
-    db = SQLAlchemyDriver(db)
-    with db.session as s:
-        client_service_accounts = (
-            s.query(GoogleServiceAccount, Client).filter(
-                GoogleServiceAccount.client_id == Client.client_id)
-        )
-
-        with GoogleCloudManager() as g_mgr:
-            for service_account, client in client_service_accounts:
-                g_mgr.handle_expired_service_account_keys(
-                    service_account.google_unique_id)
-
-
-def google_init(db):
-    # Initial user proxy group creation
-    db = SQLAlchemyDriver(db)
-    with db.session as s:
-        users_without_proxy = (
-            s.query(User).filter(User.google_proxy_group == None)
-        )
-
-        for user in users_without_proxy:
-            with GoogleCloudManager() as g_mgr:
-                response = g_mgr.create_proxy_group_for_user(
-                    user.id, user.username)
-
-                group = response["group"]
-                primary_service_account = response["primary_service_account"]
-                user.google_proxy_group_id = group["id"]
-
-                # Add user's primary service account to database
-                service_account = GoogleServiceAccount(
-                    google_unique_id=primary_service_account["uniqueId"],
-                    client_id=None,
-                    user_id=user.id,
-                    email=primary_service_account["email"]
-                )
-
-                proxy_group = GoogleProxyGroup(
-                    id=group["id"],
-                    email=group["email"]
-                )
-
-                s.add(service_account)
-                s.add(proxy_group)
-                s.commit()
-
-
-if __name__ == '__main__':
-=======
->>>>>>> d2a9607e
 
 def parse_arguments():
     parser = argparse.ArgumentParser()
@@ -329,13 +53,9 @@
     dbgap_sync = subparsers.add_parser('sync-dbgap')
     dbgap_sync.add_argument('--projects', required=True)
 
-<<<<<<< HEAD
     manage_google_keys = subparsers.add_parser('google-manage-keys')
 
     init_google = subparsers.add_parser('google-init')
-=======
-    subparsers.add_parser('google-init')
->>>>>>> d2a9607e
 
     return parser.parse_args()
 
@@ -365,13 +85,8 @@
         delete_users(DB, args.users)
     elif args.action == 'sync-dbgap':
         sync_dbgap(args.__dict__['projects'])
-<<<<<<< HEAD
-
     elif args.action == 'google-manage-keys':
         remove_expired_google_service_account_keys(DB)
-
-=======
->>>>>>> d2a9607e
     elif args.action == 'google-init':
         google_init(DB)
 
