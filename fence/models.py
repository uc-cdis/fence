"""
Define sqlalchemy models.

The models here inherit from the `Base` in userdatamodel, so when the fence app
is initialized, the resulting db session includes everything from userdatamodel
and this file.

The `migrate` function in this file is called every init and can be used for
database migrations.
"""

from authlib.flask.oauth2.sqla import (
    OAuth2AuthorizationCodeMixin,
    OAuth2ClientMixin,
)
import flask
from sqlalchemy import (
    Integer, BigInteger, String, Column, Boolean, Text, MetaData, Table
)
from sqlalchemy.orm import relationship, backref
from sqlalchemy.schema import ForeignKey
from fence.jwt.token import CLIENT_ALLOWED_SCOPES
from userdatamodel import Base
from userdatamodel.models import (
    AccessPrivilege, Application, AuthorizationProvider, Bucket, Certificate,
    CloudProvider, ComputeAccess, GoogleProxyGroup, HMACKeyPair,
    HMACKeyPairArchive, IdentityProvider, Project, ProjectToBucket, Group,
    S3Credential, StorageAccess, User, Tag, UserToBucket
)


class Client(Base, OAuth2ClientMixin):

    __tablename__ = 'client'

    client_id = Column(String(40), primary_key=True)
    # this is hashed secret
    client_secret = Column(String(60), unique=True, index=True, nullable=True)

    # human readable name
    name = Column(String(40), unique=True, nullable=False)

    # human readable description, not required
    description = Column(String(400))

    # required if you need to support client credential
    user_id = Column(Integer, ForeignKey(User.id))
    user = relationship(
        'User',
        backref=backref('clients', cascade='all, delete-orphan')
    )

    # this is for internal microservices to skip user grant
    auto_approve = Column(Boolean, default=False)

    # public or confidential
    is_confidential = Column(Boolean, default=True)

    _allowed_scopes = Column(Text, nullable=False, default='')

    _redirect_uris = Column(Text)
    _default_scopes = Column(Text)
    _scopes = ['compute', 'storage', 'user']

    def __init__(self, **kwargs):
        if 'allowed_scopes' in kwargs:
            allowed_scopes = kwargs.pop('allowed_scopes')
            if isinstance(allowed_scopes, list):
                kwargs['_allowed_scopes'] = ' '.join(allowed_scopes)
            else:
                kwargs['_allowed_scopes'] = allowed_scopes
        super(Client, self).__init__(**kwargs)

    @property
    def allowed_scopes(self):
        return self._allowed_scopes.split(' ')

    @property
    def client_type(self):
        """
        The client should be considered confidential either if it is actually
        marked confidential, *or* if the confidential setting was left empty.
        Only in the case where ``is_confidential`` is deliberately set to
        ``False`` should the client be considered public.
        """
        if self.is_confidential is False:
            return 'public'
        return 'confidential'

    @property
    def redirect_uris(self):
        if self._redirect_uris:
            return self._redirect_uris.split()
        return []

    @property
    def default_redirect_uri(self):
        return self.redirect_uris[0]

    @property
    def default_scopes(self):
        if self._default_scopes:
            return self._default_scopes.split()
        return []

    @staticmethod
    def get_by_client_id(client_id):
        with flask.current_app.db.session as session:
            return (
                session
                .query(Client)
                .filter_by(client_id=client_id)
                .first()
            )

    def check_requested_scopes(self, scopes):
        return set(self.allowed_scopes).issuperset(scopes)

    def validate_scopes(self, scopes):
        scopes = scopes[0].split(',')
        return all(scope in self._scopes for scope in scopes)

    def check_redirect_uri(self, redirect_uri):
        return redirect_uri in self.redirect_uris


class AuthorizationCode(Base, OAuth2AuthorizationCodeMixin):

    __tablename__ = 'authorization_code'

    id = Column(Integer, primary_key=True)

    user_id = Column(
        Integer, ForeignKey('User.id', ondelete='CASCADE')
    )
    user = relationship(
        'User',
        backref=backref('authorization_codes', cascade='all, delete-orphan')
    )

    nonce = Column(String, nullable=True)

    _scope = Column(Text, default='')

    def __init__(self, **kwargs):
        if 'scope' in kwargs:
            scope = kwargs.pop('scope')
            if isinstance(scope, list):
                kwargs['_scope'] = ' '.join(scope)
            else:
                kwargs['_scope'] = scope
        super(AuthorizationCode, self).__init__(**kwargs)

    @property
    def scope(self):
        return self._scope.split(' ')


class UserRefreshToken(Base):
    __tablename__ = "user_refresh_token"

    jti = Column(String, primary_key=True)
    userid = Column(Integer)
    expires = Column(BigInteger)

    def delete(self):
        with flask.current_app.db.session as session:
            session.delete(self)
            session.commit()


class GoogleServiceAccount(Base):
    __tablename__ = "google_service_account"

    id = Column(Integer, primary_key=True)

    # The uniqueId google provides to resources is ONLY unique within
    # the given project, so we shouldn't rely on that for a primary key (in
    # case we're ever juggling mult. projects)
    google_unique_id = Column(
        String,
        unique=False,
        nullable=False
    )

    client_id = Column(
        String(40),
    )

    user_id = Column(
        Integer,
        ForeignKey(User.id),
        nullable=False
    )
    user = relationship(
        'User',
        backref=backref(
            'google_service_accounts', cascade='all, delete-orphan')
    )

    google_project_id = Column(
        String,
        nullable=False
    )

    email = Column(
        String,
        unique=True,
        nullable=False
    )

    def delete(self):
        with flask.current_app.db.session as session:
            session.delete(self)
            session.commit()
            return self


class UserGoogleAccount(Base):
    __tablename__ = "user_google_account"

    id = Column(Integer, primary_key=True)

    email = Column(
        String,
        unique=True,
        nullable=False
    )

    user_id = Column(
        Integer,
        ForeignKey(User.id),
        nullable=False
    )

    def delete(self):
        with flask.current_app.db.session as session:
            session.delete(self)
            session.commit()
            return self


class UserGoogleAccountToProxyGroup(Base):
    __tablename__ = "user_google_account_to_proxy_group"

    user_google_account_id = Column(
        Integer,
        ForeignKey(UserGoogleAccount.id),
        nullable=False,
        primary_key=True
    )

    proxy_group_id = Column(
        String,
        ForeignKey(GoogleProxyGroup.id),
        nullable=False,
        primary_key=True
    )

    expires = Column(BigInteger)

    def delete(self):
        with flask.current_app.db.session as session:
            session.delete(self)
            session.commit()
            return self


class GoogleServiceAccountKey(Base):
    __tablename__ = "google_service_account_key"

    id = Column(Integer, primary_key=True)

    key_id = Column(String, nullable=False)

    service_account_id = Column(
        Integer,
        ForeignKey(GoogleServiceAccount.id),
        nullable=False
    )

    expires = Column(BigInteger)

    private_key = Column(String)
<<<<<<< HEAD

    def delete(self):
        with flask.current_app.db.session as session:
            session.delete(self)
            session.commit()
            return self


class GoogleBucketAccessGroup(Base):
    __tablename__ = "google_bucket_access_group"
    id = Column(Integer, primary_key=True)

    bucket_id = Column(
        Integer,
        ForeignKey(Bucket.id),
        nullable=False,
    )
    bucket = relationship(
        'Bucket',
        backref=backref(
            'google_bucket_access_group', cascade='all, delete-orphan')
    )

    email = Column(
        String,
        nullable=False
    )
=======
>>>>>>> d56a32e6

    def delete(self):
        with flask.current_app.db.session as session:
            session.delete(self)
            session.commit()
            return self


class GoogleProxyGroupToGoogleBucketAccessGroup(Base):
    __tablename__ = "google_proxy_group_to_google_bucket_access_group"
    id = Column(Integer, primary_key=True)

    proxy_group_id = Column(
        String,
        ForeignKey(GoogleProxyGroup.id),
        nullable=False
    )
    proxy_group = relationship(
        'GoogleProxyGroup',
        backref=backref(
            'bucket_access_groups', cascade='all, delete-orphan')
    )

    access_group_id = Column(
        Integer,
        ForeignKey(GoogleBucketAccessGroup.id),
        nullable=False
    )
    access_group = relationship(
        'GoogleBucketAccessGroup',
        backref=backref(
            'proxy_groups_with_access', cascade='all, delete-orphan')
    )


to_timestamp = "CREATE OR REPLACE FUNCTION pc_datetime_to_timestamp(datetoconvert timestamp) " \
               "RETURNS BIGINT AS " \
               "$BODY$ " \
               "select extract(epoch from $1)::BIGINT " \
               "$BODY$ " \
               "LANGUAGE 'sql' IMMUTABLE STRICT;"


def migrate(driver):
    if not driver.engine.dialect.supports_alter:
        print("This engine dialect doesn't support altering so we are not migrating even if necessary!")
        return

    md = MetaData()

    table = Table(UserRefreshToken.__tablename__, md, autoload=True, autoload_with=driver.engine)
    if str(table.c.expires.type) != 'BIGINT':
        print("Altering table %s expires to BIGINT" % (UserRefreshToken.__tablename__))
        with driver.session as session:
            session.execute(to_timestamp)
        with driver.session as session:
            session.execute("ALTER TABLE {} ALTER COLUMN expires TYPE BIGINT USING pc_datetime_to_timestamp(expires);".format(UserRefreshToken.__tablename__))

    # oidc migration

    table = Table(Client.__tablename__, md, autoload=True, autoload_with=driver.engine)
    if not any([index.name == 'ix_name' for index in table.indexes]):
        with driver.session as session:
            session.execute(
                "ALTER TABLE {} ADD constraint ix_name unique (name);"
                .format(Client.__tablename__)
            )

    if '_allowed_scopes' not in table.c:
        print(
            "Altering table {} to add _allowed_scopes column"
            .format(Client.__tablename__)
        )
        with driver.session as session:
            session.execute(
                "ALTER TABLE {} ADD COLUMN _allowed_scopes VARCHAR;"
                .format(Client.__tablename__)
            )
            for client in session.query(Client):
                if not client._allowed_scopes:
                    client._allowed_scopes = ' '.join(CLIENT_ALLOWED_SCOPES)
                    session.add(client)
            session.commit()
            session.execute(
                "ALTER TABLE {} ALTER COLUMN _allowed_scopes SET NOT NULL;"
                .format(Client.__tablename__)
            )

    add_column_if_not_exist(
        table_name=GoogleProxyGroup.__tablename__,
        column=Column('email', String),
        driver=driver,
        metadata=md
    )

    drop_foreign_key_column_if_exist(
        table_name=GoogleProxyGroup.__tablename__,
        column_name='user_id',
        driver=driver,
        metadata=md
    )

    _add_google_project_id(driver, md)

    drop_unique_constraint_if_exist(
        table_name=GoogleServiceAccount.__tablename__,
        column_name='google_unique_id',
        driver=driver,
        metadata=md
    )

    drop_unique_constraint_if_exist(
        table_name=GoogleServiceAccount.__tablename__,
        column_name='google_project_id',
        driver=driver,
        metadata=md
    )


def add_foreign_key_column_if_not_exist(
        table_name, column_name, column_type, fk_table_name, fk_column_name, driver,
        metadata):
    column = Column(column_name, column_type)
    add_column_if_not_exist(
        table_name, column, driver, metadata)
    add_foreign_key_constraint_if_not_exist(
        table_name, column_name, fk_table_name, fk_column_name, driver,
        metadata)


def drop_foreign_key_column_if_exist(table_name, column_name, driver, metadata):
    drop_foreign_key_constraint_if_exist(
        table_name, column_name, driver, metadata)
    drop_column_if_exist(table_name, column_name, driver, metadata)


def add_column_if_not_exist(
        table_name, column, driver, metadata):
    column_name = column.compile(dialect=driver.engine.dialect)
    column_type = column.type.compile(driver.engine.dialect)

    table = Table(
        table_name, metadata, autoload=True, autoload_with=driver.engine)
    if str(column_name) not in table.c:
        with driver.session as session:
            command = (
                "ALTER TABLE \"{}\" ADD COLUMN {} {}"
                .format(table_name, column_name, column_type)
            )
            if not column.nullable:
                command += " NOT NULL"
            command += ";"

            session.execute(command)
            session.commit()


def drop_column_if_exist(table_name, column_name, driver, metadata):
    table = Table(
        table_name, metadata, autoload=True, autoload_with=driver.engine)
    if column_name in table.c:
        with driver.session as session:
            session.execute(
                "ALTER TABLE \"{}\" DROP COLUMN {};"
                .format(table_name, column_name)
            )
            session.commit()


def add_foreign_key_constraint_if_not_exist(
        table_name, column_name, fk_table_name, fk_column_name,
        driver, metadata):
    table = Table(
        table_name, metadata, autoload=True, autoload_with=driver.engine)
    foreign_key_name = "{}_{}_fkey".format(table_name.lower(), column_name)

    if column_name in table.c:
        foreign_keys = [fk.name for fk in getattr(table.c, column_name).foreign_keys]
        if foreign_key_name not in foreign_keys:
            with driver.session as session:
                session.execute(
                    "ALTER TABLE \"{}\" ADD CONSTRAINT {} "
                    "FOREIGN KEY({}) REFERENCES {} ({});"
                    .format(
                        table_name, foreign_key_name, column_name,
                        fk_table_name, fk_column_name
                    )
                )
                session.commit()


def drop_foreign_key_constraint_if_exist(
        table_name, column_name, driver, metadata):
    table = Table(
        table_name, metadata, autoload=True, autoload_with=driver.engine)
    foreign_key_name = "{}_{}_fkey".format(table_name.lower(), column_name)

    if column_name in table.c:
        foreign_keys = [
            fk.name for fk in getattr(table.c, column_name).foreign_keys
        ]
        if foreign_key_name in foreign_keys:
            with driver.session as session:
                session.execute(
                    "ALTER TABLE \"{}\" DROP CONSTRAINT {};"
                    .format(table_name, foreign_key_name)
                )
                session.commit()


def add_unique_constraint_if_not_exist(
        table_name, column_name, driver, metadata):
    table = Table(
        table_name, metadata, autoload=True, autoload_with=driver.engine)
    index_name = "{}_{}_key".format(table_name, column_name)

    if column_name in table.c:
        indexes = [index.name for index in table.indexes]

        if index_name not in indexes:
            with driver.session as session:
                session.execute(
                    "ALTER TABLE \"{}\" ADD CONSTRAINT {} UNIQUE ({});"
                    .format(
                        table_name, index_name, column_name
                    )
                )
                session.commit()


def drop_unique_constraint_if_exist(
        table_name, column_name, driver, metadata):
    table = Table(
        table_name, metadata, autoload=True, autoload_with=driver.engine)
    constraint_name = "{}_{}_key".format(table_name, column_name)

    if column_name in table.c:
        constraints = [
            constaint.name
            for constaint in getattr(table.c, column_name).constraints
        ]

        unique_index = None
        for index in table.indexes:
            if index.name == constraint_name:
                unique_index = index

        if constraint_name in constraints or unique_index:
            with driver.session as session:
                session.execute(
                    "ALTER TABLE \"{}\" DROP CONSTRAINT {};"
                    .format(table_name, constraint_name)
                )
                session.commit()


def drop_default_value(
        table_name, column_name, driver, metadata):
    table = Table(
        table_name, metadata, autoload=True, autoload_with=driver.engine)

    if column_name in table.c:
        with driver.session as session:
            session.execute(
                "ALTER TABLE \"{}\" ALTER COLUMN \"{}\" DROP DEFAULT;"
                .format(table_name, column_name)
            )
            session.commit()


def add_not_null_constraint(
        table_name, column_name, driver, metadata):
    table = Table(
        table_name, metadata, autoload=True, autoload_with=driver.engine)

    if column_name in table.c:
        with driver.session as session:
            session.execute(
                "ALTER TABLE \"{}\" ALTER COLUMN \"{}\" SET NOT NULL;"
                .format(table_name, column_name)
            )
            session.commit()


def _add_google_project_id(driver, md):
    """
    Add new unique not null field to GoogleServiceAccount.

    In order to do this without errors, we have to:
        - add the field and allow null (for all previous rows)
        - update all null entries to be unique
            - at the moment this is just for dev environments since we don't
              have anything in production. thus, these nonsense values will
              be sufficient
            - new additions of GoogleServiceAccounts will require this field
              to be not null and unique
        - add unique constraint
        - add not null constraint
    """
    # add new google_project_id column
    add_column_if_not_exist(
        table_name=GoogleServiceAccount.__tablename__,
        column=Column('google_project_id', String),
        driver=driver,
        metadata=md)

    # make rows have unique values for new column
    with driver.session as session:
        rows_to_make_unique = (
            session.query(GoogleServiceAccount)
            .filter(GoogleServiceAccount.google_project_id.is_(None))
        )
        count = 0
        for row in rows_to_make_unique:
            row.google_project_id = count
            count += 1
    session.commit()

    # add not null constraint
    add_not_null_constraint(
        table_name=GoogleServiceAccount.__tablename__,
        column_name='google_project_id',
        driver=driver,
        metadata=md
    )<|MERGE_RESOLUTION|>--- conflicted
+++ resolved
@@ -282,7 +282,6 @@
     expires = Column(BigInteger)
 
     private_key = Column(String)
-<<<<<<< HEAD
 
     def delete(self):
         with flask.current_app.db.session as session:
@@ -310,8 +309,6 @@
         String,
         nullable=False
     )
-=======
->>>>>>> d56a32e6
 
     def delete(self):
         with flask.current_app.db.session as session:
