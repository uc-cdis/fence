--- conflicted
+++ resolved
@@ -311,13 +311,8 @@
         nullable=False
     )
 
-<<<<<<< HEAD
-    # TODO add access column to specify what kind of storage access this group
-    #      has. This will be needed if we want to support read/write for
-    #      Google Storage instead of just read.
-=======
+    # specify what kind of storage access this group has e.g. ['read-storage']
     privileges = Column(ARRAY(String))
->>>>>>> b8c67e73
 
     def delete(self):
         with flask.current_app.db.session as session:
