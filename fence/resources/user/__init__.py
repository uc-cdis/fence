from email.mime.application import MIMEApplication
from email.mime.multipart import MIMEMultipart
from email.mime.text import MIMEText
from email.utils import COMMASPACE, formatdate
import uuid
from fence.jwt.token import issued_and_expiration_times

import flask
import jwt
import smtplib
<<<<<<< HEAD
import json
=======
import time
from authlib.common.encoding import to_unicode
>>>>>>> ae42264b
from cdislogging import get_logger
from gen3authz.client.arborist.errors import ArboristError

from fence.resources import userdatamodel as udm
from fence.resources.google.utils import (
    get_linked_google_account_email,
    get_linked_google_account_exp,
    get_service_account,
)
from fence.resources.userdatamodel import get_user_groups

from fence.config import config
from fence.errors import NotFound, Unauthorized, UserError, InternalError, Forbidden
from fence.jwt.utils import get_jwt_header
from fence.models import query_for_user, DocumentSchema
from fence.authz.auth import register_arborist_user
from fence.crm import hubspot


logger = get_logger(__name__)


def update_user_resource(username, resource):
    with flask.current_app.db.session as session:
        user = find_user(username, session)
        if not user.application:
            raise UserError("User haven't started the application")
        resources = set(user.application.resources_granted or [])
        resources.add(resource)
        user.application.resources_granted = list(resources)
        if "EMAIL_SERVER" in config:
            content = "You have been granted {} resources in Bionimbus Cloud.".format(
                ", ".join(resources)
            )
            send_mail(
                config["SEND_FROM"],
                [user.email],
                "Account update from Bionimbus Cloud",
                text=content,
                server=config["EMAIL_SERVER"],
            )
        return get_user_info(user, session)


def update_user(current_session, additional_info):
    if not flask.current_app.hubspot_api_key:
        raise Exception(
            "The Hubspot API key is missing."
        )

    #TODO revert comments for Hubspot
    additional_info_tmp = flask.g.user.additional_info.copy() if flask.g.user.additional_info else {}
    additional_info_tmp.update(additional_info)
    # if flask.current_app.hubspot_api_key == "DEV_KEY":
    #   use only fence, otherwise use hubspot
    # hubspot_id = hubspot.update_user_info(flask.g.user.username, additional_info)
    # additional_info_tmp = flask.g.user.additional_info or {}    
    # additional_info_tmp["hubspot_id"] = hubspot_id


    # TODO This is in case we want to maintain a double record in fence
    # def merge_two_dicts(x, y):
    #     z = x.copy()   # start with x's keys and values
    #     z.update(y)    # modifies z with y's keys and values & returns None
    #     return z
    # additional_info_tmp = flask.g.user.additional_info or {}    
    # additional_info_tmp = merge_two_dicts(additional_info_tmp, additional_info)
    # additional_info_tmp["hubspot_id"] = 1

    udm.update_user(current_session, flask.g.user.username, additional_info_tmp)

    #TODO check if user is already in the system - you can get create_user_if_not_exist with new gen3authz version. 
    # See if when you try to create a user with an email already in the system, it may throw an error
    register_arborist_user(flask.g.user)

    return get_user_info(current_session, flask.g.user.username)


def find_user(username, session):
    user = query_for_user(session=session, username=username)
    if not user:
        raise NotFound("user {} not found".format(username))
    return user


def get_user(current_session, username):
    user = udm.get_user(current_session, username)
    if not user:
        raise NotFound("user {} not found".format(username))
    return user


def get_current_user_info():
    with flask.current_app.db.session as session:
        return get_user_info(session, session.merge(flask.g.user).username)


def get_user_info(current_session, username):
    user = get_user(current_session, username)
    if user.is_admin:
        role = "admin"
    else:
        role = "user"

    # logger.error(type(user.additional_info))
    additional_info_merged = {}
    if user.additional_info:
        additional_info_merged = user.additional_info.copy()
    #TODO revert comments when hubspot is working
    # if flask.current_app.hubspot_api_key and user.additional_info and ("hubspot_id" in user.additional_info) and user.additional_info["hubspot_id"] is not None:
    #     user_info = hubspot.get_user(user.username, user.additional_info["hubspot_id"])
    #     if user_info:
    #         additional_info_merged.update(user_info)

    project_schema = DocumentSchema(many=True)

    groups = udm.get_user_groups(current_session, username)["groups"]
    info = {
        "user_id": user.id,  # TODO deprecated, use 'sub'
        "sub": str(user.id),
        # getattr b/c the identity_provider sqlalchemy relationship could not exists (be None)
        "idp": getattr(user.identity_provider, "name", ""),
        "username": user.username,  # TODO deprecated, use 'name'
        "name": user.username,
        "additional_info": additional_info_merged,
        "display_name": user.display_name,  # TODO deprecated, use 'preferred_username'
        "preferred_username": user.display_name,
        "phone_number": user.phone_number,
        "email": user.email,
        "is_admin": user.is_admin,
        "role": role,
        "project_access": dict(user.project_access),
        "certificates_uploaded": [],
        "resources_granted": [],
        "groups": groups,
        "message": "",
        "docs_to_be_reviewed": project_schema.dump(get_doc_to_be_reviewed(current_session))
    }

    if "fence_idp" in flask.session:
        info["fence_idp"] = flask.session["fence_idp"]
    if "shib_idp" in flask.session:
        info["shib_idp"] = flask.session["shib_idp"]

    # User SAs are stored in db with client_id = None
    primary_service_account = get_service_account(client_id=None, user_id=user.id) or {}
    primary_service_account_email = getattr(primary_service_account, "email", None)
    info["primary_google_service_account"] = primary_service_account_email

    if hasattr(flask.current_app, "arborist"):
        try:
            # resources = flask.current_app.arborist.list_resources_for_user(
            #     user.username
            # )
            auth_mapping = flask.current_app.arborist.auth_mapping(user.username)
        except ArboristError:
            logger.error(
                "request to arborist for user's resources failed; going to list empty"
            )
            # resources = []
            auth_mapping = {}
        # info["resources"] = resources
        info["authz"] = auth_mapping

    if user.tags is not None and len(user.tags) > 0:
        info["tags"] = {tag.key: tag.value for tag in user.tags}

    if user.application:
        info["resources_granted"] = user.application.resources_granted
        info["certificates_uploaded"] = [
            c.name for c in user.application.certificates_uploaded
        ]
        info["message"] = user.application.message

    if flask.request.get_json(force=True, silent=True):
        requested_userinfo_claims = (
            flask.request.get_json(force=True).get("claims", {}).get("userinfo", {})
        )
        optional_info = _get_optional_userinfo(user, requested_userinfo_claims)
        info.update(optional_info)

    # Include ga4gh passport visas if access token has ga4gh_passport_v1 in scope claim
    try:
        encoded_access_token = flask.g.access_token or get_jwt_header()
    except Unauthorized:
        # This only happens if a session token was present (since login_required did not throw an error)
        # but for some reason there was no access token in flask.g.access_token.
        # (Perhaps it was manually deleted by the user.)
        # In particular, a curl request made with no tokens shouldn't get here (bc of login_required).
        # So the request is probably from a browser.
        logger.warning(
            "Session token present but no access token found. "
            "Unable to check scopes in userinfo; some claims may not be included in response."
        )
        encoded_access_token = None

    if encoded_access_token:
        at_scopes = jwt.decode(encoded_access_token, verify=False).get("scope", "")
        if "ga4gh_passport_v1" in at_scopes:
            info["ga4gh_passport_v1"] = []

    return info


def generate_encoded_gen3_passport(user, expires_in):
    """
    Generate fresh gen3 passports with Gen3 Visas
    NOTE: This function isn't used yet. Originally made it to repackage RAS visas into a Gen3 Passport but
    due to RAS policies we aren't allowed to do that anymore.
    Still keeping it here so that we could repurpose this later when we need to package our own Gen3 Visas.
    """

    keypair = flask.current_app.keypairs[0]

    headers = {
        "typ": "JWT",
        "alg": "RS256",
        "kid": keypair.kid,
    }

    issuer = config.get("BASE_URL")
    iat, exp = issued_and_expiration_times(expires_in)

    payload = {
        "iss": issuer,
        "sub": user.id,
        "iat": iat,
        "exp": exp,
        "jti": str(uuid.uuid4()),
        "scope": "openid <ga4gh-spec-scopes>",
        "ga4gh_passport_v1": [],
    }

    logger.info("Issuing JWT Gen3 Passport")
    passport = jwt.encode(
        payload, keypair.private_key, headers=headers, algorithm="RS256"
    )
    passport = to_unicode(passport, "UTF-8")

    return passport


def _get_optional_userinfo(user, claims):
    info = {}
    for claim in claims:
        if claim == "linked_google_account":
            google_email = get_linked_google_account_email(user.id)
            info["linked_google_account"] = google_email
        if claim == "linked_google_account_exp":
            google_account_exp = get_linked_google_account_exp(user.id)
            info["linked_google_account_exp"] = google_account_exp

    return info


def send_mail(send_from, send_to, subject, text, server, certificates=None):
    assert isinstance(send_to, list)
    msg = MIMEMultipart(
        From=send_from, To=COMMASPACE.join(send_to), Date=formatdate(localtime=True)
    )
    msg["Subject"] = subject
    msg.attach(MIMEText(text))

    for cert in certificates or []:
        application = MIMEApplication(cert.data, cert.extension)
        application.add_header(
            "Content-Disposition", 'attachment; filename="{}"'.format(cert.filename)
        )
        application.set_param("name", cert.filename)
        msg.attach(application)
    smtp = smtplib.SMTP(server)
    smtp.sendmail(send_from, send_to, msg.as_string())
    smtp.close()


def get_user_accesses(current_session):
    user = udm.get_user_accesses()
    if not user:
        raise InternalError("Error: %s user does not exist" % flask.g.user.username)
    return user


def remove_user_from_project(current_session, user, project):
    access = udm.get_user_project_access_privilege(current_session, user, project)
    if access:
        current_session.delete(access)
    else:
        raise NotFound(
            "Project {0} not connected to user {1}".format(project.name, user.username)
        )


def user_review_document(current_session, documents):
    return udm.review_document(current_session, flask.g.user.username, documents) 


def get_doc_to_be_reviewed(current_session):
    return udm.get_doc_to_review(current_session, flask.g.user.username)

def get_up_to_date_doc(current_session):
    return udm.get_docs(current_session)



<|MERGE_RESOLUTION|>--- conflicted
+++ resolved
@@ -8,12 +8,9 @@
 import flask
 import jwt
 import smtplib
-<<<<<<< HEAD
 import json
-=======
 import time
 from authlib.common.encoding import to_unicode
->>>>>>> ae42264b
 from cdislogging import get_logger
 from gen3authz.client.arborist.errors import ArboristError
 
