--- conflicted
+++ resolved
@@ -40,19 +40,16 @@
         raise NotFound("user {} not found".format(username))
     return user
 
-<<<<<<< HEAD
+
 def get_info_by_username(username):
     with flask.current_app.db.session as session:
         return get_user_info(find_user(username, session), session)
-=======
 
 def get_user(current_session, username):
     user = udm.get_user(current_session, username)
     if not user:
         raise NotFound("user {} not found".format(username))
     return user
->>>>>>> f316807f
-
 
 def get_current_user_info():
     with flask.current_app.db.session as session:
