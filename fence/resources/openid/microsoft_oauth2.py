from .idp_oauth2 import Oauth2ClientBase


class MicrosoftOauth2Client(Oauth2ClientBase):
    """
    client for interacting with microsoft oauth 2,
    as openid connect is supported under oauth2

    Docs at https://docs.microsoft.com/en-us/azure/active-directory/develop/v2-protocols-oidc

    """

    MICROSOFT_DISCOVERY_URL = "https://login.microsoftonline.com/organizations/v2.0/.well-known/openid-configuration"

    def __init__(self, settings, logger, HTTP_PROXY=None):
        super(MicrosoftOauth2Client, self).__init__(
            settings,
            logger,
            scope="openid email",
            discovery_url=self.MICROSOFT_DISCOVERY_URL,
            idp="Microsoft",
            HTTP_PROXY=HTTP_PROXY,
        )

    def get_auth_url(self):
        """
        Get authorization uri from discovery doc
        """
        authorization_endpoint = self.get_value_from_discovery_doc(
            "authorization_endpoint",
            "https://login.microsoftonline.com/organizations/oauth2/v2.0/authorize",
        )
<<<<<<< HEAD
        uri, _ = self.session.create_authorization_url(authorization_endpoint)
=======
        uri, _ = self.session.create_authorization_url(authorization_endpoint, prompt="login")
>>>>>>> a91b5baa

        return uri

    def get_user_id(self, code):
        try:
            token_endpoint = self.get_value_from_discovery_doc(
                "token_endpoint",
                "https://login.microsoftonline.com/organizations/oauth2/v2.0/token",
            )
            jwks_endpoint = self.get_value_from_discovery_doc(
                "jwks_uri",
                "https://login.microsoftonline.com/organizations/discovery/v2.0/keys",
            )
            claims = self.get_jwt_claims_identity(token_endpoint, jwks_endpoint, code)

            if claims["email"]:
                return {"email": claims["email"]}
            else:
                return {"error": "Can't get user's Microsoft email!"}
        except Exception as e:
            self.logger.exception("Can't get user info")
            return {"error": "Can't get your Microsoft email: {}".format(e)}<|MERGE_RESOLUTION|>--- conflicted
+++ resolved
@@ -30,11 +30,7 @@
             "authorization_endpoint",
             "https://login.microsoftonline.com/organizations/oauth2/v2.0/authorize",
         )
-<<<<<<< HEAD
-        uri, _ = self.session.create_authorization_url(authorization_endpoint)
-=======
         uri, _ = self.session.create_authorization_url(authorization_endpoint, prompt="login")
->>>>>>> a91b5baa
 
         return uri
 
