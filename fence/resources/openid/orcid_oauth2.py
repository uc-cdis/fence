from .idp_oauth2 import Oauth2ClientBase


class OrcidOauth2Client(Oauth2ClientBase):
    """
    client for interacting with orcid oauth 2,
    as openid connect is supported under oauth2

    """

    ORCID_DISCOVERY_URL = "https://orcid.org/.well-known/openid-configuration"

    def __init__(self, settings, logger, HTTP_PROXY=None):
        super(OrcidOauth2Client, self).__init__(
            settings,
            logger,
            scope="openid",
            discovery_url=self.ORCID_DISCOVERY_URL,
            idp="Orcid",
            HTTP_PROXY=HTTP_PROXY,
        )

    def get_auth_url(self):
        """
        Get authorization uri from discovery doc
        """
        authorization_endpoint = self.get_value_from_discovery_doc(
            "authorization_endpoint", "https://orcid.org/oauth/authorize"
        )

<<<<<<< HEAD
        uri, state = self.session.create_authorization_url(authorization_endpoint)
=======
        uri, state = self.session.create_authorization_url(authorization_endpoint, prompt="login")
>>>>>>> a91b5baa

        return uri

    def get_user_id(self, code):
        try:
            token_endpoint = self.get_value_from_discovery_doc(
                "token_endpoint", "https://orcid.org/oauth/token"
            )
            jwks_endpoint = self.get_value_from_discovery_doc(
                "jwks_uri", "https://orcid.org/oauth/jwks"
            )
            claims = self.get_jwt_claims_identity(token_endpoint, jwks_endpoint, code)

            if claims["sub"]:
                return {"orcid": claims["sub"]}
            else:
                return {"error": "Can't get user's orcid"}
        except Exception as e:
            self.logger.exception("Can't get user info")
            return {"error": "Can't get your orcid: {}".format(e)}<|MERGE_RESOLUTION|>--- conflicted
+++ resolved
@@ -28,11 +28,7 @@
             "authorization_endpoint", "https://orcid.org/oauth/authorize"
         )
 
-<<<<<<< HEAD
-        uri, state = self.session.create_authorization_url(authorization_endpoint)
-=======
         uri, state = self.session.create_authorization_url(authorization_endpoint, prompt="login")
->>>>>>> a91b5baa
 
         return uri
 
