from authlib.client import OAuth2Session
from cached_property import cached_property
from flask_sqlalchemy_session import current_session
from jose import jwt
import requests
import time

from fence.errors import AuthError
from fence.models import UpstreamRefreshToken
<<<<<<< HEAD

# from flask_sqlalchemy_session import current_session
from fence.dbSession import current_session
=======
>>>>>>> 27c65982


class Oauth2ClientBase(object):
    """
    An generic oauth2 client class for interacting with an Identity Provider
    """

    def __init__(
        self, settings, logger, idp, scope=None, discovery_url=None, HTTP_PROXY=None
    ):
        self.logger = logger
        self.settings = settings
        self.session = OAuth2Session(
            client_id=settings["client_id"],
            client_secret=settings["client_secret"],
            scope=scope or settings.get("scope") or "openid",
            redirect_uri=settings["redirect_url"],
        )
        self.discovery_url = (
            discovery_url
            or settings.get("discovery_url")
            or getattr(self, "DISCOVERY_URL", None)
            or ""
        )
        self.idp = idp  # display name for use in logs and error messages
        self.HTTP_PROXY = HTTP_PROXY

        if not self.discovery_url and not settings.get("discovery"):
            self.logger.warning(
                f"OAuth2 Client for {self.idp} does not have a valid 'discovery_url'. "
                f"Some calls for this client may fail if they rely on the OIDC Discovery page. Use 'discovery' to configure clients without a discovery page."
            )

    @cached_property
    def discovery_doc(self):
        return requests.get(self.discovery_url)

    def get_proxies(self):
        if self.HTTP_PROXY and self.HTTP_PROXY.get("host"):
            url = "http://{}:{}".format(
                self.HTTP_PROXY["host"], str(self.HTTP_PROXY["port"])
            )
            return {"http": url}
        return None

    def get_token(self, token_endpoint, code):
        return self.session.fetch_token(
            url=token_endpoint, code=code, proxies=self.get_proxies()
        )

    def get_jwt_keys(self, jwks_uri):
        """
        Get jwt keys from provider's api
        Return None if there is an error while retrieving keys from the api
        """
        resp = requests.get(url=jwks_uri, proxies=self.get_proxies())
        if resp.status_code != requests.codes.ok:
            self.logger.error(
                "{} ERROR: Can not retrieve jwt keys from IdP's API {}".format(
                    resp.status_code, jwks_uri
                )
            )
            return None
        return resp.json()["keys"]

    def get_jwt_claims_identity(self, token_endpoint, jwks_endpoint, code):
        """
        Get jwt identity claims
        """
        token = self.get_token(token_endpoint, code)
        keys = self.get_jwt_keys(jwks_endpoint)

        return jwt.decode(
            token["id_token"],
            keys,
            options={"verify_aud": False, "verify_at_hash": False},
        )

    def get_value_from_discovery_doc(self, key, default_value):
        """
        Given a key return a value by the recommended method of
        using their discovery url.
        """
        if self.discovery_url:
            return_value = default_value
            if self.discovery_doc.status_code == requests.codes.ok:
                return_value = self.discovery_doc.json().get(key)
                if not return_value:
                    self.logger.warning(
                        "could not retrieve `{}` from {} response {}. "
                        "Defaulting to {}".format(
                            key, self.idp, self.discovery_doc.json(), default_value
                        )
                    )
                    return_value = default_value
                elif return_value != default_value and default_value != "":
                    self.logger.info(
                        "{}'s discovery doc {}, `{}`, differs from our "
                        "default, `{}`. Using {}'s...".format(
                            self.idp, key, return_value, default_value, self.idp
                        )
                    )
            else:
                # invalidate the cache
                del self.__dict__["discovery_doc"]

                self.logger.error(
                    "{} ERROR from {} API, could not retrieve `{}` from response {}. Defaulting to {}".format(
                        self.discovery_doc.status_code,
                        self.idp,
                        key,
                        self.discovery_doc.json(),
                        default_value,
                    )
                )
        # no `discovery_url`, try to use `discovery` config instead
        else:
            return_value = self.settings.get("discovery", {}).get(key, default_value)

        if not return_value:
            discovery_data = (
                self.discovery_doc.json()
                if self.discovery_url
                else self.settings.get("discovery")
            )
            self.logger.error(
                "Could not retrieve `{}` from {} discovery doc {} "
                "and default value appears to not be set.".format(
                    key, self.idp, discovery_data
                )
            )

        return return_value

    def get_auth_url(self):
        """
        Get authorization uri from discovery doc
        """
        authorization_endpoint = self.get_value_from_discovery_doc(
            "authorization_endpoint", ""
        )
        uri, _ = self.session.create_authorization_url(
            authorization_endpoint, prompt="login"
        )
        return uri

    def get_user_id(self, code):
        """
        Exchange code for tokens, get user_id from id token claims.
        Return dictionary with necessary field(s) for successfully logged in
        user OR "error" field with details of the error.
        """
        user_id_field = self.settings.get("user_id_field", "sub")
        try:
            token_endpoint = self.get_value_from_discovery_doc("token_endpoint", "")
            jwks_endpoint = self.get_value_from_discovery_doc("jwks_uri", "")
            claims = self.get_jwt_claims_identity(token_endpoint, jwks_endpoint, code)

            if claims.get(user_id_field):
                if user_id_field == "email" and not claims.get("email_verified"):
                    return {"error": "Email is not verified"}
                return {user_id_field: claims[user_id_field]}
            else:
                self.logger.exception(
                    f"Can't get {user_id_field} from claims: {claims}"
                )
                return {"error": f"Can't get {user_id_field} from claims"}

        except Exception as e:
            self.logger.exception(f"Can't get user info from {self.idp}: {e}")
            return {"error": f"Can't get user info from {self.idp}"}

    def get_access_token(self, user, token_endpoint, db_session=None):
        """
        Get access_token using a refresh_token and store new refresh in upstream_refresh_token table.
        """
        refresh_token = None
        expires = None

        # get refresh_token and expiration from db
        for row in user.upstream_refresh_tokens:
            refresh_token = row.refresh_token
            expires = row.expires

        if not refresh_token:
            raise AuthError("User doesn't have a refresh token")
        if time.time() > expires:
            raise AuthError("Refresh token expired. Please login again.")

        token_response = self.session.refresh_token(
            url=token_endpoint,
            proxies=self.get_proxies(),
            refresh_token=refresh_token,
        )
        refresh_token = token_response["refresh_token"]

        self.store_refresh_token(
            user,
            refresh_token=refresh_token,
            expires=expires,
            db_session=db_session,
        )

        return token_response

    def store_refresh_token(
        self, user, refresh_token, expires, db_session=current_session
    ):
        """
        Store refresh token in db.
        """
        user.upstream_refresh_tokens = []
        upstream_refresh_token = UpstreamRefreshToken(
            user=user,
            refresh_token=refresh_token,
            expires=expires,
        )
        current_db_session = db_session.object_session(upstream_refresh_token)
        current_db_session.add(upstream_refresh_token)
        db_session.commit()<|MERGE_RESOLUTION|>--- conflicted
+++ resolved
@@ -7,12 +7,6 @@
 
 from fence.errors import AuthError
 from fence.models import UpstreamRefreshToken
-<<<<<<< HEAD
-
-# from flask_sqlalchemy_session import current_session
-from fence.dbSession import current_session
-=======
->>>>>>> 27c65982
 
 
 class Oauth2ClientBase(object):
