--- conflicted
+++ resolved
@@ -164,15 +164,11 @@
             self.logger.exception("{}: {}".format(err_msg, e))
             return {"error": err_msg}
 
-<<<<<<< HEAD
-        return {"username": username, "email": email}
-=======
         return {
             "username": username,
             "email": userinfo.get("email"),
             "sub": userinfo.get("sub"),
         }
->>>>>>> 7880778f
 
     def map_iss_sub_pair_to_user(self, issuer, subject_id, username, email):
         """
