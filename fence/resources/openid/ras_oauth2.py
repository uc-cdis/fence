--- conflicted
+++ resolved
@@ -9,7 +9,6 @@
 
 
 from fence.config import config
-<<<<<<< HEAD
 from fence.models import (
     GA4GHVisaV1,
     IdentityProvider,
@@ -17,11 +16,8 @@
     IssSubPairToUser,
     query_for_user,
 )
-=======
 from fence.jwt.validate import validate_jwt
-from fence.models import GA4GHVisaV1
 from fence.resources.ga4gh.passports import get_unvalidated_visas_from_valid_passport
->>>>>>> 45ef971c
 from fence.utils import DEFAULT_BACKOFF_SETTINGS
 from .idp_oauth2 import Oauth2ClientBase
 
