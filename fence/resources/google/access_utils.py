--- conflicted
+++ resolved
@@ -2,49 +2,31 @@
 Utilities for determine access and validity for service account
 registration.
 """
+import time
+from urllib import unquote
+
+from cirrus import GoogleCloudManager
+from cirrus.google_cloud import (
+    COMPUTE_ENGINE_DEFAULT_SERVICE_ACCOUNT,
+    USER_MANAGED_SERVICE_ACCOUNT,
+)
+from cirrus.google_cloud.errors import GoogleAPIError
+from cirrus.google_cloud.iam import GooglePolicy
+from cirrus.google_cloud.iam import GooglePolicyMember
 import flask
-<<<<<<< HEAD
-import time
-
+from google.cloud.exceptions import GoogleCloudError
+
+import fence
+from fence.errors import NotFound, UserError
 from fence.models import (
     AccessPrivilege, UserServiceAccount, Project,
     ServiceAccountAccessPrivilege,
     ServiceAccountToGoogleBucketAccessGroup
 )
-from fence.errors import UserError
-from cirrus.google_cloud.iam import GooglePolicyMember
-=======
-from urllib import unquote
-
-from google.cloud.exceptions import GoogleCloudError
-from flask_sqlalchemy_session import current_session
->>>>>>> 54a1b830
-
-from cirrus.google_cloud.iam import GooglePolicyMember
-from cirrus import GoogleCloudManager
-from cirrus.google_cloud.errors import GoogleAPIError
-from cirrus.google_cloud.iam import GooglePolicy
-from cirrus.google_cloud import (
-    COMPUTE_ENGINE_DEFAULT_SERVICE_ACCOUNT,
-    USER_MANAGED_SERVICE_ACCOUNT,
-)
-
-<<<<<<< HEAD
-from fence.resources.google.utils import get_db_session
-=======
-import fence
-from fence.errors import NotFound
-from fence.models import (
-    AccessPrivilege,
-    UserServiceAccount,
-    ServiceAccountAccessPrivilege,
-    ServiceAccountToGoogleBucketAccessGroup,
-)
 from fence.resources.google.utils import (
     get_db_session,
     get_user_ids_from_google_members,
 )
->>>>>>> 54a1b830
 
 ALLOWED_SERVICE_ACCOUNT_TYPES = [
     COMPUTE_ENGINE_DEFAULT_SERVICE_ACCOUNT,
@@ -110,10 +92,7 @@
     Return:
         Bool: True iff project members are only users and/or service accounts
     """
-<<<<<<< HEAD
-=======
-    valid = True
->>>>>>> 54a1b830
+    valid = False
     try:
         with GoogleCloudManager(project_id) as prj:
             members = prj.get_project_membership()
@@ -168,6 +147,7 @@
             'determined False due to error. Details: {}').
             format(account_id, project_id, exc))
         return False
+
 
 def service_account_has_external_access(service_account):
     """
@@ -197,11 +177,6 @@
     return False
 
 
-<<<<<<< HEAD
-def is_service_account_from_google_project(
-        service_account, google_project):
-    raise NotImplementedError('Functionality not yet available...')
-=======
 def is_service_account_from_google_project(service_account, project_id):
     """
     Checks if service account is among project's service acounts
@@ -226,7 +201,6 @@
             ' (id: {}) due to error. Details: {}').
             format(service_account, project_id, exc))
         return False
->>>>>>> 54a1b830
 
 
 def is_user_member_of_all_google_projects(
@@ -392,7 +366,24 @@
         filter_by(email=service_account_email).first()
     )
 
-<<<<<<< HEAD
+    if not service_account:
+        raise fence.errors.NotFound(
+            '{} does not exist in DB'.format(service_account_email))
+    access_groups = service_account.to_access_groups
+    for bucket_access_group in access_groups:
+        try:
+            with GoogleCloudManager(google_project_id) as g_manager:
+                g_manager.remove_member_from_group(
+                    member_email=service_account.email,
+                    group_id=bucket_access_group.access_group_id
+                )
+        except Exception as exc:
+            raise GoogleAPIError('Can not remove memeber {} from access group. {}'
+                                 .format(service_account.email, exc))
+
+    _force_remove_service_account_from_access_db(service_account_email, db)
+
+
 # TODO this should be in cirrus rather than fence...
 def get_google_project_from_service_account_email(account_id):
     # parse email to get project id_
@@ -504,22 +495,4 @@
         )
         for access in access_privileges:
             session.delete(access)
-            session.commit()
-=======
-    if not service_account:
-        raise fence.errors.NotFound('{} does not exist in DB'
-                                   .format(service_account_email))
-    access_groups = service_account.to_access_groups
-    for bucket_access_group in access_groups:
-        try:
-            with GoogleCloudManager(google_project_id) as g_manager:
-                g_manager.remove_member_from_group(
-                    member_email=service_account.email,
-                    group_id=bucket_access_group.access_group_id
-                )
-        except Exception as exc:
-            raise GoogleAPIError('Can not remove memeber {} from access group. {}'
-                                 .format(service_account.email, exc))
-
-    _force_remove_service_account_from_access_db(service_account_email, db)
->>>>>>> 54a1b830
+            session.commit()