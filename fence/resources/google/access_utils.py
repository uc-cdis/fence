--- conflicted
+++ resolved
@@ -2,13 +2,10 @@
 Utilities for determine access and validity for service account
 registration.
 """
-<<<<<<< HEAD
 from flask_sqlalchemy_session import current_session
 from fence.models import AccessPrivilege
-=======
 from collections import Mapping
 
->>>>>>> 3295c823
 from fence.resources.google.utils import (
     get_registered_service_accounts,
     get_project_access_from_service_accounts
