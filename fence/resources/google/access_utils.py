"""
Utilities for determine access and validity for service account
registration.
"""
import time
<<<<<<< HEAD
from urllib import unquote

=======
import flask
from urllib import unquote

from flask_sqlalchemy_session import current_session

from cirrus.google_cloud.iam import GooglePolicyMember
>>>>>>> 1d12eb76
from cirrus import GoogleCloudManager
from cirrus.google_cloud import (
    COMPUTE_ENGINE_DEFAULT_SERVICE_ACCOUNT,
    USER_MANAGED_SERVICE_ACCOUNT,
)
from cirrus.google_cloud.errors import GoogleAPIError
from cirrus.google_cloud.iam import GooglePolicy
from cirrus.google_cloud.iam import GooglePolicyMember
import flask
from google.cloud.exceptions import GoogleCloudError

import fence
<<<<<<< HEAD
from fence.errors import NotFound, UserError
from fence.models import (
    AccessPrivilege, UserServiceAccount, Project,
=======
from fence.errors import NotFound, NotSupported
from fence.models import (
    User,
    Project,
    AccessPrivilege,
    UserGoogleAccount,
    UserServiceAccount,
>>>>>>> 1d12eb76
    ServiceAccountAccessPrivilege,
    ServiceAccountToGoogleBucketAccessGroup
)
from fence.resources.google.utils import (
    get_db_session,
    get_users_from_google_members,
    get_monitoring_service_account_email,
)

ALLOWED_SERVICE_ACCOUNT_TYPES = [
    COMPUTE_ENGINE_DEFAULT_SERVICE_ACCOUNT,
    USER_MANAGED_SERVICE_ACCOUNT,
]


def can_access_google_project(google_project_id):
    """
    Whether or not fence can access the given google project.

    Args:
        google_project_id (str): Google project ID

    Returns:
        bool: Whether or not fence can access the given google project.
    """
    try:
        with GoogleCloudManager(google_project_id, use_default=False) as g_mgr:
            response = g_mgr.get_project_info()
            project_id = response.get('projectId')

            if not project_id:
                return False
    except Exception:
        return False

    return True


def can_user_manage_service_account(user_id, account_id):
    """
    Return whether or not the user has permission to update and/or delete the
    given service account.

    Args:
        user_id (int): user's identifier
        account_id (str): service account identifier

    Returns:
        bool: Whether or not the user has permission
    """
    service_account_email = get_service_account_email(account_id)
    service_account_project = (
        get_google_project_from_service_account_email(service_account_email)
    )

    # check if user is on project
    return is_user_member_of_all_google_projects(
        user_id, [service_account_project])


def google_project_has_parent_org(project_id):
    """
    Checks if google project has parent org. Wraps
    GoogleCloudManager.has_parent_organization()

    Args:
        project_id(str): unique id for project

    Returns:
        Bool: True iff google project has a parent
        organization
    """
    try:
        with GoogleCloudManager(project_id, use_default=False) as prj:
            return prj.has_parent_organization()
    except Exception as exc:
        flask.current_app.logger.debug((
            'Could not determine if Google project (id: {}) has parent org'
            'due to error (Details: {})'.
            format(project_id, exc)
        ))
        return False


def get_google_project_valid_users_and_service_accounts(project_id):
    """
    Gets google project members of type
    USER or SERVICE_ACCOUNT and raises an error if it finds a member
    that isn't one of those types.

    Args:
        project_id (str): Google project ID

    Return:
        List[cirrus.google_cloud.iam.GooglePolicyMember]: Members on the
            google project

    Raises:
        NotSupported: Member is invalid type
    """
    try:
        with GoogleCloudManager(project_id, use_default=False) as prj:
            members = prj.get_project_membership(project_id)
            for member in members:
                if not(member.member_type == GooglePolicyMember.SERVICE_ACCOUNT or
                        member.member_type == GooglePolicyMember.USER):
                    raise NotSupported(
                        'Member {} has invalid type: {}'.format(
                            member.email_id, member.member_type)
                    )
            users = [
                member for member in members
                if member.member_type == GooglePolicyMember.USER
            ]
            service_accounts = [
                member for member in members
                if member.member_type == GooglePolicyMember.SERVICE_ACCOUNT
            ]
            return users, service_accounts
    except Exception as exc:
        flask.current_app.logger.debug((
            'validity of Google Project (id: {}) members '
            'could not complete. Details: {}')
            .format(project_id, exc))
        raise


def is_valid_service_account_type(project_id, account_id):
    """
    Checks service account type against allowed service account types
    for service account registration

    Args:
        project_id(str): project identifier for project associated
            with service account
        account_id(str): account identifier to check valid type

    Returns:
        Bool: True if service acocunt type is allowed as defined
        in ALLOWED_SERVICE_ACCOUNT_TYPES
    """
    try:
        with GoogleCloudManager(project_id, use_default=False) as g_mgr:
            return (g_mgr.
                    get_service_account_type(account_id)
                    in ALLOWED_SERVICE_ACCOUNT_TYPES)
    except Exception as exc:
        flask.current_app.logger.debug((
            'validity of Google service account {} (google project: {}) type '
            'determined False due to error. Details: {}').
            format(account_id, project_id, exc))
        return False


<<<<<<< HEAD
def service_account_has_external_access(service_account):
=======
def service_account_has_external_access(service_account, google_project_id):
>>>>>>> 1d12eb76
    """
    Checks if service account has external access or not.

    Args:
        service_account(str): service account

    Returns:
        bool: whether or not the service account has external access
    """
    with GoogleCloudManager(google_project_id, use_default=False) as g_mgr:
        response = g_mgr.get_service_account_policy(service_account)
        if response.status_code != 200:
<<<<<<< HEAD
            raise GoogleAPIError(
                'Unable to get IAM policy for service account {}\n{}.'
                .format(service_account, response.json()))
=======
            flask.current_app.logger.debug(
                'Unable to get IAM policy for service account {}\n{}.'
                .format(service_account, response.json()))
            # if there is an exception, assume it has external access
            return True

>>>>>>> 1d12eb76
        json_obj = response.json()
        # In the case that a service account does not have any role, Google API
        # returns a json object without bindings key
        if 'bindings' in json_obj:
            policy = GooglePolicy.from_json(json_obj)
            if policy.roles:
                return True
        if g_mgr.get_service_account_keys_info(service_account):
            return True
    return False


def is_service_account_from_google_project(service_account_email, project_id):
    """
    Checks if service account is among project's service acounts

    Args:
        service_account_email(str): service account email
        project_id(str): uniqueId of Google Cloud Project

    Return:
        Bool: True iff the given service_account_email is from the
        given Google Project
    """
    try:
        sa_google_project = (
            get_google_project_from_service_account_email(
                service_account_email)
        )
        return sa_google_project == project_id
    except Exception as exc:
        flask.current_app.logger.debug((
            'Could not determine if service account (id: {} is from project'
            ' (id: {}) due to error. Details: {}').
            format(service_account_email, project_id, exc))
        return False


def is_user_member_of_all_google_projects(
        user_id, google_project_ids, db=None):
    """
    Return whether or not the given user is a member of ALL of the provided
    Google project IDs.

    This will verify that either the user's email or their linked Google
    account email exists as a member in the projects.

    Args:
        user_id (int): User identifier
        google_project_ids (List(str)): List of unique google project ids

    Returns:
        bool: whether or not the given user is a member of ALL of the provided
              Google project IDs
    """
    session = get_db_session(db)
<<<<<<< HEAD
    # TODO actually check
    raise NotImplementedError('Functionality not yet available...')
=======
    user = (
        session.query(User)
        .filter_by(id=user_id)
        .first()
    )
    if not user:
        flask.current_app.logger.debug((
            'Could not determine if user (id: {} is from projects:'
            ' {} due to error. User does not exist...').
            format(user_id, google_project_ids))
        return False
>>>>>>> 1d12eb76

    linked_google_account = (
        current_session.query(UserGoogleAccount)
        .filter(UserGoogleAccount.user_id == user_id).first()
    )

<<<<<<< HEAD
def do_all_users_have_access_to_project(user_ids, project_auth_id, db=None):
    session = get_db_session(db)
    # user_ids will be list of user ids
    # check if all user ids has access to a project with project_auth_id
    for user_id in user_ids:
        access_privillege = session.query(AccessPrivilege).filter(
            AccessPrivilege.user_id == user_id and AccessPrivilege.project_id == project_auth_id).first()
        if access_privillege is None:
=======
    try:
        for google_project_id in google_project_ids:
            with GoogleCloudManager(google_project_id, use_default=False) as g_mgr:
                member_emails = [
                    member.email_id.lower()
                    for member in g_mgr.get_project_membership(google_project_id)
                ]
                # first check if user.email is in project, then linked account
                if not (user.email and user.email in member_emails):
                    if not (linked_google_account
                            and linked_google_account.email in member_emails
                            ):
                        # no user email is in project
                        return False
    except Exception as exc:
        flask.current_app.logger.debug((
            'Could not determine if user (id: {} is from projects:'
            ' {} due to error. Details: {}')
            .format(user_id, google_project_ids, exc))
        return False

    return True


def do_all_users_have_access_to_project(users, project_id):
    # users will be list of fence.model.User's
    # check if all users has access to a project with project_id
    for user in users:
        access_privilege = (
            current_session
            .query(AccessPrivilege)
            .filter(AccessPrivilege.user_id == user.id)
            .filter(AccessPrivilege.project_id == project_id)
        ).first()

        if not access_privilege:
>>>>>>> 1d12eb76
            return False

    return True


def google_project_has_valid_service_accounts(project_id):
    """
    Checks if all service accounts in a project do not
    have external access. Also checks that all service
    account members in IAM Policy are from the given
    project.
    Args:
        project_id(str): unique id of project
    ReturnsL
        Bool: True iff all service accounts are valid
    """
    try:
        with GoogleCloudManager(project_id, use_default=False) as prj:
            service_accounts = prj.get_all_service_accounts()

            if any(service_account_has_external_access(acc.get('email'), project_id)
                   for acc in service_accounts):
                return False

            members = prj.get_project_membership(project_id)

    except Exception as exc:
        flask.current_app.logger.debug((
            "Could not determine validity of service accounts"
            "for project (id: {}) due to error. Details: {}".
            format(project_id,exc)
        ))
        return False

    sa_members = [GooglePolicyMember(
        GooglePolicyMember.SERVICE_ACCOUNT,
        sa.get('email'))
        for sa in service_accounts]

    for mem in members:
        if mem.member_type == GooglePolicyMember.SERVICE_ACCOUNT:
            if mem not in sa_members:
                return False

    return True


def patch_user_service_account(
        google_project_id, service_account_email, project_access, db=None):
    """
    Update user service account which includes
    - Add and remove project access and bucket groups to/from fence db
    - Add and remove access memebers to/from google access group

    Args:
        google_project_id (str): google project id
        service_account_email (str): service account email
        project_access (List(str)): list of projects

    Returns:
        None
    """
    session = get_db_session(db)
    service_account = (
            session.query(UserServiceAccount)
            .filter_by(email=service_account_email)
            .first()
    )
    if not service_account:
        raise fence.errors.NotFound(
                '{} does not exist in DB'
                .format(service_account_email))

    accessed_project_ids = {
        ap.project_id for ap in (
            session
            .query(ServiceAccountAccessPrivilege)
            .filter_by(service_account_id=service_account.id)
            .all()
        )
    }

    granting_project_ids = get_project_ids_from_project_auth_ids(
        session, project_access)

    to_add = set.difference(granting_project_ids, accessed_project_ids)
    to_delete = set.difference(accessed_project_ids, granting_project_ids)

    _revoke_user_service_account_from_google(session, to_delete, service_account)
    add_user_service_account_to_google(session, to_add, service_account)
    _revoke_user_service_account_from_db(session, to_delete, service_account)
    add_user_service_account_to_db(session, to_add, service_account)


def get_project_ids_from_project_auth_ids(session, auth_ids):
    """
    Return the Project.id's for the given list of Project.auth_id's

    Args:
        auth_ids (List(str)): list of project auth ids
    """
    project_ids = set()
    for project_auth_id in auth_ids:
        project = (
            session.query(Project)
            .filter_by(auth_id=project_auth_id)
            .first()
        )
        if not project:
            raise fence.errors.NotFound(
                    'There is no {} in Fence db'
                    .format(project_auth_id))
        project_ids.add(project.id)
    return project_ids


def _force_remove_service_account_from_access_db(
        service_account_email, db=None):
    """
    Remove the access of service account from db.

    Args:
        service_account_email (str): service account email

    Returns:
        None

    Restrictions:
        service account has to exist in db

    """
    session = get_db_session(db)

    service_account = (
        session
        .query(UserServiceAccount)
        .filter_by(email=service_account_email)
        .first()
    )

    access_groups = get_google_access_groups_for_service_account(
        service_account)

    for bucket_access_group in access_groups:
        sa_to_group = (
            session.query(ServiceAccountToGoogleBucketAccessGroup)
            .filter_by(
                service_account_id=service_account.id,
                access_group_id=bucket_access_group.id
            )
            .first()
        )
        session.delete(sa_to_group)
        session.commit()

    # delete all access privileges
    access_privileges = (
        session.query(ServiceAccountAccessPrivilege)
        .filter_by(service_account_id=service_account.id)
        .all()
    )

    for access in access_privileges:
        session.delete(access)
    session.commit()


def force_remove_service_account_from_access(
        service_account_email, google_project_id, db=None):
    """
    loop through ServiceAccountToBucket
    remove from google group
    delete entries from db

    Args:
        service_account_email (str): service account email
        google_project_id (str): google project id
        db (None, str): Optional db connection string

    Returns:
        None
    """
    session = get_db_session(db)

    service_account = (
        session.query(UserServiceAccount).
        filter_by(email=service_account_email).first()
    )

    if not service_account:
        raise fence.errors.NotFound(
<<<<<<< HEAD
            '{} does not exist in DB'.format(service_account_email))
    access_groups = service_account.to_access_groups
=======
                '{} does not exist in DB'
                .format(service_account_email)
            )

    access_groups = get_google_access_groups_for_service_account(
        service_account)

>>>>>>> 1d12eb76
    for bucket_access_group in access_groups:
        try:
            with GoogleCloudManager() as g_manager:
                g_manager.remove_member_from_group(
                    member_email=service_account.email,
                    group_id=bucket_access_group.email
                )
        except Exception as exc:
            raise GoogleAPIError(
                    'Can not remove memeber {} from access group. {}'
                    .format(service_account.email, exc))

    _force_remove_service_account_from_access_db(service_account_email, db)


<<<<<<< HEAD
# TODO this should be in cirrus rather than fence...
def get_google_project_from_service_account_email(account_id):
    # parse email to get project id_
    raise NotImplementedError('Functionality not yet available...')


def force_add_service_accounts_to_access(
        service_account_emails, google_project_id, project_access, db=None):
    session = get_db_session(db)

    for sa_email in service_account_emails:
        service_account = UserServiceAccount(
            google_unique_id=sa_email,
            email=sa_email,
            google_project_id=google_project_id
        )
        session.add(service_account)
        session.commit()

        valid_projects = []
        for auth_id in project_access:
            project = (
                session.query(Project).filter_by(auth_id=auth_id).first()
            )
            if not project:
                raise UserError('{} is not a valid Project auth_id.')

            valid_projects.append(project)

        # only provide access after checking that all the projects
        # actually exist
        for project in valid_projects:
            # keep track of what access service accounts have
            access_privilege = ServiceAccountAccessPrivilege(
                project_id=project.id,
                service_account_id=service_account.id
            )
            session.add(access_privilege)
            session.commit()

            access_groups = []
            for bucket in project.buckets:
                groups = bucket.google_bucket_access_groups
                access_groups.extend(groups)

            # use configured time or 7 days
            expiration_time = (
                time.time()
                + flask.current_app.config.get(
                    'GOOGLE_USER_SERVICE_ACCOUNT_ACCESS_EXPIRES_IN',
                    604800)
            )
            for access_group in access_groups:
                sa_to_group = ServiceAccountToGoogleBucketAccessGroup(
                    service_account_id=service_account.id,
                    expires=expiration_time,
                    access_group_id=access_group.id
                )
                session.add(sa_to_group)
                session.commit()

                with GoogleCloudManager() as g_manager:
                    g_manager.add_member_to_group(
                        member_email=service_account.email,
                        group_id=access_group.email
                    )


def remove_service_accounts_from_access(
        service_account_emails, google_project_id, db=None):
    """
    loop through ServiceAccountToBucket
    remove from group
    delete entries from db

    Args:
        service_account_emails (List[str]): Description
        google_project_id (str): Description
        db (None, str): Optional db connection string
    """
    session = get_db_session(db)
    for sa_email in service_account_emails:
        service_account = (
            session.query(UserServiceAccount).filter_by(email=sa_email).first()
        )
        access_groups = service_account.to_access_groups
        for bucket_access_group in access_groups:
            with GoogleCloudManager() as g_manager:
                g_manager.remove_member_from_group(
                    member_email=service_account.email,
                    group_id=bucket_access_group.email
                )

            sa_to_group = (
                session.query(ServiceAccountToGoogleBucketAccessGroup)
                .filter_by(
                    service_account_id=service_account.id,
                    access_group_id=bucket_access_group.id
                )
            )
            session.delete(sa_to_group)
            session.commit()

        # delete all access privileges
        access_privileges = (
            session.query(ServiceAccountAccessPrivilege)
            .filter_by(service_account_id=service_account.id)
            .all()
        )
        for access in access_privileges:
            session.delete(access)
            session.commit()
=======
def _revoke_user_service_account_from_google(
        session, to_delete_project_ids, service_account):
    """
    revoke service account from google access group

    Args:
        session(current_session): db session
        to_delete_project_ids (List(str)): list of project ids
        service_account (UserServiceAccount): user service account

    Returns:
        None

    """
    for project_id in to_delete_project_ids:
        access_groups = _get_google_access_groups(session, project_id)

        for access_group in access_groups:
            try:
                # TODO: Need to remove outer try/catch after major refactor
                with GoogleCloudManager() as g_manager:
                    if not g_manager.remove_member_from_group(
                            member_email=service_account.email,
                            group_id=access_group.email):

                        flask.current_app.logger.debug(
                                'Removed {} from google group {}'
                                .format(service_account.email, access_group.email))
                    else:
                        raise GoogleAPIError(
                                'Can not remove {} from group {}')
            except Exception as exc:
                raise GoogleAPIError(
                        'Can not remove {} from group {}. Detail {}'
                        .format(service_account.email, access_group.email, exc))


def add_user_service_account_to_google(
        session, to_add_project_ids, service_account):
    """
    Add service account to google access groups

    Args:
        session(current_session): db session
        to_add_project_ids (List(str)): list of project ids
        service_account (UserServiceAccount): user service account

    """
    for project_id in to_add_project_ids:
        access_groups = _get_google_access_groups(session, project_id)
        for access_group in access_groups:
            try:
                # TODO: Need to remove try/catch after major refactor
                with GoogleCloudManager() as g_manager:
                    response = g_manager.add_member_to_group(
                        member_email=service_account.email,
                        group_id=access_group.email
                    )
                    if response.get('id', None):
                        flask.current_app.logger.debug(
                            'Successfully add member {} to google group {}.'
                            .format(service_account.email, access_group.email))
                    else:
                        raise GoogleAPIError(
                            'Can not add {} to group {}'
                            .format(service_account.email, access_group.email))

            except Exception as exc:
                raise GoogleAPIError(
                        'Can not add {} to group {}. Detail {}'
                        .format(service_account.email, access_group.email, exc)
                    )


def _revoke_user_service_account_from_db(
        session, to_delete_project_ids, service_account):
    """
    Remove service account from GoogleBucketAccessGroup

    Args:
        session(current_session): db session
        to_delete_ids(List(int)): List of bucket ids
        service_account_email(str): service account email

    Returns:
        None
    """
    for project_id in to_delete_project_ids:
        access_project = (
            session
            .query(ServiceAccountAccessPrivilege)
            .filter_by(project_id=project_id, service_account_id=service_account.id)
            .first()
        )
        session.delete(access_project)

        access_groups = _get_google_access_groups(session, project_id)
        for access_group in access_groups:
            account_access_bucket_group = (
                session
                .query(ServiceAccountToGoogleBucketAccessGroup)
                .filter_by(service_account_id=service_account.id, access_group_id=access_group.id)
                .first()
            )
            if account_access_bucket_group:
                session.delete(account_access_bucket_group)

    session.commit()


def add_user_service_account_to_db(
        session, to_add_project_ids, service_account):
    """
    Add user service account to service account
    access privilege and service account bucket access group

    Args:
        sess(current_session): db session
        to_add_project_ids(List(str)): List of project id
        service_account(UserServiceAccount): user service account

    Returns:
        None

    Contrains:
        The service account is not in DB yet

    """
    for project_id in to_add_project_ids:
        session.add(
                ServiceAccountAccessPrivilege(
                        project_id=project_id,
                        service_account_id=service_account.id
                )
        )

        access_groups = _get_google_access_groups(session, project_id)

        # use configured time or 7 days
        expiration_time = (
            int(time.time())
            + flask.current_app.config.get(
                'GOOGLE_USER_SERVICE_ACCOUNT_ACCESS_EXPIRES_IN',
                604800)
        )
        for access_group in access_groups:
            sa_to_group = ServiceAccountToGoogleBucketAccessGroup(
                service_account_id=service_account.id,
                expires=expiration_time,
                access_group_id=access_group.id
            )
            session.add(sa_to_group)

    session.commit()


def get_google_project_from_service_account_email(service_account_email):
    """
    Parse email to get google project id
    """
    words = service_account_email.split('@')
    return words[1].split('.')[0]


def get_service_account_email(id_from_url):
    """
    Return email given it in id form from the url.
    """
    return unquote(id_from_url)


def _get_google_access_groups(session, project_id):
    """
    Get google access groups

    Args:
        session(current_session): db session
        project_id (str): project id in db

    Returns:
        List(GoogleBucketAccessGroup)
    """
    access_groups = []
    project = (
        session.query(Project).filter_by(id=project_id).first()
    )

    for bucket in project.buckets:
        groups = bucket.google_bucket_access_groups
        access_groups.extend(groups)

    return access_groups


def extend_service_account_access(service_account_email, db=None):
    """
    Extend the Google service accounts access to data by extending the
    expiration time for each of the Google Bucket Access Groups it's in.

    WARNING: This does NOT do any AuthZ, do before this.

    Args:
        service_account_email (str): service account email
    """
    session = get_db_session(db)

    service_account = (
        session.query(UserServiceAccount).
        filter_by(email=service_account_email).first()
    )

    if service_account:
        bucket_access_groups = get_google_access_groups_for_service_account(
            service_account)

        # use configured time or 7 days
        expiration_time = (
            int(time.time())
            + flask.current_app.config.get(
                'GOOGLE_USER_SERVICE_ACCOUNT_ACCESS_EXPIRES_IN',
                604800)
        )
        for access_group in bucket_access_groups:
            bucket_access = (
                session
                .query(ServiceAccountToGoogleBucketAccessGroup)
                .filter_by(
                    service_account_id=service_account.id,
                    access_group_id=access_group.id
                )
                .first()
            )
            if not bucket_access:
                bucket_access = ServiceAccountToGoogleBucketAccessGroup(
                    service_account_id=service_account.id,
                    access_group_id=access_group.id,
                    expires=expiration_time
                )
                session.add(bucket_access)

            bucket_access.expires = expiration_time

        session.commit()


def get_current_service_account_project_access(service_account_email, db=None):
    """
    Return a list of project auth_ids the service account currently has
    access to.

    Args:
        service_account_email (str): service account email

    Returns:
        List[str]: List of Project.auth_ids

    Raises:
        NotFound: if service account doesn't exist
    """
    session = get_db_session(db)

    service_account = (
        session.query(UserServiceAccount)
        .filter_by(email=service_account_email).first()
    )

    if not service_account:
        raise NotFound(
            'No service account {} exists.'.format(service_account_email))

    project_access = [
        access_privilege.project.auth_id
        for access_privilege in service_account.access_privileges
    ]

    return project_access


def get_google_access_groups_for_service_account(service_account):
    """
    Return list of fence.models.GoogleBucketAccessGroup objects that the
    given service account should have access to based on it's access
    privileges.

    Args:
        service_account (fence.models.UserServiceAccount): service account
            object

    Returns:
        List[fence.models.GoogleBucketAccessGroup]: list of google bucket
            access groups the service account should have access to
    """
    return [
        group
        for access_privilege in service_account.access_privileges
        for bucket in access_privilege.project.buckets
        for group in bucket.google_bucket_access_groups
    ]


def get_project_from_auth_id(project_auth_id, db=None):
    """
    Return a Project given a Project.auth_id (or None if it doesnt exist.)

    Args:
        project_auth_id (str): Project.auth_id

    Returns:
        int: Project
    """
    session = get_db_session(db)

    project = (
        session.query(Project)
        .filter_by(auth_id=project_auth_id).first()
    )

    return project


def remove_white_listed_service_account_ids(service_account_ids):
    """
    Remove any service account emails that should be ignored when
    determining validitity.

    Args:
        service_account_ids (List[str]): Service account emails

    Returns:
        List[str]: Service account emails
    """
    monitoring_service_account = get_monitoring_service_account_email()
    if monitoring_service_account in service_account_ids:
        service_account_ids.remove(monitoring_service_account)
    return service_account_ids


def force_delete_service_account(service_account_email, db=None):
    """
    Delete from our db the given user service account by email.

    Args:
        service_account_email (str): user service account email
    """
    session = get_db_session(db)

    sa = (
        session.query(UserServiceAccount)
        .filter_by(email=service_account_email).first()
    )

    if sa:
        session.delete(sa)
        session.commit()
>>>>>>> 1d12eb76
<|MERGE_RESOLUTION|>--- conflicted
+++ resolved
@@ -3,17 +3,13 @@
 registration.
 """
 import time
-<<<<<<< HEAD
-from urllib import unquote
-
-=======
 import flask
 from urllib import unquote
 
 from flask_sqlalchemy_session import current_session
 
 from cirrus.google_cloud.iam import GooglePolicyMember
->>>>>>> 1d12eb76
+
 from cirrus import GoogleCloudManager
 from cirrus.google_cloud import (
     COMPUTE_ENGINE_DEFAULT_SERVICE_ACCOUNT,
@@ -26,11 +22,6 @@
 from google.cloud.exceptions import GoogleCloudError
 
 import fence
-<<<<<<< HEAD
-from fence.errors import NotFound, UserError
-from fence.models import (
-    AccessPrivilege, UserServiceAccount, Project,
-=======
 from fence.errors import NotFound, NotSupported
 from fence.models import (
     User,
@@ -38,7 +29,6 @@
     AccessPrivilege,
     UserGoogleAccount,
     UserServiceAccount,
->>>>>>> 1d12eb76
     ServiceAccountAccessPrivilege,
     ServiceAccountToGoogleBucketAccessGroup
 )
@@ -193,11 +183,7 @@
         return False
 
 
-<<<<<<< HEAD
-def service_account_has_external_access(service_account):
-=======
 def service_account_has_external_access(service_account, google_project_id):
->>>>>>> 1d12eb76
     """
     Checks if service account has external access or not.
 
@@ -210,18 +196,12 @@
     with GoogleCloudManager(google_project_id, use_default=False) as g_mgr:
         response = g_mgr.get_service_account_policy(service_account)
         if response.status_code != 200:
-<<<<<<< HEAD
-            raise GoogleAPIError(
-                'Unable to get IAM policy for service account {}\n{}.'
-                .format(service_account, response.json()))
-=======
             flask.current_app.logger.debug(
                 'Unable to get IAM policy for service account {}\n{}.'
                 .format(service_account, response.json()))
             # if there is an exception, assume it has external access
             return True
 
->>>>>>> 1d12eb76
         json_obj = response.json()
         # In the case that a service account does not have any role, Google API
         # returns a json object without bindings key
@@ -278,10 +258,6 @@
               Google project IDs
     """
     session = get_db_session(db)
-<<<<<<< HEAD
-    # TODO actually check
-    raise NotImplementedError('Functionality not yet available...')
-=======
     user = (
         session.query(User)
         .filter_by(id=user_id)
@@ -293,23 +269,12 @@
             ' {} due to error. User does not exist...').
             format(user_id, google_project_ids))
         return False
->>>>>>> 1d12eb76
 
     linked_google_account = (
         current_session.query(UserGoogleAccount)
         .filter(UserGoogleAccount.user_id == user_id).first()
     )
 
-<<<<<<< HEAD
-def do_all_users_have_access_to_project(user_ids, project_auth_id, db=None):
-    session = get_db_session(db)
-    # user_ids will be list of user ids
-    # check if all user ids has access to a project with project_auth_id
-    for user_id in user_ids:
-        access_privillege = session.query(AccessPrivilege).filter(
-            AccessPrivilege.user_id == user_id and AccessPrivilege.project_id == project_auth_id).first()
-        if access_privillege is None:
-=======
     try:
         for google_project_id in google_project_ids:
             with GoogleCloudManager(google_project_id, use_default=False) as g_mgr:
@@ -346,7 +311,6 @@
         ).first()
 
         if not access_privilege:
->>>>>>> 1d12eb76
             return False
 
     return True
@@ -538,10 +502,6 @@
 
     if not service_account:
         raise fence.errors.NotFound(
-<<<<<<< HEAD
-            '{} does not exist in DB'.format(service_account_email))
-    access_groups = service_account.to_access_groups
-=======
                 '{} does not exist in DB'
                 .format(service_account_email)
             )
@@ -549,7 +509,6 @@
     access_groups = get_google_access_groups_for_service_account(
         service_account)
 
->>>>>>> 1d12eb76
     for bucket_access_group in access_groups:
         try:
             with GoogleCloudManager() as g_manager:
@@ -565,120 +524,6 @@
     _force_remove_service_account_from_access_db(service_account_email, db)
 
 
-<<<<<<< HEAD
-# TODO this should be in cirrus rather than fence...
-def get_google_project_from_service_account_email(account_id):
-    # parse email to get project id_
-    raise NotImplementedError('Functionality not yet available...')
-
-
-def force_add_service_accounts_to_access(
-        service_account_emails, google_project_id, project_access, db=None):
-    session = get_db_session(db)
-
-    for sa_email in service_account_emails:
-        service_account = UserServiceAccount(
-            google_unique_id=sa_email,
-            email=sa_email,
-            google_project_id=google_project_id
-        )
-        session.add(service_account)
-        session.commit()
-
-        valid_projects = []
-        for auth_id in project_access:
-            project = (
-                session.query(Project).filter_by(auth_id=auth_id).first()
-            )
-            if not project:
-                raise UserError('{} is not a valid Project auth_id.')
-
-            valid_projects.append(project)
-
-        # only provide access after checking that all the projects
-        # actually exist
-        for project in valid_projects:
-            # keep track of what access service accounts have
-            access_privilege = ServiceAccountAccessPrivilege(
-                project_id=project.id,
-                service_account_id=service_account.id
-            )
-            session.add(access_privilege)
-            session.commit()
-
-            access_groups = []
-            for bucket in project.buckets:
-                groups = bucket.google_bucket_access_groups
-                access_groups.extend(groups)
-
-            # use configured time or 7 days
-            expiration_time = (
-                time.time()
-                + flask.current_app.config.get(
-                    'GOOGLE_USER_SERVICE_ACCOUNT_ACCESS_EXPIRES_IN',
-                    604800)
-            )
-            for access_group in access_groups:
-                sa_to_group = ServiceAccountToGoogleBucketAccessGroup(
-                    service_account_id=service_account.id,
-                    expires=expiration_time,
-                    access_group_id=access_group.id
-                )
-                session.add(sa_to_group)
-                session.commit()
-
-                with GoogleCloudManager() as g_manager:
-                    g_manager.add_member_to_group(
-                        member_email=service_account.email,
-                        group_id=access_group.email
-                    )
-
-
-def remove_service_accounts_from_access(
-        service_account_emails, google_project_id, db=None):
-    """
-    loop through ServiceAccountToBucket
-    remove from group
-    delete entries from db
-
-    Args:
-        service_account_emails (List[str]): Description
-        google_project_id (str): Description
-        db (None, str): Optional db connection string
-    """
-    session = get_db_session(db)
-    for sa_email in service_account_emails:
-        service_account = (
-            session.query(UserServiceAccount).filter_by(email=sa_email).first()
-        )
-        access_groups = service_account.to_access_groups
-        for bucket_access_group in access_groups:
-            with GoogleCloudManager() as g_manager:
-                g_manager.remove_member_from_group(
-                    member_email=service_account.email,
-                    group_id=bucket_access_group.email
-                )
-
-            sa_to_group = (
-                session.query(ServiceAccountToGoogleBucketAccessGroup)
-                .filter_by(
-                    service_account_id=service_account.id,
-                    access_group_id=bucket_access_group.id
-                )
-            )
-            session.delete(sa_to_group)
-            session.commit()
-
-        # delete all access privileges
-        access_privileges = (
-            session.query(ServiceAccountAccessPrivilege)
-            .filter_by(service_account_id=service_account.id)
-            .all()
-        )
-        for access in access_privileges:
-            session.delete(access)
-            session.commit()
-=======
 def _revoke_user_service_account_from_google(
         session, to_delete_project_ids, service_account):
     """
@@ -1032,5 +877,4 @@
 
     if sa:
         session.delete(sa)
-        session.commit()
->>>>>>> 1d12eb76
+        session.commit()