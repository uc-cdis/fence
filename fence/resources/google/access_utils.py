"""
Utilities for determine access and validity for service account
registration.
"""
import time
import flask
from urllib import unquote

from cirrus.google_cloud.iam import GooglePolicyMember

from cirrus.google_cloud.errors import GoogleAPIError
from cirrus.google_cloud.iam import GooglePolicy
from cirrus import GoogleCloudManager
from cirrus.google_cloud import (
    COMPUTE_ENGINE_API_SERVICE_ACCOUNT,
    USER_MANAGED_SERVICE_ACCOUNT,
)

import fence
from logging import getLogger

from fence.errors import NotFound, NotSupported
from fence.models import (
    User,
    Project,
    AccessPrivilege,
    UserGoogleAccount,
    UserServiceAccount,
    ServiceAccountAccessPrivilege,
    ServiceAccountToGoogleBucketAccessGroup,
)
from fence.resources.google.utils import (
    get_db_session,
    get_users_from_google_members,
    get_monitoring_service_account_email,
    is_google_managed_service_account,
)

logger = getLogger(__name__)

ALLOWED_SERVICE_ACCOUNT_TYPES = [
    COMPUTE_ENGINE_API_SERVICE_ACCOUNT,
    USER_MANAGED_SERVICE_ACCOUNT,
]


def get_google_project_number(google_project_id, google_cloud_manager):
    """
    Return a project's "projectNumber" which uniquely identifies it.
    This will only be successful if fence can access info about the given google project
    and the necessary Google APIs are enabled.

    Args:
        google_project_id (str): Google project ID

    Returns:
        str: string repsentation of an int64 uniquely identifying a Google project
    """
    try:
        response = google_cloud_manager.get_project_info()
        return response.get("projectNumber")
    except Exception as exc:
        logger.error("Could not determine google project number for Project"
                     "ID: {} due to error. (Details : {})"
                     .format(google_project_id, exc))
        return None


<<<<<<< HEAD
def get_google_project_membership(project_id, google_cloud_manager):
=======
def get_google_project_membership(project_id):
>>>>>>> 56e0a245
    """
    Returns GCM get_project_membership() result, which is a list of all
    members on the projects IAM

    Args:
        project_id(str): unique id for project
        google_cloud_manager(GoogleCloudManager): cloud manager instance

    Returns
        List(GooglePolicyMember): list of members on project's IAM
    """

    return google_cloud_manager.get_project_membership(project_id)


<<<<<<< HEAD
def get_google_project_parent_org(google_cloud_manager):
=======
def get_google_project_parent_org(project_id):
>>>>>>> 56e0a245
    """
    Checks if google project has parent org. Wraps
    GoogleCloudManager.get_project_organization()

    Args:
        google_cloud_manager(GoogleCloudManager): cloud manager instance

    Returns:
        str: The Google projects parent organization name or None if it does't have one
    """
    try:
        return google_cloud_manager.get_project_organization()
    except Exception as exc:
        logger.error(
<<<<<<< HEAD
                "Could not determine if Google project (id: {}) has parent org"
                "due to error (Details: {})"
                .format(getattr(google_cloud_manager, "project_id", "unknown")
                        , exc)
=======
            "Could not determine if Google project (id: {}) has parent org"
            "due to error (Details: {})".format(project_id, exc)
>>>>>>> 56e0a245
        )
        return None


def get_google_project_valid_users_and_service_accounts(
        project_id, google_cloud_manager, membership=None):
    """
    Gets google project members of type
    USER or SERVICE_ACCOUNT and raises an error if it finds a member
    that isn't one of those types.

    Args:
        project_id (str): Google project ID
        google_cloud_manager(GoogleCloudManager): cloud manager instance
        membership (List(GooglePolicyMember): pre-calculated list of members,
            Will make call to Google API if membership is None

    Return:
        List[cirrus.google_cloud.iam.GooglePolicyMember]: Members on the
            google project

    Raises:
        NotSupported: Member is invalid type
    """
    try:
        members = membership or google_cloud_manager.get_project_membership(project_id)
        for member in members:
            if not (
                member.member_type == GooglePolicyMember.SERVICE_ACCOUNT
                or member.member_type == GooglePolicyMember.USER
            ):
                raise NotSupported(
                    "Member {} has invalid type: {}".format(
                        member.email_id, member.member_type
                    )
                )
        users = [
            member
            for member in members
            if member.member_type == GooglePolicyMember.USER
        ]
        service_accounts = [
            member
            for member in members
            if member.member_type == GooglePolicyMember.SERVICE_ACCOUNT
        ]
        return users, service_accounts
    except Exception as exc:
        logger.error(
            "validity of Google Project (id: {}) members "
            "could not complete. Details: {}".format(project_id, exc)
        )

        raise


def is_valid_service_account_type(account_id, google_cloud_manager):
    """
    Checks service account type against allowed service account types
    for service account registration

    Args:
        account_id(str): account identifier to check valid type
        google_cloud_manager(GoogleCloudManager): cloud manager instance

    Returns:
        Bool: True if service acocunt type is allowed as defined
        in ALLOWED_SERVICE_ACCOUNT_TYPES
    """
    try:
        sa_type = google_cloud_manager.get_service_account_type(account_id)
        return (
            sa_type
            in ALLOWED_SERVICE_ACCOUNT_TYPES
        )
    except Exception as exc:
        logger.error(
            "validity of Google service account {} (google project: {}) type "
<<<<<<< HEAD
            "determined False due to error. Details: {}"
            .format(account_id, google_cloud_manager.project_id, exc))
=======
            "determined False due to error. Details: {}".format(
                account_id, project_id, exc
            )
        )
>>>>>>> 56e0a245


def service_account_has_external_access(service_account, google_cloud_manager):
    """
    Checks if service account has external access or not.

    Args:
        service_account(str): service account
        google_project_id(str): google project id

    Returns:
        bool: whether or not the service account has external access
    """
<<<<<<< HEAD
    response = google_cloud_manager.get_service_account_policy(service_account)
    if response.status_code != 200:
        logger.error(
            "Unable to get IAM policy for service account {}\n{}."
            .format(service_account, response.json())
        )
        # if there is an exception, assume it has external access
        return True

    json_obj = response.json()
    # In the case that a service account does not have any role, Google API
    # returns a json object without bindings key
    if "bindings" in json_obj:
        policy = GooglePolicy.from_json(json_obj)
        if policy.roles:
=======
    with GoogleCloudManager(google_project_id, use_default=False) as g_mgr:
        response = g_mgr.get_service_account_policy(service_account)
        if response.status_code != 200:
            logger.error(
                "Unable to get IAM policy for service account {}\n{}.".format(
                    service_account, response.json()
                )
            )
            # if there is an exception, assume it has external access
            return True

        json_obj = response.json()
        # In the case that a service account does not have any role, Google API
        # returns a json object without bindings key
        if "bindings" in json_obj:
            policy = GooglePolicy.from_json(json_obj)
            if policy.roles:
                return True
        if g_mgr.get_service_account_keys_info(service_account):
>>>>>>> 56e0a245
            return True
    if google_cloud_manager.get_service_account_keys_info(service_account):
        return True
    return False


def is_service_account_from_google_project(
    service_account_email, project_id, project_number, google_managed_sa_domains=None
):
    """
    Checks if service account is among project's service acounts

    Args:
        service_account_email(str): service account email
        project_id(str): uniqueId of Google Cloud Project

    Return:
        Bool: True iff the given service_account_email is from the
        given Google Project
    """
    try:
        service_account_name = service_account_email.split("@")[0]

        if is_google_managed_service_account(
            service_account_email,
            google_managed_service_account_domains=google_managed_sa_domains,
        ):
            return (
                service_account_name == "service-{}".format(project_number)
                or service_account_name == "project-{}".format(project_number)
                or service_account_name == project_number
                or service_account_name == project_id
            )

        # if it's a user-created project SA, the id is in the domain, otherwise,
        # attempt to parse it out of the name
        domain = service_account_email.split("@")[-1]
        if "iam.gserviceaccount.com" in domain:
            return domain.split(".")[0] == project_id

        return (
            service_account_name == "{}-compute".format(project_number)
            or service_account_name == project_id
        )

    except Exception as exc:
        logger.error(
            "Could not determine if service account (id: {} is from project"
            " (id: {}) due to error. Details: {}".format(
                service_account_email, project_id, exc
            )
        )
        return False

<<<<<<< HEAD
def is_user_member_of_google_project(
        user_id, google_cloud_manager, db=None, membership=None
=======

def is_user_member_of_all_google_projects(
    user_id, google_project_ids, db=None, membership=None
>>>>>>> 56e0a245
):
    """
        Return whether or not the given user is a member of the provided
        Google project ID.

        This will verify that either the user's email or their linked Google
        account email exists as a member in the project.

        Args:
            user_id (int): User identifier
            google_cloud_manager (GoogleCloudManager): cloud manager instance
            db(str): db connection string
            membership (List(GooglePolicyMember) : pre-calculated list of members,
                Will make call to Google API if membership is None

        Returns:
            bool: whether or not the given user is a member of ALL of the provided
                  Google project IDs
        """
    session = get_db_session(db)
    user = session.query(User).filter_by(id=user_id).first()
    if not user:
        logger.error(
<<<<<<< HEAD
            "Could not determine if user (id: {} is from project:"
            " {} due to error. User does not exist..."
                .format(user_id, google_cloud_manager.project_id))
=======
            "Could not determine if user (id: {}) is from projects:"
            " {} due to error. User does not exist...".format(
                user_id, google_project_ids
            )
        )
>>>>>>> 56e0a245
        return False

    linked_google_account = (
        session.query(UserGoogleAccount)
            .filter(UserGoogleAccount.user_id == user_id)
            .first()
    )

    try:
        members = membership or google_cloud_manager.get_project_membership()
        member_emails = [member.email_id.lower() for member in members]
        # first check if user.email is in project, then linked account
        if not (user.email and user.email in member_emails):
            if not (
                linked_google_account
                and linked_google_account.email in member_emails
            ):
                # no user email is in project
                return False
    except Exception as exc:
        logger.error(
<<<<<<< HEAD
            "Could not determine if user (id: {}) is from project:"
            " {} due to error. Details: {}"
            .format(user.id,
                    getattr(google_cloud_manager, "project_id", "unknown"),
                    exc))
=======
            "Could not determine if user (id: {}) is from projects:"
            " {} due to error. Details: {}".format(user_id, google_project_ids, exc)
        )
>>>>>>> 56e0a245
        return False

    return True

def is_user_member_of_all_google_projects(
        user_id, google_project_ids, db=None, membership=None,
):
    """
    Return whether or not the given user is a member of ALL of the provided
    Google project IDs.

    This will verify that either the user's email or their linked Google
    account email exists as a member in the projects.

    Args:
        user_id (int): User identifier
        google_project_ids (List(str)): List of unique google project ids
        db(str): db connection string
        membership (List(GooglePolicyMember) : pre-calculated list of members,
            Will make call to Google API if membership is None

    Returns:
        bool: whether or not the given user is a member of ALL of the provided
              Google project IDs
    """
    is_member = False
    for google_project_id in google_project_ids:
        with GoogleCloudManager(google_project_id) as google_cloud_manager:
            is_member = is_user_member_of_google_project(user_id, google_cloud_manager, db, membership)

            if not is_member:
                return False

    return is_member


def do_all_users_have_access_to_project(users, project_id, db=None):
    session = get_db_session(db)
    # users will be list of fence.model.User's
    # check if all users has access to a project with project_id
    for user in users:
        access_privilege = (
            session.query(AccessPrivilege)
            .filter(AccessPrivilege.user_id == user.id)
            .filter(AccessPrivilege.project_id == project_id)
        ).first()

        if not access_privilege:
            return False

    return True


def patch_user_service_account(
    google_project_id, service_account_email, project_access, db=None
):
    """
    Update user service account which includes
    - Add and remove project access and bucket groups to/from fence db
    - Add and remove access members to/from google access group

    Args:
        google_project_id (str): google project id
        service_account_email (str): service account email
        project_access (List(str)): list of projects
        db(str): db connection string

    Returns:
        None
    """
    session = get_db_session(db)
    service_account = (
        session.query(UserServiceAccount).filter_by(email=service_account_email).first()
    )
    if not service_account:
        raise fence.errors.NotFound(
            "{} does not exist in DB".format(service_account_email)
        )

    accessed_project_ids = {
        ap.project_id
        for ap in (
            session.query(ServiceAccountAccessPrivilege)
            .filter_by(service_account_id=service_account.id)
            .all()
        )
    }

    granting_project_ids = get_project_ids_from_project_auth_ids(
        session, project_access
    )

    to_add = set.difference(granting_project_ids, accessed_project_ids)
    to_delete = set.difference(accessed_project_ids, granting_project_ids)

    _revoke_user_service_account_from_google(
        session, to_delete, google_project_id, service_account
    )
    add_user_service_account_to_google(
        session, to_add, google_project_id, service_account
    )
    _revoke_user_service_account_from_db(session, to_delete, service_account)
    add_user_service_account_to_db(session, to_add, service_account)


def get_project_ids_from_project_auth_ids(session, auth_ids):
    """
    Return the Project.id's for the given list of Project.auth_id's

    Args:
        auth_ids (set(str)): list of project auth ids
    """
    project_ids = set()
    for project_auth_id in auth_ids:
        project = session.query(Project).filter_by(auth_id=project_auth_id).first()
        if not project:
            raise fence.errors.NotFound(
                "There is no {} in Fence db".format(project_auth_id)
            )
        project_ids.add(project.id)
    return project_ids


def _force_remove_service_account_from_access_db(
    service_account, access_groups, db=None
):
    """
    Remove the access of service account from db.

    Args:
        service_account (str): service account email
        db(str): db connection string

    Returns:
        None

    Restrictions:
        service account has to exist in db

    """
    session = get_db_session(db)

    for bucket_access_group in access_groups:
        sa_to_group = (
            session.query(ServiceAccountToGoogleBucketAccessGroup)
            .filter_by(
                service_account_id=service_account.id,
                access_group_id=bucket_access_group.id,
            )
            .first()
        )
        if sa_to_group:
            session.delete(sa_to_group)
            session.commit()

    # delete all access privileges
    access_privileges = (
        session.query(ServiceAccountAccessPrivilege)
        .filter_by(service_account_id=service_account.id)
        .all()
    )

    for access in access_privileges:
        session.delete(access)
    session.commit()


def force_remove_service_account_from_access(
    service_account_email, google_project_id, db=None
):
    """
    loop through ServiceAccountToBucket
    remove from google group
    delete entries from db

    Args:
        service_account_email (str): service account email
        google_project_id (str): google project id
        db (None, str): Optional db connection string

    Returns:
        None
    """
    session = get_db_session(db)

    service_account = (
        session.query(UserServiceAccount).filter_by(email=service_account_email).first()
    )

    if not service_account:
        raise fence.errors.NotFound(
            "{} does not exist in DB".format(service_account_email)
        )

    access_groups = get_google_access_groups_for_service_account(service_account)

    for bucket_access_group in access_groups:
        try:
            with GoogleCloudManager(google_project_id, use_default=False) as g_manager:
                g_manager.remove_member_from_group(
                    member_email=service_account.email,
                    group_id=bucket_access_group.email,
                )
        except Exception as exc:
            raise GoogleAPIError(
                "Can not remove member {} from access group {}. Detail {}".format(
                    service_account.email, bucket_access_group.email, exc
                )
            )

    _force_remove_service_account_from_access_db(service_account, access_groups, db)


def _revoke_user_service_account_from_google(
    session, to_delete_project_ids, google_project_id, service_account
):
    """
    revoke service account from google access group

    Args:
        session(current_session): db session
        to_delete_project_ids (List(str)): list of project ids
        google_project_id (str): google project id
        service_account (UserServiceAccount): user service account

    Returns:
        None

    """
    for project_id in to_delete_project_ids:
        access_groups = _get_google_access_groups(session, project_id)

        for access_group in access_groups:
            try:
                # TODO: Need to remove outer try/catch after major refactor
                with GoogleCloudManager(
                    google_project_id, use_default=False
                ) as g_manager:
                    if not g_manager.remove_member_from_group(
                        member_email=service_account.email, group_id=access_group.email
                    ):

                        logger.debug(
                            "Removed {} from google group {}".format(
                                service_account.email, access_group.email
                            )
                        )
                    else:
                        raise GoogleAPIError("Can not remove {} from group {}")
            except Exception as exc:
                raise GoogleAPIError(
                    "Can not remove {} from group {}. Detail {}".format(
                        service_account.email, access_group.email, exc
                    )
                )


def add_user_service_account_to_google(
    session, to_add_project_ids, google_project_id, service_account
):
    """
    Add service account to google access groups

    Args:
        session(current_session): db session
        to_add_project_ids (List(id)): list of project ids
        google_project_id (str): google project id
        service_account (UserServiceAccount): user service account

    """
    for project_id in to_add_project_ids:
        access_groups = _get_google_access_groups(session, project_id)
        for access_group in access_groups:
            try:
                # TODO: Need to remove try/catch after major refactor
                with GoogleCloudManager(
                    google_project_id, use_default=False
                ) as g_manager:
                    response = g_manager.add_member_to_group(
                        member_email=service_account.email, group_id=access_group.email
                    )
                    if response.get("id", None):
                        logger.debug(
                            "Successfully add member {} to google group {}.".format(
                                service_account.email, access_group.email
                            )
                        )
                    else:
                        raise GoogleAPIError(
                            "Can not add {} to group {}".format(
                                service_account.email, access_group.email
                            )
                        )

            except Exception as exc:
                raise GoogleAPIError(
                    "Can not add {} to group {}. Detail {}".format(
                        service_account.email, access_group.email, exc
                    )
                )


def _revoke_user_service_account_from_db(
    session, to_delete_project_ids, service_account
):
    """
    Remove service account from GoogleBucketAccessGroup

    Args:
        session(current_session): db session
        to_delete_ids(List(int)): List of bucket ids
        service_account_email(str): service account email

    Returns:
        None
    """
    for project_id in to_delete_project_ids:
        access_project = (
            session.query(ServiceAccountAccessPrivilege)
            .filter_by(project_id=project_id, service_account_id=service_account.id)
            .first()
        )
        session.delete(access_project)

        access_groups = _get_google_access_groups(session, project_id)
        for access_group in access_groups:
            account_access_bucket_group = (
                session.query(ServiceAccountToGoogleBucketAccessGroup)
                .filter_by(
                    service_account_id=service_account.id,
                    access_group_id=access_group.id,
                )
                .first()
            )
            if account_access_bucket_group:
                session.delete(account_access_bucket_group)

    session.commit()


def add_user_service_account_to_db(session, to_add_project_ids, service_account):
    """
    Add user service account to service account
    access privilege and service account bucket access group

    Args:
        sess(current_session): db session
        to_add_project_ids(List(int)): List of project id
        service_account(UserServiceAccount): user service account

    Returns:
        None

    Contrains:
        The service account is not in DB yet

    """
    for project_id in to_add_project_ids:
        session.add(
            ServiceAccountAccessPrivilege(
                project_id=project_id, service_account_id=service_account.id
            )
        )

        access_groups = _get_google_access_groups(session, project_id)

        # use configured time or 7 days
        expiration_time = int(time.time()) + flask.current_app.config.get(
            "GOOGLE_USER_SERVICE_ACCOUNT_ACCESS_EXPIRES_IN", 604800
        )
        for access_group in access_groups:
            sa_to_group = ServiceAccountToGoogleBucketAccessGroup(
                service_account_id=service_account.id,
                expires=expiration_time,
                access_group_id=access_group.id,
            )
            session.add(sa_to_group)

    session.commit()


def get_registered_service_account_from_email(service_account_email):
    """
    Parse email to get google project id
    """
    session = get_db_session()
    return (
        session.query(UserServiceAccount).filter_by(email=service_account_email).first()
    )


def get_google_project_from_user_managed_service_account_email(service_account_email):
    """
    Parse email to get google project id for a User-Managed service account
    """
    words = service_account_email.split("@")
    return words[1].split(".")[0]


def get_service_account_email(id_from_url):
    """
    Return email given it in id form from the url.
    """
    return unquote(id_from_url)


def _get_google_access_groups(session, project_id):
    """
    Get google access groups

    Args:
        session(current_session): db session
        project_id (int): project id in db

    Returns:
        set(GoogleBucketAccessGroup)
    """
    access_groups = set()
    project = session.query(Project).filter_by(id=project_id).first()

    for bucket in project.buckets:
        groups = bucket.google_bucket_access_groups
        access_groups.update(groups)

    return access_groups


def extend_service_account_access(service_account_email, db=None):
    """
    Extend the Google service accounts access to data by extending the
    expiration time for each of the Google Bucket Access Groups it's in.

    WARNING: This does NOT do any AuthZ, do before this.

    Args:
        service_account_email (str): service account email
        db(str): db connection string
    """
    session = get_db_session(db)

    service_account = (
        session.query(UserServiceAccount).filter_by(email=service_account_email).first()
    )

    if service_account:
        bucket_access_groups = get_google_access_groups_for_service_account(
            service_account
        )

        # use configured time or 7 days
        expiration_time = int(time.time()) + flask.current_app.config.get(
            "GOOGLE_USER_SERVICE_ACCOUNT_ACCESS_EXPIRES_IN", 604800
        )
        for access_group in bucket_access_groups:
            bucket_access = (
                session.query(ServiceAccountToGoogleBucketAccessGroup)
                .filter_by(
                    service_account_id=service_account.id,
                    access_group_id=access_group.id,
                )
                .first()
            )
            if not bucket_access:
                bucket_access = ServiceAccountToGoogleBucketAccessGroup(
                    service_account_id=service_account.id,
                    access_group_id=access_group.id,
                    expires=expiration_time,
                )
                session.add(bucket_access)

            bucket_access.expires = expiration_time

        session.commit()


def get_google_access_groups_for_service_account(service_account):
    """
    Return list of fence.models.GoogleBucketAccessGroup objects that the
    given service account should have access to based on it's access
    privileges.

    Args:
        service_account (fence.models.UserServiceAccount): service account
            object

    Returns:
        List[fence.models.GoogleBucketAccessGroup]: list of google bucket
            access groups the service account should have access to
    """
    return [
        group
        for access_privilege in service_account.access_privileges
        for bucket in access_privilege.project.buckets
        for group in bucket.google_bucket_access_groups
    ]


def get_project_from_auth_id(project_auth_id, db=None):
    """
    Return a Project given a Project.auth_id (or None if it doesnt exist.)

    Args:
        project_auth_id (str): Project.auth_id

    Returns:
        int: Project
    """
    session = get_db_session(db)

    project = session.query(Project).filter_by(auth_id=project_auth_id).first()

    return project


def remove_white_listed_service_account_ids(
    sa_ids, app_creds_file=None, white_listed_sa_emails=None
):
    """
    Remove any service account emails that should be ignored when
    determining validitity.

    Args:
        sa_ids (List[str]): Service account emails

    Returns:
        List[str]: Service account emails
    """
    if white_listed_sa_emails is None:
        white_listed_sa_emails = flask.current_app.config.get(
            "WHITE_LISTED_SERVICE_ACCOUNT_EMAILS", []
        )

    monitoring_service_account = get_monitoring_service_account_email(app_creds_file)

    if monitoring_service_account in sa_ids:
        sa_ids.remove(monitoring_service_account)

    for email in white_listed_sa_emails:
        if email in sa_ids:
            sa_ids.remove(email)

    return sa_ids


def is_org_whitelisted(parent_org, white_listed_google_parent_orgs=None):
    """
    Return whether or not the provide Google parent organization is whitelisted

    Args:
        parent_org (str): Google parent organization

    Returns:
        bool: whether or not the provide Google parent organization is whitelisted
    """

    white_listed_google_parent_orgs = (
        white_listed_google_parent_orgs
        or flask.current_app.config.get("WHITE_LISTED_GOOGLE_PARENT_ORGS", {})
    )

    return parent_org in white_listed_google_parent_orgs


def force_delete_service_account(service_account_email, db=None):
    """
    Delete from our db the given user service account by email.
     Args:
        service_account_email (str): user service account email
        db(str): db connection string
    """
    session = get_db_session(db)
    sa = (
        session.query(UserServiceAccount).filter_by(email=service_account_email).first()
    )
    if sa:
        session.delete(sa)
        session.commit()


def force_add_service_accounts_to_access(
    service_account_emails, google_project_id, project_access, db=None
):
    """
    service_account_emails(list(str)): list of account emails
    google_project_id(str):  google project id
    project_access(list(str)): list of projects
    db(str): db connection string
    """
    session = get_db_session(db)

    with GoogleCloudManager(google_project_id) as google_project:
        for service_account_email in service_account_emails:
            g_service_account = google_project.get_service_account(
                service_account_email
            )
            sa = (
                session.query(UserServiceAccount)
                .filter_by(email=service_account_email)
                .first()
            )
            if not sa:
                sa = UserServiceAccount(
                    google_unique_id=g_service_account.get("uniqueId"),
                    email=service_account_email,
                    google_project_id=google_project_id,
                )
                session.add(sa)
                session.commit()

            project_ids = set()
            for project in project_access:
                project_db = session.query(Project).filter_by(auth_id=project).first()
                if project_db:
                    project_ids.add(project_db.id)

            add_user_service_account_to_db(session, project_ids, sa)

            add_user_service_account_to_google(
                session, project_ids, google_project_id, sa
            )<|MERGE_RESOLUTION|>--- conflicted
+++ resolved
@@ -66,11 +66,7 @@
         return None
 
 
-<<<<<<< HEAD
 def get_google_project_membership(project_id, google_cloud_manager):
-=======
-def get_google_project_membership(project_id):
->>>>>>> 56e0a245
     """
     Returns GCM get_project_membership() result, which is a list of all
     members on the projects IAM
@@ -86,11 +82,7 @@
     return google_cloud_manager.get_project_membership(project_id)
 
 
-<<<<<<< HEAD
 def get_google_project_parent_org(google_cloud_manager):
-=======
-def get_google_project_parent_org(project_id):
->>>>>>> 56e0a245
     """
     Checks if google project has parent org. Wraps
     GoogleCloudManager.get_project_organization()
@@ -105,15 +97,10 @@
         return google_cloud_manager.get_project_organization()
     except Exception as exc:
         logger.error(
-<<<<<<< HEAD
                 "Could not determine if Google project (id: {}) has parent org"
                 "due to error (Details: {})"
                 .format(getattr(google_cloud_manager, "project_id", "unknown")
                         , exc)
-=======
-            "Could not determine if Google project (id: {}) has parent org"
-            "due to error (Details: {})".format(project_id, exc)
->>>>>>> 56e0a245
         )
         return None
 
@@ -192,15 +179,8 @@
     except Exception as exc:
         logger.error(
             "validity of Google service account {} (google project: {}) type "
-<<<<<<< HEAD
             "determined False due to error. Details: {}"
             .format(account_id, google_cloud_manager.project_id, exc))
-=======
-            "determined False due to error. Details: {}".format(
-                account_id, project_id, exc
-            )
-        )
->>>>>>> 56e0a245
 
 
 def service_account_has_external_access(service_account, google_cloud_manager):
@@ -214,7 +194,6 @@
     Returns:
         bool: whether or not the service account has external access
     """
-<<<<<<< HEAD
     response = google_cloud_manager.get_service_account_policy(service_account)
     if response.status_code != 200:
         logger.error(
@@ -230,27 +209,6 @@
     if "bindings" in json_obj:
         policy = GooglePolicy.from_json(json_obj)
         if policy.roles:
-=======
-    with GoogleCloudManager(google_project_id, use_default=False) as g_mgr:
-        response = g_mgr.get_service_account_policy(service_account)
-        if response.status_code != 200:
-            logger.error(
-                "Unable to get IAM policy for service account {}\n{}.".format(
-                    service_account, response.json()
-                )
-            )
-            # if there is an exception, assume it has external access
-            return True
-
-        json_obj = response.json()
-        # In the case that a service account does not have any role, Google API
-        # returns a json object without bindings key
-        if "bindings" in json_obj:
-            policy = GooglePolicy.from_json(json_obj)
-            if policy.roles:
-                return True
-        if g_mgr.get_service_account_keys_info(service_account):
->>>>>>> 56e0a245
             return True
     if google_cloud_manager.get_service_account_keys_info(service_account):
         return True
@@ -305,14 +263,9 @@
         )
         return False
 
-<<<<<<< HEAD
+
 def is_user_member_of_google_project(
         user_id, google_cloud_manager, db=None, membership=None
-=======
-
-def is_user_member_of_all_google_projects(
-    user_id, google_project_ids, db=None, membership=None
->>>>>>> 56e0a245
 ):
     """
         Return whether or not the given user is a member of the provided
@@ -336,17 +289,9 @@
     user = session.query(User).filter_by(id=user_id).first()
     if not user:
         logger.error(
-<<<<<<< HEAD
             "Could not determine if user (id: {} is from project:"
             " {} due to error. User does not exist..."
                 .format(user_id, google_cloud_manager.project_id))
-=======
-            "Could not determine if user (id: {}) is from projects:"
-            " {} due to error. User does not exist...".format(
-                user_id, google_project_ids
-            )
-        )
->>>>>>> 56e0a245
         return False
 
     linked_google_account = (
@@ -368,17 +313,11 @@
                 return False
     except Exception as exc:
         logger.error(
-<<<<<<< HEAD
             "Could not determine if user (id: {}) is from project:"
             " {} due to error. Details: {}"
             .format(user.id,
                     getattr(google_cloud_manager, "project_id", "unknown"),
                     exc))
-=======
-            "Could not determine if user (id: {}) is from projects:"
-            " {} due to error. Details: {}".format(user_id, google_project_ids, exc)
-        )
->>>>>>> 56e0a245
         return False
 
     return True
