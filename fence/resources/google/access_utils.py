"""
Utilities for determine access and validity for service account
registration.
"""
import time
import flask
from urllib import unquote

from cirrus.google_cloud.iam import GooglePolicyMember

from cirrus.google_cloud.errors import GoogleAPIError
from cirrus.google_cloud.iam import GooglePolicy
from cirrus import GoogleCloudManager
from cirrus.google_cloud import (
    COMPUTE_ENGINE_API_SERVICE_ACCOUNT,
    USER_MANAGED_SERVICE_ACCOUNT,
)

import fence
from logging import getLogger

from fence.errors import NotFound, NotSupported
from fence.models import (
    User,
    Project,
    AccessPrivilege,
    UserGoogleAccount,
    UserServiceAccount,
    ServiceAccountAccessPrivilege,
    ServiceAccountToGoogleBucketAccessGroup,
)
from fence.resources.google.utils import (
    get_db_session,
    get_users_from_google_members,
    get_monitoring_service_account_email,
    is_google_managed_service_account,
)

logger = getLogger(__name__)

ALLOWED_SERVICE_ACCOUNT_TYPES = [
    COMPUTE_ENGINE_API_SERVICE_ACCOUNT,
    USER_MANAGED_SERVICE_ACCOUNT,
]


def get_google_project_number(google_project_id):
    """
    Return a project's "projectNumber" which uniquely identifies it.
    This will only be successful if fence can access info about the given google project
    and the necessary Google APIs are enabled.

    Args:
        google_project_id (str): Google project ID

    Returns:
        str: string repsentation of an int64 uniquely identifying a Google project
    """
    try:
        with GoogleCloudManager(google_project_id, use_default=False) as g_mgr:
            response = g_mgr.get_project_info()
            project_number = response.get("projectNumber")

            if not project_number:
                return None

            return project_number
    except Exception:
        return None


def get_google_project_membership(project_id):
    """
    Returns GCM get_project_membership() result, which is a list of all
    members on the projects IAM

    Args:
        project_id(str): unique id for project

    Returns
        List(GooglePolicyMember): list of members on project's IAM
    """

    with GoogleCloudManager(project_id, use_default=False) as prj:
        return prj.get_project_membership(project_id)


def get_google_project_parent_org(project_id):
    """
    Checks if google project has parent org. Wraps
    GoogleCloudManager.get_project_organization()

    Args:
        project_id(str): unique id for project

    Returns:
        str: The Google projects parent organization name or None if it does't have one
    """
    try:
        with GoogleCloudManager(project_id, use_default=False) as prj:
            return prj.get_project_organization()
    except Exception as exc:
        logger.error(
            "Could not determine if Google project (id: {}) has parent org"
            "due to error (Details: {})".format(project_id, exc)
        )


def get_google_project_valid_users_and_service_accounts(project_id, membership=None):
    """
    Gets google project members of type
    USER or SERVICE_ACCOUNT and raises an error if it finds a member
    that isn't one of those types.

    Args:
        project_id (str): Google project ID
        membership (List(GooglePolicyMember): pre-calculated list of members,
            Will make call to Google API if membership is None

    Return:
        List[cirrus.google_cloud.iam.GooglePolicyMember]: Members on the
            google project

    Raises:
        NotSupported: Member is invalid type
    """
    try:
        with GoogleCloudManager(project_id, use_default=False) as prj:
            members = membership or prj.get_project_membership(project_id)
            for member in members:
                if not (
                    member.member_type == GooglePolicyMember.SERVICE_ACCOUNT
                    or member.member_type == GooglePolicyMember.USER
                ):
                    raise NotSupported(
                        "Member {} has invalid type: {}".format(
                            member.email_id, member.member_type
                        )
                    )
            users = [
                member
                for member in members
                if member.member_type == GooglePolicyMember.USER
            ]
            service_accounts = [
                member
                for member in members
                if member.member_type == GooglePolicyMember.SERVICE_ACCOUNT
            ]
            return users, service_accounts
    except Exception as exc:
        logger.error(
            "validity of Google Project (id: {}) members "
            "could not complete. Details: {}".format(project_id, exc)
        )

        raise


def is_valid_service_account_type(project_id, account_id):
    """
    Checks service account type against allowed service account types
    for service account registration

    Args:
        project_id(str): project identifier for project associated
            with service account
        account_id(str): account identifier to check valid type

    Returns:
        Bool: True if service acocunt type is allowed as defined
        in ALLOWED_SERVICE_ACCOUNT_TYPES
    """
    try:
        with GoogleCloudManager(project_id, use_default=False) as g_mgr:
            return (
                g_mgr.get_service_account_type(account_id)
                in ALLOWED_SERVICE_ACCOUNT_TYPES
            )
    except Exception as exc:
        logger.error(
            "validity of Google service account {} (google project: {}) type "
            "determined False due to error. Details: {}".format(
                account_id, project_id, exc
            )
        )


def service_account_has_external_access(service_account, google_project_id):
    """
    Checks if service account has external access or not.

    Args:
        service_account(str): service account
        google_project_id(str): google project id

    Returns:
        bool: whether or not the service account has external access
    """
    with GoogleCloudManager(google_project_id, use_default=False) as g_mgr:
        response = g_mgr.get_service_account_policy(service_account)
        if response.status_code != 200:
            logger.error(
                "Unable to get IAM policy for service account {}\n{}.".format(
                    service_account, response.json()
                )
            )
            # if there is an exception, assume it has external access
            return True

        json_obj = response.json()
        # In the case that a service account does not have any role, Google API
        # returns a json object without bindings key
        if "bindings" in json_obj:
            policy = GooglePolicy.from_json(json_obj)
            if policy.roles:
                return True
        if g_mgr.get_service_account_keys_info(service_account):
            return True
    return False


def is_service_account_from_google_project(
    service_account_email, project_id, project_number, google_managed_sa_domains=None
):
    """
    Checks if service account is among project's service acounts

    Args:
        service_account_email(str): service account email
        project_id(str): uniqueId of Google Cloud Project

    Return:
        Bool: True iff the given service_account_email is from the
        given Google Project
    """
    try:
        service_account_name = service_account_email.split("@")[0]

        if is_google_managed_service_account(
<<<<<<< HEAD
            service_account_email, google_managed_sa_domains
=======
            service_account_email,
            google_managed_service_account_domains=google_managed_sa_domains,
>>>>>>> a5486110
        ):
            return (
                service_account_name == "service-{}".format(project_number)
                or service_account_name == "project-{}".format(project_number)
                or service_account_name == project_number
                or service_account_name == project_id
            )

        # if it's a user-created project SA, the id is in the domain, otherwise,
        # attempt to parse it out of the name
        domain = service_account_email.split("@")[-1]
        if "iam.gserviceaccount.com" in domain:
            return domain.split(".")[0] == project_id

        return (
            service_account_name == "{}-compute".format(project_number)
            or service_account_name == project_id
        )

    except Exception as exc:
        logger.error(
            "Could not determine if service account (id: {} is from project"
            " (id: {}) due to error. Details: {}".format(
                service_account_email, project_id, exc
            )
        )
        return False


def is_user_member_of_all_google_projects(
    user_id, google_project_ids, db=None, membership=None
):
    """
    Return whether or not the given user is a member of ALL of the provided
    Google project IDs.

    This will verify that either the user's email or their linked Google
    account email exists as a member in the projects.

    Args:
        user_id (int): User identifier
        google_project_ids (List(str)): List of unique google project ids
        db(str): db connection string
        membership (List(GooglePolicyMember) : pre-calculated list of members,
            Will make call to Google API if membership is None

    Returns:
        bool: whether or not the given user is a member of ALL of the provided
              Google project IDs
    """
    session = get_db_session(db)
    user = session.query(User).filter_by(id=user_id).first()
    if not user:
        logger.error(
<<<<<<< HEAD
            "Could not determine if user (id: {} is from projects:"
=======
            "Could not determine if user (id: {}) is from projects:"
>>>>>>> a5486110
            " {} due to error. User does not exist...".format(
                user_id, google_project_ids
            )
        )
        return False

    linked_google_account = (
        session.query(UserGoogleAccount)
        .filter(UserGoogleAccount.user_id == user_id)
        .first()
    )

    try:
        for google_project_id in google_project_ids:
            with GoogleCloudManager(google_project_id, use_default=False) as g_mgr:
                members = membership or g_mgr.get_project_membership()
                member_emails = [member.email_id.lower() for member in members]
                # first check if user.email is in project, then linked account
                if not (user.email and user.email in member_emails):
                    if not (
                        linked_google_account
                        and linked_google_account.email in member_emails
                    ):
                        # no user email is in project
                        return False
    except Exception as exc:
        logger.error(
<<<<<<< HEAD
            "Could not determine if user (id: {} is from projects:"
=======
            "Could not determine if user (id: {}) is from projects:"
>>>>>>> a5486110
            " {} due to error. Details: {}".format(user_id, google_project_ids, exc)
        )
        return False

    return True


def do_all_users_have_access_to_project(users, project_id, db=None):
    session = get_db_session(db)
    # users will be list of fence.model.User's
    # check if all users has access to a project with project_id
    for user in users:
        access_privilege = (
            session.query(AccessPrivilege)
            .filter(AccessPrivilege.user_id == user.id)
            .filter(AccessPrivilege.project_id == project_id)
        ).first()

        if not access_privilege:
            return False

    return True


def patch_user_service_account(
    google_project_id, service_account_email, project_access, db=None
):
    """
    Update user service account which includes
    - Add and remove project access and bucket groups to/from fence db
    - Add and remove access members to/from google access group

    Args:
        google_project_id (str): google project id
        service_account_email (str): service account email
        project_access (List(str)): list of projects
        db(str): db connection string

    Returns:
        None
    """
    session = get_db_session(db)
    service_account = (
        session.query(UserServiceAccount).filter_by(email=service_account_email).first()
    )
    if not service_account:
        raise fence.errors.NotFound(
            "{} does not exist in DB".format(service_account_email)
        )

    accessed_project_ids = {
        ap.project_id
        for ap in (
            session.query(ServiceAccountAccessPrivilege)
            .filter_by(service_account_id=service_account.id)
            .all()
        )
    }

    granting_project_ids = get_project_ids_from_project_auth_ids(
        session, project_access
    )

    to_add = set.difference(granting_project_ids, accessed_project_ids)
    to_delete = set.difference(accessed_project_ids, granting_project_ids)

    _revoke_user_service_account_from_google(
        session, to_delete, google_project_id, service_account
    )
    add_user_service_account_to_google(
        session, to_add, google_project_id, service_account
    )
    _revoke_user_service_account_from_db(session, to_delete, service_account)
    add_user_service_account_to_db(session, to_add, service_account)


def get_project_ids_from_project_auth_ids(session, auth_ids):
    """
    Return the Project.id's for the given list of Project.auth_id's

    Args:
        auth_ids (set(str)): list of project auth ids
    """
    project_ids = set()
    for project_auth_id in auth_ids:
        project = session.query(Project).filter_by(auth_id=project_auth_id).first()
        if not project:
            raise fence.errors.NotFound(
                "There is no {} in Fence db".format(project_auth_id)
            )
        project_ids.add(project.id)
    return project_ids


def _force_remove_service_account_from_access_db(
    service_account, access_groups, db=None
):
    """
    Remove the access of service account from db.

    Args:
        service_account (str): service account email
        db(str): db connection string

    Returns:
        None

    Restrictions:
        service account has to exist in db

    """
    session = get_db_session(db)

    for bucket_access_group in access_groups:
        sa_to_group = (
            session.query(ServiceAccountToGoogleBucketAccessGroup)
            .filter_by(
                service_account_id=service_account.id,
                access_group_id=bucket_access_group.id,
            )
            .first()
        )
        if sa_to_group:
            session.delete(sa_to_group)
            session.commit()

    # delete all access privileges
    access_privileges = (
        session.query(ServiceAccountAccessPrivilege)
        .filter_by(service_account_id=service_account.id)
        .all()
    )

    for access in access_privileges:
        session.delete(access)
    session.commit()


def force_remove_service_account_from_access(
    service_account_email, google_project_id, db=None
):
    """
    loop through ServiceAccountToBucket
    remove from google group
    delete entries from db

    Args:
        service_account_email (str): service account email
        google_project_id (str): google project id
        db (None, str): Optional db connection string

    Returns:
        None
    """
    session = get_db_session(db)

    service_account = (
        session.query(UserServiceAccount).filter_by(email=service_account_email).first()
    )

    if not service_account:
        raise fence.errors.NotFound(
            "{} does not exist in DB".format(service_account_email)
        )

    access_groups = get_google_access_groups_for_service_account(service_account)

    for bucket_access_group in access_groups:
        try:
            with GoogleCloudManager(google_project_id, use_default=False) as g_manager:
                g_manager.remove_member_from_group(
                    member_email=service_account.email,
                    group_id=bucket_access_group.email,
                )
        except Exception as exc:
            raise GoogleAPIError(
                "Can not remove member {} from access group {}. Detail {}".format(
                    service_account.email, bucket_access_group.email, exc
                )
            )

    _force_remove_service_account_from_access_db(service_account, access_groups, db)


def _revoke_user_service_account_from_google(
    session, to_delete_project_ids, google_project_id, service_account
):
    """
    revoke service account from google access group

    Args:
        session(current_session): db session
        to_delete_project_ids (List(str)): list of project ids
        google_project_id (str): google project id
        service_account (UserServiceAccount): user service account

    Returns:
        None

    """
    for project_id in to_delete_project_ids:
        access_groups = _get_google_access_groups(session, project_id)

        for access_group in access_groups:
            try:
                # TODO: Need to remove outer try/catch after major refactor
                with GoogleCloudManager(
                    google_project_id, use_default=False
                ) as g_manager:
                    if not g_manager.remove_member_from_group(
                        member_email=service_account.email, group_id=access_group.email
                    ):

                        logger.debug(
                            "Removed {} from google group {}".format(
                                service_account.email, access_group.email
                            )
                        )
                    else:
                        raise GoogleAPIError("Can not remove {} from group {}")
            except Exception as exc:
                raise GoogleAPIError(
                    "Can not remove {} from group {}. Detail {}".format(
                        service_account.email, access_group.email, exc
                    )
                )


def add_user_service_account_to_google(
    session, to_add_project_ids, google_project_id, service_account
):
    """
    Add service account to google access groups

    Args:
        session(current_session): db session
        to_add_project_ids (List(id)): list of project ids
        google_project_id (str): google project id
        service_account (UserServiceAccount): user service account

    """
    for project_id in to_add_project_ids:
        access_groups = _get_google_access_groups(session, project_id)
        for access_group in access_groups:
            try:
                # TODO: Need to remove try/catch after major refactor
                with GoogleCloudManager(
                    google_project_id, use_default=False
                ) as g_manager:
                    response = g_manager.add_member_to_group(
                        member_email=service_account.email, group_id=access_group.email
                    )
                    if response.get("id", None):
                        logger.debug(
                            "Successfully add member {} to google group {}.".format(
                                service_account.email, access_group.email
                            )
                        )
                    else:
                        raise GoogleAPIError(
                            "Can not add {} to group {}".format(
                                service_account.email, access_group.email
                            )
                        )

            except Exception as exc:
                raise GoogleAPIError(
                    "Can not add {} to group {}. Detail {}".format(
                        service_account.email, access_group.email, exc
                    )
                )


def _revoke_user_service_account_from_db(
    session, to_delete_project_ids, service_account
):
    """
    Remove service account from GoogleBucketAccessGroup

    Args:
        session(current_session): db session
        to_delete_ids(List(int)): List of bucket ids
        service_account_email(str): service account email

    Returns:
        None
    """
    for project_id in to_delete_project_ids:
        access_project = (
            session.query(ServiceAccountAccessPrivilege)
            .filter_by(project_id=project_id, service_account_id=service_account.id)
            .first()
        )
        session.delete(access_project)

        access_groups = _get_google_access_groups(session, project_id)
        for access_group in access_groups:
            account_access_bucket_group = (
                session.query(ServiceAccountToGoogleBucketAccessGroup)
                .filter_by(
                    service_account_id=service_account.id,
                    access_group_id=access_group.id,
                )
                .first()
            )
            if account_access_bucket_group:
                session.delete(account_access_bucket_group)

    session.commit()


def add_user_service_account_to_db(session, to_add_project_ids, service_account):
    """
    Add user service account to service account
    access privilege and service account bucket access group

    Args:
        sess(current_session): db session
        to_add_project_ids(List(int)): List of project id
        service_account(UserServiceAccount): user service account

    Returns:
        None

    Contrains:
        The service account is not in DB yet

    """
    for project_id in to_add_project_ids:
        session.add(
            ServiceAccountAccessPrivilege(
                project_id=project_id, service_account_id=service_account.id
            )
        )

        access_groups = _get_google_access_groups(session, project_id)

        # use configured time or 7 days
        expiration_time = int(time.time()) + flask.current_app.config.get(
            "GOOGLE_USER_SERVICE_ACCOUNT_ACCESS_EXPIRES_IN", 604800
        )
        for access_group in access_groups:
            sa_to_group = ServiceAccountToGoogleBucketAccessGroup(
                service_account_id=service_account.id,
                expires=expiration_time,
                access_group_id=access_group.id,
            )
            session.add(sa_to_group)

    session.commit()


def get_registered_service_account_from_email(service_account_email):
    """
    Parse email to get google project id
    """
    session = get_db_session()
    return (
        session.query(UserServiceAccount).filter_by(email=service_account_email).first()
    )


def get_google_project_from_user_managed_service_account_email(service_account_email):
    """
    Parse email to get google project id for a User-Managed service account
    """
    words = service_account_email.split("@")
    return words[1].split(".")[0]


def get_service_account_email(id_from_url):
    """
    Return email given it in id form from the url.
    """
    return unquote(id_from_url)


def _get_google_access_groups(session, project_id):
    """
    Get google access groups

    Args:
        session(current_session): db session
        project_id (int): project id in db

    Returns:
        set(GoogleBucketAccessGroup)
    """
    access_groups = set()
    project = session.query(Project).filter_by(id=project_id).first()

    for bucket in project.buckets:
        groups = bucket.google_bucket_access_groups
        access_groups.update(groups)

    return access_groups


def extend_service_account_access(service_account_email, db=None):
    """
    Extend the Google service accounts access to data by extending the
    expiration time for each of the Google Bucket Access Groups it's in.

    WARNING: This does NOT do any AuthZ, do before this.

    Args:
        service_account_email (str): service account email
        db(str): db connection string
    """
    session = get_db_session(db)

    service_account = (
        session.query(UserServiceAccount).filter_by(email=service_account_email).first()
    )

    if service_account:
        bucket_access_groups = get_google_access_groups_for_service_account(
            service_account
        )

        # use configured time or 7 days
        expiration_time = int(time.time()) + flask.current_app.config.get(
            "GOOGLE_USER_SERVICE_ACCOUNT_ACCESS_EXPIRES_IN", 604800
        )
        for access_group in bucket_access_groups:
            bucket_access = (
                session.query(ServiceAccountToGoogleBucketAccessGroup)
                .filter_by(
                    service_account_id=service_account.id,
                    access_group_id=access_group.id,
                )
                .first()
            )
            if not bucket_access:
                bucket_access = ServiceAccountToGoogleBucketAccessGroup(
                    service_account_id=service_account.id,
                    access_group_id=access_group.id,
                    expires=expiration_time,
                )
                session.add(bucket_access)

            bucket_access.expires = expiration_time

        session.commit()


def get_google_access_groups_for_service_account(service_account):
    """
    Return list of fence.models.GoogleBucketAccessGroup objects that the
    given service account should have access to based on it's access
    privileges.

    Args:
        service_account (fence.models.UserServiceAccount): service account
            object

    Returns:
        List[fence.models.GoogleBucketAccessGroup]: list of google bucket
            access groups the service account should have access to
    """
    return [
        group
        for access_privilege in service_account.access_privileges
        for bucket in access_privilege.project.buckets
        for group in bucket.google_bucket_access_groups
    ]


def get_project_from_auth_id(project_auth_id, db=None):
    """
    Return a Project given a Project.auth_id (or None if it doesnt exist.)

    Args:
        project_auth_id (str): Project.auth_id

    Returns:
        int: Project
    """
    session = get_db_session(db)

    project = session.query(Project).filter_by(auth_id=project_auth_id).first()

    return project


<<<<<<< HEAD
def remove_white_listed_service_account_ids(sa_ids, white_listed_sa_email=None):
=======
def remove_white_listed_service_account_ids(
    service_account_ids, app_creds_file=None, white_listed_sa_emails=None
):
>>>>>>> a5486110
    """
    Remove any service account emails that should be ignored when
    determining validitity.

    Args:
        sa_ids (List[str]): Service account emails

    Returns:
        List[str]: Service account emails
    """
<<<<<<< HEAD
    monitoring_service_account = get_monitoring_service_account_email()
    if monitoring_service_account in sa_ids:
        sa_ids.remove(monitoring_service_account)

    white_listed_sa_email = white_listed_sa_email or flask.current_app.config.get(
        "WHITE_LISTED_SERVICE_ACCOUNT_EMAILS", []
    )

    for email in white_listed_sa_email:
        if email in sa_ids:
            sa_ids.remove(email)
=======
    if white_listed_sa_emails is None:
        white_listed_sa_emails = flask.current_app.config.get(
            "WHITE_LISTED_SERVICE_ACCOUNT_EMAILS", []
        )

    monitoring_service_account = get_monitoring_service_account_email(app_creds_file)

    if monitoring_service_account in service_account_ids:
        service_account_ids.remove(monitoring_service_account)

    for email in white_listed_sa_emails:
        if email in service_account_ids:
            service_account_ids.remove(email)
>>>>>>> a5486110

    return sa_ids


def is_org_whitelisted(parent_org, white_listed_google_parent_orgs=None):
    """
    Return whether or not the provide Google parent organization is whitelisted

    Args:
        parent_org (str): Google parent organization

    Returns:
        bool: whether or not the provide Google parent organization is whitelisted
    """

<<<<<<< HEAD
    white_listed_google_parent_orgs = (
        white_listed_google_parent_orgs
        or flask.current_app.config.get("WHITE_LISTED_GOOGLE_PARENT_ORGS", {})
    )
=======
    if white_listed_google_parent_orgs is None:
        white_listed_google_parent_orgs = flask.current_app.config.get(
            "WHITE_LISTED_GOOGLE_PARENT_ORGS", {}
        )
>>>>>>> a5486110

    return parent_org in white_listed_google_parent_orgs


def force_delete_service_account(service_account_email, db=None):
    """
    Delete from our db the given user service account by email.
     Args:
        service_account_email (str): user service account email
        db(str): db connection string
    """
    session = get_db_session(db)
    sa = (
        session.query(UserServiceAccount).filter_by(email=service_account_email).first()
    )
    if sa:
        session.delete(sa)
        session.commit()


def force_add_service_accounts_to_access(
    service_account_emails, google_project_id, project_access, db=None
):
    """
    service_account_emails(list(str)): list of account emails
    google_project_id(str):  google project id
    project_access(list(str)): list of projects
    db(str): db connection string
    """
    session = get_db_session(db)

    with GoogleCloudManager(google_project_id) as google_project:
        for service_account_email in service_account_emails:
            g_service_account = google_project.get_service_account(
                service_account_email
            )
            sa = (
                session.query(UserServiceAccount)
                .filter_by(email=service_account_email)
                .first()
            )
            if not sa:
                sa = UserServiceAccount(
                    google_unique_id=g_service_account.get("uniqueId"),
                    email=service_account_email,
                    google_project_id=google_project_id,
                )
                session.add(sa)
                session.commit()

            project_ids = set()
            for project in project_access:
                project_db = session.query(Project).filter_by(auth_id=project).first()
                if project_db:
                    project_ids.add(project_db.id)

            add_user_service_account_to_db(session, project_ids, sa)

            add_user_service_account_to_google(
                session, project_ids, google_project_id, sa
            )<|MERGE_RESOLUTION|>--- conflicted
+++ resolved
@@ -238,12 +238,8 @@
         service_account_name = service_account_email.split("@")[0]
 
         if is_google_managed_service_account(
-<<<<<<< HEAD
-            service_account_email, google_managed_sa_domains
-=======
             service_account_email,
             google_managed_service_account_domains=google_managed_sa_domains,
->>>>>>> a5486110
         ):
             return (
                 service_account_name == "service-{}".format(project_number)
@@ -298,11 +294,7 @@
     user = session.query(User).filter_by(id=user_id).first()
     if not user:
         logger.error(
-<<<<<<< HEAD
-            "Could not determine if user (id: {} is from projects:"
-=======
             "Could not determine if user (id: {}) is from projects:"
->>>>>>> a5486110
             " {} due to error. User does not exist...".format(
                 user_id, google_project_ids
             )
@@ -330,11 +322,7 @@
                         return False
     except Exception as exc:
         logger.error(
-<<<<<<< HEAD
-            "Could not determine if user (id: {} is from projects:"
-=======
             "Could not determine if user (id: {}) is from projects:"
->>>>>>> a5486110
             " {} due to error. Details: {}".format(user_id, google_project_ids, exc)
         )
         return False
@@ -820,13 +808,9 @@
     return project
 
 
-<<<<<<< HEAD
-def remove_white_listed_service_account_ids(sa_ids, white_listed_sa_email=None):
-=======
 def remove_white_listed_service_account_ids(
-    service_account_ids, app_creds_file=None, white_listed_sa_emails=None
+    sa_ids, app_creds_file=None, white_listed_sa_emails=None
 ):
->>>>>>> a5486110
     """
     Remove any service account emails that should be ignored when
     determining validitity.
@@ -837,19 +821,6 @@
     Returns:
         List[str]: Service account emails
     """
-<<<<<<< HEAD
-    monitoring_service_account = get_monitoring_service_account_email()
-    if monitoring_service_account in sa_ids:
-        sa_ids.remove(monitoring_service_account)
-
-    white_listed_sa_email = white_listed_sa_email or flask.current_app.config.get(
-        "WHITE_LISTED_SERVICE_ACCOUNT_EMAILS", []
-    )
-
-    for email in white_listed_sa_email:
-        if email in sa_ids:
-            sa_ids.remove(email)
-=======
     if white_listed_sa_emails is None:
         white_listed_sa_emails = flask.current_app.config.get(
             "WHITE_LISTED_SERVICE_ACCOUNT_EMAILS", []
@@ -857,13 +828,12 @@
 
     monitoring_service_account = get_monitoring_service_account_email(app_creds_file)
 
-    if monitoring_service_account in service_account_ids:
-        service_account_ids.remove(monitoring_service_account)
+    if monitoring_service_account in sa_ids:
+        sa_ids.remove(monitoring_service_account)
 
     for email in white_listed_sa_emails:
-        if email in service_account_ids:
-            service_account_ids.remove(email)
->>>>>>> a5486110
+        if email in sa_ids:
+            sa_ids.remove(email)
 
     return sa_ids
 
@@ -879,17 +849,10 @@
         bool: whether or not the provide Google parent organization is whitelisted
     """
 
-<<<<<<< HEAD
     white_listed_google_parent_orgs = (
         white_listed_google_parent_orgs
         or flask.current_app.config.get("WHITE_LISTED_GOOGLE_PARENT_ORGS", {})
     )
-=======
-    if white_listed_google_parent_orgs is None:
-        white_listed_google_parent_orgs = flask.current_app.config.get(
-            "WHITE_LISTED_GOOGLE_PARENT_ORGS", {}
-        )
->>>>>>> a5486110
 
     return parent_org in white_listed_google_parent_orgs
 
