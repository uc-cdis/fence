--- conflicted
+++ resolved
@@ -88,12 +88,8 @@
                     gcm.add_member_to_group(member_email, group)
                 except Exception as exc:
                     logging.error(
-<<<<<<< HEAD
-                        f"ERROR: FAILED TO ADD MEMBER TO GOOGLE GROUP! This sync will SKIP "
-=======
                         f"ERROR: FAILED TO ADD MEMBER {member_email} TO GOOGLE "
                         f"GROUP {group}! This sync will SKIP "
->>>>>>> 213ff548
                         f"the above user to try and update other authorization "
                         f"(rather than failing early). The error will be re-raised "
                         f"after attempting to update all other users. Exc: "
@@ -108,12 +104,8 @@
                     gcm.remove_member_from_group(member_email, group)
                 except Exception as exc:
                     logging.error(
-<<<<<<< HEAD
-                        f"ERROR: FAILED TO REMOVE MEMBER TO GOOGLE GROUP! This sync will SKIP "
-=======
                         f"ERROR: FAILED TO REMOVE MEMBER {member_email} FROM "
                         f"GOOGLE GROUP {group}! This sync will SKIP "
->>>>>>> 213ff548
                         f"the above user to try and update other authorization "
                         f"(rather than failing early). The error will be re-raised "
                         f"after attempting to update all other users. Exc: "
