--- conflicted
+++ resolved
@@ -201,7 +201,6 @@
             # always early return if user isn't a member on the project
             return
 
-<<<<<<< HEAD
         parent_org = (
             get_google_project_parent_org(self.google_project_id)
         )
@@ -213,10 +212,7 @@
             valid_parent_org = not remove_white_listed_parent_orgs([parent_org])
 
         self.set('valid_parent_org', valid_parent_org)
-=======
-        valid_parent_org = not google_project_has_parent_org(self.google_project_id)
-        self.set("valid_parent_org", valid_parent_org)
->>>>>>> d8aad5f1
+
         if not valid_parent_org and early_return:
             return
 
