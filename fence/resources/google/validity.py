--- conflicted
+++ resolved
@@ -208,11 +208,7 @@
         membership = get_google_project_membership(self.google_project_id)
 
         user_has_access = is_user_member_of_all_google_projects(
-<<<<<<< HEAD
-            self.user_id, [self.google_project_id], membership=membership
-=======
-            self.user_id, [self.google_project_id], db=db
->>>>>>> 3753bbaa
+            self.user_id, [self.google_project_id], membership=membership, db=db
         )
         self.set("user_has_access", user_has_access)
         if not user_has_access:
@@ -240,13 +236,8 @@
         user_members = None
         service_account_members = []
         try:
-<<<<<<< HEAD
             user_members, service_account_members = get_google_project_valid_users_and_service_accounts(
                 self.google_project_id, membership=membership
-=======
-            user_members, service_account_members = (
-                get_google_project_valid_users_and_service_accounts(self.google_project_id)
->>>>>>> 3753bbaa
             )
             self.set("valid_member_types", True)
         except Exception:
