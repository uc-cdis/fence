--- conflicted
+++ resolved
@@ -298,17 +298,8 @@
                     users_in_project, project.id)
             project_validity.set('all_users_have_access', valid_access)
 
-<<<<<<< HEAD
-        # use a generic validityinfo object to hold all the projects validity
-        project_access_validity = ValidityInfo()
-        for project in service_account_access:
-            valid_access = do_all_users_have_access_to_project(
-                all_user_ids, project, db=db)
-            project_access_validity.set(str(project), valid_access)
-=======
             project_access_validities.set(
                 str(project.auth_id), project_validity)
->>>>>>> 1d12eb76
 
         self.set('access', project_access_validities)
         return
@@ -355,10 +346,6 @@
         self._info['no_external_access'] = None
 
     def check_validity(self, early_return=True):
-<<<<<<< HEAD
-        valid_type = is_valid_service_account_type(
-            self.account_id, self.google_project_id)
-=======
         is_owned_by_google_project = (
             is_service_account_from_google_project(
                 self.account_id,
@@ -371,7 +358,7 @@
             return
 
         valid_type = is_valid_service_account_type(self.google_project_id, self.account_id)
->>>>>>> 1d12eb76
+
         self.set('valid_type', valid_type)
         if not valid_type and early_return:
             return
@@ -381,16 +368,4 @@
         )
         self.set('no_external_access', no_external_access)
         if not no_external_access and early_return:
-<<<<<<< HEAD
-            return
-
-        is_owned_by_google_project = (
-            is_service_account_from_google_project(
-                self.account_id,
-                self.google_project_id)
-        )
-        self.set('owned_by_project', is_owned_by_google_project)
-        if not is_owned_by_google_project and early_return:
-=======
->>>>>>> 1d12eb76
             return