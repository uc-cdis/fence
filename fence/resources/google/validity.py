--- conflicted
+++ resolved
@@ -218,7 +218,6 @@
         membership = get_google_project_membership(
             self.google_project_id, self.google_cloud_manager)
 
-<<<<<<< HEAD
         user_has_access = is_user_member_of_google_project(
             self.user_id, self.google_cloud_manager, membership=membership, db=db
         )
@@ -226,16 +225,6 @@
         if not user_has_access:
             # always early return if user isn't a member on the project
             return
-=======
-        if self.user_id is not None:
-            user_has_access = is_user_member_of_all_google_projects(
-                self.user_id, [self.google_project_id], membership=membership, db=db
-            )
-            self.set("user_has_access", user_has_access)
-            if not user_has_access:
-                # always early return if user isn't a member on the project
-                return
->>>>>>> 56e0a245
 
         parent_org = get_google_project_parent_org(self.google_cloud_manager)
         valid_parent_org = True
@@ -487,17 +476,11 @@
         self._info["valid_type"] = None
         self._info["no_external_access"] = None
 
-<<<<<<< HEAD
     def check_validity(self, early_return=True,
                        check_type_and_access=True, config=None):
 
         self.google_cloud_manager.open()
 
-=======
-    def check_validity(
-        self, early_return=True, check_type_and_access=True, config=None
-    ):
->>>>>>> 56e0a245
         google_managed_sa_domains = (
             config["GOOGLE_MANAGED_SERVICE_ACCOUNT_DOMAINS"] if config else None
         )
