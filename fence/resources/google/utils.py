import time
import json
from cryptography.fernet import Fernet
import flask
from flask_sqlalchemy_session import current_session
from sqlalchemy import desc

from cirrus import GoogleCloudManager
from cirrus.google_cloud.utils import (
    get_valid_service_account_id_for_client,
    get_valid_service_account_id_for_user
)
from fence.models import GoogleServiceAccountKey
from fence.models import UserGoogleAccount
from fence.models import GoogleServiceAccount


def get_or_create_primary_service_account_key(
        user_id, username, proxy_group_id, expires=None):
    """
    Get or create a key for the user's primary service account in their
    proxy group.

    If a key is not stored in the db this will create a new one with
    the provided expiration (or use the default).

    NOTE: This will create a primary service account for the user if one does
          not exist (so that a key can be generated).

    WARNING: If the service account key already exists, the `expires` param
             given will be ignored.

    Args:
        user_id (str): user identifier
        proxy_group_id (str): user's google proxy group identifier
        expires (int, optional): unix time to expire the newly created SA key
            (only used if a new key is required!)

    Returns:
        dict: JSON Google Credentials

    Raises:
        InternalError: User doesn't have a primary service account
    """
    sa_private_key = {}
    user_service_account_key = _get_primary_service_account_key(
        user_id, username, proxy_group_id)

    if user_service_account_key:
        fernet_key = Fernet(
            str(flask.current_app.config['HMAC_ENCRYPTION_KEY'])
        )
        private_key_bytes = fernet_key.decrypt(user_service_account_key.private_key)
        sa_private_key = json.loads(private_key_bytes.decode('utf-8'))
    else:
        sa_private_key = create_primary_service_account_key(
            user_id, username, proxy_group_id, expires)

    return sa_private_key, user_service_account_key


def _get_primary_service_account_key(user_id, username, proxy_group_id):
    user_service_account_key = None

    # Note that client_id is None, which is how we store the user's SA
    user_google_service_account = (
        get_service_account(client_id=None, user_id=user_id)
    )

<<<<<<< HEAD
    if user_service_account_key:
        key = Fernet(flask.current_app.config['HMAC_ENCRYPTION_KEY'])
        private_key_bytes = key.decrypt(user_service_account_key.private_key)
        sa_private_key = json.loads(private_key_bytes.decode('utf-8'))
    else:
        sa_private_key = _create_users_primary_google_service_account_key(
            user_id, proxy_group_id, expires)
=======
    if user_google_service_account:
        user_service_account_key = (
            current_session.query(GoogleServiceAccountKey)
            .filter(
                GoogleServiceAccountKey.service_account_id ==
                user_google_service_account.id)
            .filter(
                GoogleServiceAccountKey.private_key.isnot(None))
            .order_by(desc(GoogleServiceAccountKey.expires))
            .first()
        )
>>>>>>> d56a32e6

    return user_service_account_key


def create_primary_service_account_key(
        user_id, username, proxy_group_id, expires=None):
    """
    Return an access key for current user.

    NOTE: This will create a service account for the client if one does
    not exist.

    Returns:

        JSON key in Google Credentials File format:

        .. code-block:: JavaScript

            {
                "type": "service_account",
                "project_id": "project-id",
                "private_key_id": "some_number",
                "private_key": "-----BEGIN PRIVATE KEY-----\n....
                =\n-----END PRIVATE KEY-----\n",
                "client_email": "<api-name>api@project-id.iam.gserviceaccount.com",
                "client_id": "...",
                "auth_uri": "https://accounts.google.com/o/oauth2/auth",
                "token_uri": "https://accounts.google.com/o/oauth2/token",
                "auth_provider_x509_cert_url": "https://www.googleapis.com/oauth2/v1/certs",
                "client_x509_cert_url": "https://www.googleapis.com/...<api-name>api%40project-id.iam.gserviceaccount.com"
            }
    """
    # Note that client_id is None, which is how we store the user's SA
    sa_private_key, service_account = create_google_access_key(
        None, user_id, username, proxy_group_id)

    key_id = sa_private_key.get('private_key_id')

    fernet_key = Fernet(
        str(flask.current_app.config['HMAC_ENCRYPTION_KEY'])
    )
    private_key_bytes = json.dumps(sa_private_key).encode('utf-8')
    private_key = fernet_key.encrypt(private_key_bytes)

    expires = expires or (
        int(time.time())
        + flask.current_app.config['GOOGLE_SERVICE_ACCOUNT_KEY_FOR_URL_SIGNING_EXPIRES_IN']
    )

    add_custom_service_account_key_expiration(
        key_id, service_account.id, expires,
        private_key=private_key)

    return sa_private_key


def create_google_access_key(client_id, user_id, username, proxy_group_id):
    """
    Return an access key for current user and client.

    NOTE: This will create a service account for the client if one does
    not exist.

    Returns:

        JSON key in Google Credentials File format:

        .. code-block:: JavaScript

            {
                "type": "service_account",
                "project_id": "project-id",
                "private_key_id": "some_number",
                "private_key": "-----BEGIN PRIVATE KEY-----\n....
                =\n-----END PRIVATE KEY-----\n",
                "client_email": "<api-name>api@project-id.iam.gserviceaccount.com",
                "client_id": "...",
                "auth_uri": "https://accounts.google.com/o/oauth2/auth",
                "token_uri": "https://accounts.google.com/o/oauth2/token",
                "auth_provider_x509_cert_url": "https://www.googleapis.com/oauth2/v1/certs",
                "client_x509_cert_url": "https://www.googleapis.com/...<api-name>api%40project-id.iam.gserviceaccount.com"
            }
    """
    key = {}
    service_account = get_or_create_service_account(
        client_id=client_id,
        user_id=user_id,
        username=username,
        proxy_group_id=proxy_group_id)

    with GoogleCloudManager() as g_cloud:
        key = g_cloud.get_access_key(service_account.google_unique_id)

    return key, service_account


def get_linked_google_account_email(user_id):
    email = None
    user_google_account = (
        current_session.query(UserGoogleAccount)
        .filter(UserGoogleAccount.user_id == user_id).first()
    )
    if user_google_account:
        email = user_google_account.email
    return email


def add_custom_service_account_key_expiration(
        key_id, service_account_id, expires, private_key=None):
    """
    Add db entry of user service account key and its custom expiration.
    """
    sa_key = GoogleServiceAccountKey(
        key_id=key_id,
        service_account_id=service_account_id,
        expires=expires,
        private_key=private_key
    )
    current_session.add(sa_key)
    current_session.commit()


def get_or_create_service_account(
        client_id, user_id, username, proxy_group_id):
    service_account = get_service_account(client_id, user_id)

    if not service_account:
        service_account = create_service_account(
            client_id, user_id, username, proxy_group_id)

    return service_account


def get_service_account(client_id, user_id):
    """
    Return the service account (from Fence db) for given client.

    Get the service account that is associated with the given client
    for this user. There will be a single service account per client.

    NOTE: The user themselves have a "primary" service account which you
          can retrieve by passing in `None` as the client_id.

    Returns:
        fence.models.GoogleServiceAccount: Client's service account
    """
    service_account = (
        current_session
        .query(GoogleServiceAccount)
        .filter_by(client_id=client_id,
                   user_id=user_id)
        .first()
    )

    return service_account


<<<<<<< HEAD
def _create_users_primary_google_service_account_key(
        user_id, proxy_group_id, expires=None):
    expires = expires or (
        int(time.time())
        + flask.current_app.config['GOOGLE_SERVICE_ACCOUNT_KEY_FOR_URL_SIGNING_EXPIRES_IN']
    )
    sa_private_key, service_account = create_google_access_key_for_client(
        None, user_id, proxy_group_id)

    key = Fernet(flask.current_app.config['HMAC_ENCRYPTION_KEY'])
    private_key_bytes = json.dumps(sa_private_key).encode('utf-8')

    key_id = sa_private_key.get('private_key_id')
    sa_key = GoogleServiceAccountKey(
        key_id=key_id,
        service_account_id=service_account.id,
        expires=expires,
        private_key=key.encrypt(private_key_bytes)
    )
    current_session.add(sa_key)
    current_session.commit()

    return sa_private_key


def _create_google_service_account_for_client(
        client_id, user_id, proxy_group_id):
=======
def create_service_account(client_id, user_id, username, proxy_group_id):
>>>>>>> d56a32e6
    """
    Create a Google Service account for the current client and user.

    Args:
        g_cloud_manager (cirrus.GoogleCloudManager): instance of
        cloud manager to use

    Returns:
        fence.models.GoogleServiceAccount: New service account
    """
    if proxy_group_id:
        if client_id:
            service_account_id = get_valid_service_account_id_for_client(
                client_id, user_id)
        else:
            service_account_id = get_valid_service_account_id_for_user(
                user_id, username)

        with GoogleCloudManager() as g_cloud:
            new_service_account = (
                g_cloud.create_service_account_for_proxy_group(
                    proxy_group_id, account_id=service_account_id)
            )

        service_account = GoogleServiceAccount(
            google_unique_id=new_service_account['uniqueId'],
            client_id=client_id,
            user_id=user_id,
            email=new_service_account['email'],
            google_project_id=new_service_account['projectId']
        )

        current_session.add(service_account)
        current_session.commit()

        return service_account
    else:
        flask.abort(
            404, 'Could not find Google proxy group for current user in the '
            'given token.')<|MERGE_RESOLUTION|>--- conflicted
+++ resolved
@@ -67,15 +67,6 @@
         get_service_account(client_id=None, user_id=user_id)
     )
 
-<<<<<<< HEAD
-    if user_service_account_key:
-        key = Fernet(flask.current_app.config['HMAC_ENCRYPTION_KEY'])
-        private_key_bytes = key.decrypt(user_service_account_key.private_key)
-        sa_private_key = json.loads(private_key_bytes.decode('utf-8'))
-    else:
-        sa_private_key = _create_users_primary_google_service_account_key(
-            user_id, proxy_group_id, expires)
-=======
     if user_google_service_account:
         user_service_account_key = (
             current_session.query(GoogleServiceAccountKey)
@@ -87,7 +78,6 @@
             .order_by(desc(GoogleServiceAccountKey.expires))
             .first()
         )
->>>>>>> d56a32e6
 
     return user_service_account_key
 
@@ -244,38 +234,7 @@
 
     return service_account
 
-
-<<<<<<< HEAD
-def _create_users_primary_google_service_account_key(
-        user_id, proxy_group_id, expires=None):
-    expires = expires or (
-        int(time.time())
-        + flask.current_app.config['GOOGLE_SERVICE_ACCOUNT_KEY_FOR_URL_SIGNING_EXPIRES_IN']
-    )
-    sa_private_key, service_account = create_google_access_key_for_client(
-        None, user_id, proxy_group_id)
-
-    key = Fernet(flask.current_app.config['HMAC_ENCRYPTION_KEY'])
-    private_key_bytes = json.dumps(sa_private_key).encode('utf-8')
-
-    key_id = sa_private_key.get('private_key_id')
-    sa_key = GoogleServiceAccountKey(
-        key_id=key_id,
-        service_account_id=service_account.id,
-        expires=expires,
-        private_key=key.encrypt(private_key_bytes)
-    )
-    current_session.add(sa_key)
-    current_session.commit()
-
-    return sa_private_key
-
-
-def _create_google_service_account_for_client(
-        client_id, user_id, proxy_group_id):
-=======
 def create_service_account(client_id, user_id, username, proxy_group_id):
->>>>>>> d56a32e6
     """
     Create a Google Service account for the current client and user.
 
