import copy
from functools import wraps

from storageclient import get_client

from fence.models import (
    CloudProvider,
    Bucket,
    ProjectToBucket,
    GoogleBucketAccessGroup,
    User,
<<<<<<< HEAD
    GoogleProxyGroupToGoogleBucketAccessGroup,
=======
>>>>>>> d8aad5f1
)
from fence.errors import NotSupported, InternalError, Unauthorized, NotFound
from fence.resources.google import STORAGE_ACCESS_PROVIDER_NAME as GOOGLE_PROVIDER



def check_exist(f):
    @wraps(f)
    def wrapper(self, provider, *args, **kwargs):
        if provider not in self.clients:
            raise NotSupported("This backend is not supported by the system!")
        return f(self, provider, *args, **kwargs)

    return wrapper


# NOTE: new storage privileges are expected to have -storage as a suffix
#       ex: delete-storage
PRIVILEGES = ["read-storage", "write-storage", "admin"]


def get_endpoints_descriptions(providers, session):
    desc = {}
    for provider in providers:
        if provider == "cdis":
            desc["/cdis"] = "access to Gen3 APIs"
        else:
            p = session.query(CloudProvider).filter_by(name=provider).first()
            if p is None:
                raise InternalError(
                    "{} is not supported by the system!".format(provider)
                )
            desc["/" + provider] = p.description or ""
    return desc


class StorageManager(object):
    def __init__(self, credentials, logger):
        self.logger = logger
        self.clients = {}
        for provider, config in credentials.iteritems():
            if "backend" not in config:
                self.logger.error(
                    "Storage provider {} is not configured with backend".format(
                        provider
                    )
                )
                raise InternalError("Something went wrong")

            backend = config["backend"]
            creds = copy.deepcopy(config)
            del creds["backend"]
            self.clients[provider] = get_client(config=config, backend=backend)

    def check_auth(self, provider, user):
        """
        check if the user should be authorized to storage resources
        """
        storage_access = any(
            ["read-storage" in item for item in user.project_access.values()]
        )
        backend_access = any(
            [
                sa.provider.name == provider
                for p in user.projects.values()
                for sa in p.storage_access
            ]
        )
        if storage_access and backend_access:
            return True
        else:
            raise Unauthorized("Your are not authorized")

    @check_exist
    def create_keypair(self, provider, user):
        """
        create keypair
        :returns: None
        """
        self.check_auth(provider, user)
        self.clients[provider].get_or_create_user(user.username)
        keypair = self.clients[provider].create_keypair(user.username)
        return keypair

    @check_exist
    def delete_keypair(self, provider, user, access_key):
        """
        delete keypair
        :returns: None
        """
        self.check_auth(provider, user)
        self.clients[provider].delete_keypair(user.username, access_key)

    @check_exist
    def list_keypairs(self, provider, user):
        """
        list user keypairs to access a storage provider
        :returns: a list of keypair dict
            [
                {
                    "access_key": "abc",
                    "secret_key": "def"
                }
            ]
        """
        self.check_auth(provider, user)
        user_info = self.clients[provider].get_or_create_user(user.username)
        return user_info.keys

    @check_exist
    def create_bucket(self, provider, session, bucketname, project):
        """
        this should be exposed via admin endpoint
        create a bucket owned by a project and store in the database
        :param project: Project object
        :param provider: storage provider
        :param session: sqlalchemy session
        :param bucketname: name of the bucket
        """
        provider = (
            session.query(CloudProvider).filter(CloudProvider.name == provider).one()
        )
        bucket = session.query(Bucket).filter(Bucket.name == bucketname).first()
        if not bucket:
            bucket = Bucket(name=bucketname, provider=provider)
            bucket = session.merge(bucket)
        if (
            not session.query(ProjectToBucket)
            .filter(
                ProjectToBucket.bucket_id == bucket.id,
                ProjectToBucket.project_id == project.id,
            )
            .first()
        ):
            project_to_bucket = ProjectToBucket(bucket=bucket, project=project)
            session.add(project_to_bucket)
        c = self.clients[provider.name]
        c.get_or_create_bucket(bucketname)

    @check_exist
    def grant_access(self, provider, username, project, access, session):
        """
        this should be exposed via admin endpoint
        grant user access to a project in storage backend
        :param access: acceess type, 'read' or 'write'
        :param project: Project object
        :param username: username
        :param provider: storage backend provider
        """
        access = self._get_valid_access_privileges(access)
        storage_user = self._get_or_create_storage_user(username, provider, session)

        storage_username = StorageManager._get_storage_username(storage_user, provider)

        if storage_username:
            for b in project.buckets:
                self._update_access_to_bucket(
                    b, provider, storage_user, storage_username, access, session
                )

    @check_exist
    def revoke_access(self, provider, username, project, session):
        """
        this should be exposed via admin endpoint
        revoke user access to a project in storage backend
        :param project: Project object
        :param username: username
        :param backend: storage backend provider
        """
        storage_user = self._get_storage_user(username, provider, session)
        if storage_user is None:
            return

        storage_username = StorageManager._get_storage_username(storage_user, provider)

        if storage_username:
            for b in project.buckets:
                self._revoke_access_to_bucket(
                    b, provider, storage_user, storage_username, session
                )

    @check_exist
    def has_bucket_access(self, provider, user, bucket, access):
        """
        Check if the user has access to that bucket in
        particular
        :return boolean
        """
        access = self._get_valid_access_privileges(access)
        storage_username = StorageManager._get_storage_username(user, provider)

        return storage_username and self.clients[provider].has_bucket_access(
            bucket.name, storage_username
        )

    @check_exist
    def get_or_create_user(self, provider, user):
        """
        Gets a User object with information
        from the specific user
        :return User
        """
        return self.clients[provider].get_or_create_user(user.username)

    @check_exist
    def list_bucket(self, provider):
        """
        Get a list of bucket names
        :return ['bucket1', 'bucket2'...]
        """
        return self.clients[provider].list_buckets()

    @check_exist
    def create_user(self, provider, user):
        """
        Returns a User object
        with information from the newly
        created user
        :return User
        """
        return self.clients[provider].create_user(user.username)

    @check_exist
    def delete_user(self, provider, user):
        """
        Deletes the user
        :return None
        """
        self.clients[provider].delete_user(user.username)

    @check_exist
    def delete_all_keypairs(self, provider, user):
        """
        Remove all keypairs for the given user
        :returns None
        """
        self.clients[provider].delete_all_keypairs(user.username)

    @check_exist
    def get_or_create_bucket(self, provider, bucket):
        """
        Get a Bucket object with the
        information of the bucket
        :returns Bucket
        """
        return self.clients[provider].get_or_create_bucket(bucket)

    @check_exist
    def edit_bucket_template(self, provider, template_id, **kwargs):
        """
        Edit the template used to create buckets
        :kwargs should have the provider dependent arguments to modify
        """
        self.clients[provider].edit_bucket_template(template_id, **kwargs)

    @check_exist
    def update_bucket_acl(self, provider, bucket, new_grants):
        """
        Replace an existing ACL with a new one
        We keep owners of the bucket intact
        Please check individual storage systems for how to
        user permissions appropriately
        :new_grants pairs of users and access permissions
        [('user1', ['read-storage','write-storage'])]
        :returns None
        """
        self.clients[provider].update_bucket_acl(bucket.name, new_grants)

    @check_exist
    def set_bucket_quota(self, provider, bucket, quota_unit, quota):
        """
        Select the quota for the entire bucket
        Please check the different storage systems on
        how to use quotas appropriately
        :quota_unit can be Tb, Gb, Mb...
        :quota is the ammount of the previously set unit
        :returns None
        """
        self.clients[provider].set_bucket_quota(bucket, quota_unit, quota)

    def delete_bucket(self, backend, bucket_name):
        """
        Remove a bucket from the speficied bucket
        """
        self.clients[backend].delete_bucket(bucket_name)

    def _get_storage_user(self, username, provider, session):
        """
        Return a user.

        Depending on the provider, may call to get or just search fence's db.

        Args:
            username (str): User's name
            provider (str): backend provider
            session (userdatamodel.driver.SQLAlchemyDriver.session): fence's db
                session to query for Users

        Returns:
            fence.models.User: User with username
        """
        if provider == GOOGLE_PROVIDER:
            user = session.query(User).filter_by(username=username).first()
        else:
            user = self.clients[provider].get_user(username)
        return user

    def _get_or_create_storage_user(self, username, provider, session):
        """
        Return a user.

        Depending on the provider, may call to get or create or just
        search fence's db.

        Args:
            username (str): User's name
            provider (str): backend provider
            session (userdatamodel.driver.SQLAlchemyDriver.session): fence's db
                session to query for Users

        Returns:
            fence.models.User: User with username
        """
        if provider == GOOGLE_PROVIDER:
            user = session.query(User).filter_by(username=username).first()
            if not user:
                raise NotFound(
                    "User not found with username {}. For Google Storage "
                    "Backend user's must already exist in the db and have a "
                    "Google Proxy Group.".format(username)
                )
        else:
            user = self.clients[provider].get_or_create_user(username)
        return user

<<<<<<< HEAD
    def _update_access_to_bucket(
        self, bucket, provider, storage_user, storage_username, access, session
    ):
=======
    def _update_access_to_bucket(self, bucket, provider, storage_username, access):
>>>>>>> d8aad5f1
        # Need different logic for google (since buckets can have multiple
        # access groups)
        if provider == GOOGLE_PROVIDER:
            if not bucket.google_bucket_access_groups:
                raise NotFound(
                    "Google bucket {} does not have any access groups.".format(
                        bucket.name
                    )
                )

            access = StorageManager._get_bucket_access_privileges(access)

            for bucket_access_group in bucket.google_bucket_access_groups:
                bucket_privileges = bucket_access_group.privileges or []
                if set(bucket_privileges).issubset(access):
                    bucket_name = bucket_access_group.email

                    # NOTE: bucket_name for Google is the Google Access Group's
                    #       email address.
                    # TODO Update storageclient API for more clarity
                    self.clients[provider].add_bucket_acl(bucket_name, storage_username)
<<<<<<< HEAD

                    StorageManager._add_google_db_entry_for_bucket_access(
                        storage_user, bucket_access_group, session
                    )
=======
>>>>>>> d8aad5f1
                else:
                    # In the case of google, since we have multiple groups
                    # with access to the bucket, we need to also remove access
                    # here in case a users permissions change from read & write
                    # to just read.
                    StorageManager._remove_google_db_entry_for_bucket_access(
                        storage_user, bucket_access_group, session
                    )

                    bucket_name = bucket_access_group.email
                    self.clients[provider].delete_bucket_acl(
                        bucket_name, storage_username
                    )
        else:
            self.clients[provider].add_bucket_acl(
                bucket.name, storage_username, access=access
            )

<<<<<<< HEAD
    def _revoke_access_to_bucket(
        self, bucket, provider, storage_user, storage_username, session
    ):
=======
    def _revoke_access_to_bucket(self, bucket, provider, storage_username):
>>>>>>> d8aad5f1
        # Need different logic for google (since buckets can have multiple
        # access groups)
        if provider == GOOGLE_PROVIDER:
            for bucket_access_group in bucket.google_bucket_access_groups:
                StorageManager._remove_google_db_entry_for_bucket_access(
                    storage_user, bucket_access_group, session
                )
                bucket_name = bucket_access_group.email
                self.clients[provider].delete_bucket_acl(bucket_name, storage_username)
        else:
            self.clients[provider].delete_bucket_acl(bucket.name, storage_username)
<<<<<<< HEAD

    @staticmethod
    def _add_google_db_entry_for_bucket_access(
        storage_user, bucket_access_group, session
    ):
        """
        Add a db entry specifying that a given user has storage access
        to the provided Google bucket access group
        """
        storage_user_access_db_entry = GoogleProxyGroupToGoogleBucketAccessGroup(
            proxy_group_id=storage_user.google_proxy_group_id,
            access_group_id=bucket_access_group.id,
        )
        session.add(storage_user_access_db_entry)
        session.commit()

    @staticmethod
    def _remove_google_db_entry_for_bucket_access(
        storage_user, bucket_access_group, session
    ):
        """
        Remove the db entry specifying that a given user has storage access
        to the provided Google bucket access group
        """
        storage_user_access_db_entry = (
            session.query(GoogleProxyGroupToGoogleBucketAccessGroup)
            .filter_by(
                proxy_group_id=storage_user.google_proxy_group_id,
                access_group_id=bucket_access_group.id,
            )
            .first()
        )
        if storage_user_access_db_entry:
            session.remove(storage_user_access_db_entry)
            session.commit()
=======
>>>>>>> d8aad5f1

    @staticmethod
    def _get_storage_username(user, provider):
        # Need different information for google (since buckets and
        # users are represented with Google Groups)
        username = None
        if provider == GOOGLE_PROVIDER:
            if user.google_proxy_group:
                username = user.google_proxy_group.email
        else:
            username = user.username

        return username

    @staticmethod
    def _get_valid_access_privileges(access_list):
        return [acc for acc in access_list if acc in PRIVILEGES]

    @staticmethod
    def _get_bucket_access_privileges(access_list):
        """
        Return a simplified list of bucket privileges

        ex: ['read', 'write'] instead of ['read-storage', 'write-storage']

        Args:
            access_list (List(str)): List of access levels from user info

        Returns:
            List(str): Simplified list of bucket privileges
        """
        access = StorageManager._get_valid_access_privileges(access_list)
        bucket_access = [access_level.split("-")[0] for access_level in access]
        return bucket_access<|MERGE_RESOLUTION|>--- conflicted
+++ resolved
@@ -9,10 +9,7 @@
     ProjectToBucket,
     GoogleBucketAccessGroup,
     User,
-<<<<<<< HEAD
     GoogleProxyGroupToGoogleBucketAccessGroup,
-=======
->>>>>>> d8aad5f1
 )
 from fence.errors import NotSupported, InternalError, Unauthorized, NotFound
 from fence.resources.google import STORAGE_ACCESS_PROVIDER_NAME as GOOGLE_PROVIDER
@@ -348,13 +345,7 @@
             user = self.clients[provider].get_or_create_user(username)
         return user
 
-<<<<<<< HEAD
-    def _update_access_to_bucket(
-        self, bucket, provider, storage_user, storage_username, access, session
-    ):
-=======
     def _update_access_to_bucket(self, bucket, provider, storage_username, access):
->>>>>>> d8aad5f1
         # Need different logic for google (since buckets can have multiple
         # access groups)
         if provider == GOOGLE_PROVIDER:
@@ -376,13 +367,10 @@
                     #       email address.
                     # TODO Update storageclient API for more clarity
                     self.clients[provider].add_bucket_acl(bucket_name, storage_username)
-<<<<<<< HEAD
 
                     StorageManager._add_google_db_entry_for_bucket_access(
                         storage_user, bucket_access_group, session
                     )
-=======
->>>>>>> d8aad5f1
                 else:
                     # In the case of google, since we have multiple groups
                     # with access to the bucket, we need to also remove access
@@ -401,13 +389,7 @@
                 bucket.name, storage_username, access=access
             )
 
-<<<<<<< HEAD
-    def _revoke_access_to_bucket(
-        self, bucket, provider, storage_user, storage_username, session
-    ):
-=======
     def _revoke_access_to_bucket(self, bucket, provider, storage_username):
->>>>>>> d8aad5f1
         # Need different logic for google (since buckets can have multiple
         # access groups)
         if provider == GOOGLE_PROVIDER:
@@ -419,44 +401,7 @@
                 self.clients[provider].delete_bucket_acl(bucket_name, storage_username)
         else:
             self.clients[provider].delete_bucket_acl(bucket.name, storage_username)
-<<<<<<< HEAD
-
-    @staticmethod
-    def _add_google_db_entry_for_bucket_access(
-        storage_user, bucket_access_group, session
-    ):
-        """
-        Add a db entry specifying that a given user has storage access
-        to the provided Google bucket access group
-        """
-        storage_user_access_db_entry = GoogleProxyGroupToGoogleBucketAccessGroup(
-            proxy_group_id=storage_user.google_proxy_group_id,
-            access_group_id=bucket_access_group.id,
-        )
-        session.add(storage_user_access_db_entry)
-        session.commit()
-
-    @staticmethod
-    def _remove_google_db_entry_for_bucket_access(
-        storage_user, bucket_access_group, session
-    ):
-        """
-        Remove the db entry specifying that a given user has storage access
-        to the provided Google bucket access group
-        """
-        storage_user_access_db_entry = (
-            session.query(GoogleProxyGroupToGoogleBucketAccessGroup)
-            .filter_by(
-                proxy_group_id=storage_user.google_proxy_group_id,
-                access_group_id=bucket_access_group.id,
-            )
-            .first()
-        )
-        if storage_user_access_db_entry:
-            session.remove(storage_user_access_db_entry)
-            session.commit()
-=======
->>>>>>> d8aad5f1
+
 
     @staticmethod
     def _get_storage_username(user, provider):
