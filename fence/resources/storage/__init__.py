--- conflicted
+++ resolved
@@ -311,16 +311,9 @@
             fence.models.User: User with username
         """
         if provider == GOOGLE_PROVIDER:
-<<<<<<< HEAD
-            user = session.query(User).filter_by(username=username).first()
-        else:
-            user = self.clients[provider].get_user(username)
-        return user
-=======
             return session.query(User).filter_by(username=username).first()
 
         return self.clients[provider].get_user(username)
->>>>>>> 951fd179
 
     def _get_or_create_storage_user(self, username, provider, session):
         """
@@ -355,47 +348,7 @@
     ):
         # Need different logic for google (since buckets can have multiple
         # access groups)
-<<<<<<< HEAD
-        if provider == GOOGLE_PROVIDER:
-            if not bucket.google_bucket_access_groups:
-                raise NotFound(
-                    "Google bucket {} does not have any access groups.".format(
-                        bucket.name
-                    )
-                )
-
-            access = StorageManager._get_bucket_access_privileges(access)
-
-            for bucket_access_group in bucket.google_bucket_access_groups:
-                bucket_privileges = bucket_access_group.privileges or []
-                if set(bucket_privileges).issubset(access):
-                    bucket_name = bucket_access_group.email
-
-                    # NOTE: bucket_name for Google is the Google Access Group's
-                    #       email address.
-                    # TODO Update storageclient API for more clarity
-                    self.clients[provider].add_bucket_acl(bucket_name, storage_username)
-
-                    StorageManager._add_google_db_entry_for_bucket_access(
-                        storage_user, bucket_access_group, session
-                    )
-                else:
-                    # In the case of google, since we have multiple groups
-                    # with access to the bucket, we need to also remove access
-                    # here in case a users permissions change from read & write
-                    # to just read.
-                    StorageManager._remove_google_db_entry_for_bucket_access(
-                        storage_user, bucket_access_group, session
-                    )
-
-                    bucket_name = bucket_access_group.email
-                    self.clients[provider].delete_bucket_acl(
-                        bucket_name, storage_username
-                    )
-        else:
-=======
         if not provider == GOOGLE_PROVIDER:
->>>>>>> 951fd179
             self.clients[provider].add_bucket_acl(
                 bucket.name, storage_username, access=access
             )
@@ -403,9 +356,7 @@
 
         if not bucket.google_bucket_access_groups:
             raise NotFound(
-                "Google bucket {} does not have any access groups.".format(
-                    bucket.name
-                )
+                "Google bucket {} does not have any access groups.".format(bucket.name)
             )
 
         access = StorageManager._get_bucket_access_privileges(access)
@@ -433,9 +384,7 @@
                 )
 
                 bucket_name = bucket_access_group.email
-                self.clients[provider].delete_bucket_acl(
-                    bucket_name, storage_username
-                )
+                self.clients[provider].delete_bucket_acl(bucket_name, storage_username)
 
     def _revoke_access_to_bucket(
         self, bucket, provider, storage_user, storage_username, session
