--- conflicted
+++ resolved
@@ -3,9 +3,6 @@
 
 from storageclient import get_client
 
-<<<<<<< HEAD
-from fence.models import CloudProvider, Bucket, ProjectToBucket, User
-=======
 from fence.models import (
     CloudProvider,
     Bucket,
@@ -14,7 +11,6 @@
     User,
     GoogleProxyGroupToGoogleBucketAccessGroup,
 )
->>>>>>> 63165d69
 from fence.errors import NotSupported, InternalError, Unauthorized, NotFound
 from fence.resources.google import STORAGE_ACCESS_PROVIDER_NAME as GOOGLE_PROVIDER
 
