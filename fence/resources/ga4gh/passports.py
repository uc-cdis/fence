import flask
import os
import collections
import time
import datetime
import jwt

# the whole fence_create module is imported to avoid issue with circular imports
import fence.scripting.fence_create

from authutils.errors import JWTError
from authutils.token.core import get_iss, get_kid
from cdislogging import get_logger
from flask_sqlalchemy_session import current_session

from fence.jwt.validate import validate_jwt
from fence.config import config
from fence.models import (
    create_user,
    query_for_user,
    query_for_user_by_id,
    GA4GHVisaV1,
    IdentityProvider,
    IssSubPairToUser,
)

logger = get_logger(__name__)


def sync_gen3_users_authz_from_ga4gh_passports(
    passports,
    authz_policy_prefix,
    pkey_cache=None,
    db_session=None,
):
    """
    Validate passports and embedded visas, using each valid visa's identity
    established by <iss, sub> combination to possibly create and definitely
    determine a Fence user who is added to the list returned by this
    function. In the process of determining Fence users from visas, visa
    authorization information is also persisted in Fence and synced to
    Arborist.

    Args:
        passports (list): a list of raw encoded passport strings, each
                          including header, payload, and signature

    Return:
        list: a list of users, each corresponding to a valid visa identity
              embedded within the passports passed in
    """
    db_session = db_session or current_session
    logger.info("Getting gen3 users from passports")

    # {"username": user, "username2": user2}
    users_from_all_passports = {}
    for passport in passports:
        try:
            cached_users = get_gen3_usernames_for_passport_from_cache(passport)
            if cached_users:
                # TODO get user from id - perhaps we can avoid this?
                for user_id in cached_users:
                    user = query_for_user_by_id(session=db_session, user_id=user_id)
                    users_from_all_passports[user.username] = user
                # existence in the cache means that this passport was validated
                # previously (expiration was also checked)
                continue

            # below function also validates passport (or raises exception)
            raw_visas = get_unvalidated_visas_from_valid_passport(
                passport, pkey_cache=pkey_cache
            )
        except Exception as exc:
            logger.warning(f"Invalid passport provided, ignoring. Error: {exc}")
            continue

        # an empty raw_visas list means that either the current passport is
        # invalid or that it has no visas. in both cases, the current passport
        # is ignored and we move on to the next passport
        if not raw_visas:
            continue

        identity_to_visas = collections.defaultdict(list)
        min_visa_expiration = int(time.time()) + datetime.timedelta(hours=1).seconds
        for raw_visa in raw_visas:
            try:
                validated_decoded_visa = validate_visa(raw_visa, pkey_cache=pkey_cache)
                identity_to_visas[
                    (
                        validated_decoded_visa.get("iss"),
                        validated_decoded_visa.get("sub"),
                    )
                ].append((raw_visa, validated_decoded_visa))
                min_visa_expiration = min(
                    min_visa_expiration, validated_decoded_visa.get("exp")
                )
            except Exception as exc:
                logger.warning(f"Invalid visa provided, ignoring. Error: {exc}")
                continue

        expired_authz_removal_job_freq_in_seconds = config[
            "EXPIRED_AUTHZ_REMOVAL_JOB_FREQ_IN_SECONDS"
        ]
        min_visa_expiration -= expired_authz_removal_job_freq_in_seconds
        if min_visa_expiration <= int(time.time()):
            logger.warning(
                "The passport's earliest valid visa expiration time is set to "
                f"occur within {expired_authz_removal_job_freq_in_seconds} "
                "seconds from now, which is too soon an expiration to handle."
            )
            continue

        users_from_current_passport = []
        for (issuer, subject_id), visas in identity_to_visas.items():
            gen3_user = get_or_create_gen3_user_from_iss_sub(
                issuer, subject_id, db_session=db_session
            )

            ga4gh_visas = [
                GA4GHVisaV1(
                    user=gen3_user,
                    source=validated_decoded_visa["ga4gh_visa_v1"]["source"],
                    type=validated_decoded_visa["ga4gh_visa_v1"]["type"],
                    asserted=int(validated_decoded_visa["ga4gh_visa_v1"]["asserted"]),
                    expires=int(validated_decoded_visa["exp"]),
                    ga4gh_visa=raw_visa,
                )
                for raw_visa, validated_decoded_visa in visas
            ]
            # NOTE: does not validate, assumes validation occurs above.
            #       This adds the visas to the database session but doesn't commit until
            #       the end of this function
            _sync_validated_visa_authorization(
                gen3_user=gen3_user,
                ga4gh_visas=ga4gh_visas,
                expiration=min_visa_expiration,
                policy_prefix=authz_policy_prefix,
                db_session=db_session,
            )
            users_from_current_passport.append(gen3_user)

        put_gen3_usernames_for_passport_into_cache(
            passport,
            [user.id for user in users_from_current_passport],
            expires_at=min_visa_expiration,
        )
        for user in users_from_current_passport:
            users_from_all_passports[user.username] = user

    db_session.commit()

    return users_from_all_passports


def get_gen3_usernames_for_passport_from_cache(passport, db_session=None):
    return


def put_gen3_usernames_for_passport_into_cache(
    passport, user_ids_from_passports, expires_at, db_session=None
):
    return


def get_unvalidated_visas_from_valid_passport(passport, pkey_cache=None):
    """
    Return encoded visas after extracting and validating encoded passport

    Args:
        passport (string): encoded ga4gh passport
        pkey_cache (dict): app cache of public keys_dir

    Return:
        list: list of encoded GA4GH visas
    """
    decoded_passport = {}
    passport_issuer, passport_kid = None, None

    if not pkey_cache:
        pkey_cache = {}

    try:
        passport_issuer = get_iss(passport)
        passport_kid = get_kid(passport)
    except Exception as e:
        logger.error(
            "Could not get issuer or kid from passport: {}. Discarding passport.".format(
                e
            )
        )
        # ignore malformed/invalid passports
        return []

    public_key = pkey_cache.get(passport_issuer, {}).get(passport_kid)

    try:
        decoded_passport = validate_jwt(
            encoded_token=passport,
            public_key=public_key,
            attempt_refresh=True,
            require_purpose=False,
            scope={"openid"},
            issuers=config.get("GA4GH_VISA_ISSUER_ALLOWLIST", []),
            options={
                "require_iat": True,
                "require_exp": True,
                "verify_aud": False,
            },
        )

        if "sub" not in decoded_passport:
            raise JWTError(f"Passport is missing the 'sub' claim")
    except Exception as e:
        logger.error("Passport failed validation: {}. Discarding passport.".format(e))
        # ignore malformed/invalid passports
        return []

    return decoded_passport.get("ga4gh_passport_v1", [])


def validate_visa(raw_visa, pkey_cache=None):
    """
    Validate a raw visa in accordance with:
        - GA4GH AAI spec (https://github.com/ga4gh/data-security/blob/master/AAI/AAIConnectProfile.md)
        - GA4GH DURI spec (https://github.com/ga4gh-duri/ga4gh-duri.github.io/blob/master/researcher_ids/ga4gh_passport_v1.md)

    Args:
        raw_visa (str): a raw, encoded visa including header, payload, and signature

    Return:
        dict: the decoded payload if validation was successful. an exception
              is raised if validation was unsuccessful
    """
    if jwt.get_unverified_header(raw_visa).get("jku"):
        raise Exception(
            "Visa Document Tokens are not currently supported by passing "
            '"jku" in the header. Only Visa Access Tokens are supported.'
        )

    logger.info("Attempting to validate visa")

    decoded_visa = validate_jwt(
        raw_visa,
        attempt_refresh=True,
        scope={"openid", "ga4gh_passport_v1"},
        require_purpose=False,
        issuers=config["GA4GH_VISA_ISSUER_ALLOWLIST"],
        options={"require_iat": True, "require_exp": True, "verify_aud": False},
        pkey_cache=pkey_cache,
    )
    logger.info(f'Visa jti: "{decoded_visa.get("jti", "")}"')
    logger.info(f'Visa txn: "{decoded_visa.get("txn", "")}"')

    for claim in ["sub", "ga4gh_visa_v1"]:
        if claim not in decoded_visa:
            raise Exception(f'Visa does not contain REQUIRED "{claim}" claim')

    if "aud" in decoded_visa:
        raise Exception('Visa MUST NOT contain "aud" claim')

    field_to_allowed_values = config["GA4GH_VISA_V1_CLAIM_REQUIRED_FIELDS"]
    for field, allowed_values in field_to_allowed_values.items():
        if field not in decoded_visa["ga4gh_visa_v1"]:
            raise Exception(
                f'"ga4gh_visa_v1" claim does not contain REQUIRED "{field}" field'
            )
        if decoded_visa["ga4gh_visa_v1"][field] not in allowed_values:
            raise Exception(
                f'{field}={decoded_visa["ga4gh_visa_v1"][field]} field in "ga4gh_visa_v1" is not equal to one of the allowed_values: {allowed_values}'
            )

    if "asserted" not in decoded_visa["ga4gh_visa_v1"]:
        raise Exception(
            '"ga4gh_visa_v1" claim does not contain REQUIRED "asserted" field'
        )
    asserted = decoded_visa["ga4gh_visa_v1"]["asserted"]
    if type(asserted) not in (int, float):
        raise Exception(
            '"ga4gh_visa_v1" claim object\'s "asserted" field\'s type is not '
            "JSON numeric"
        )
    if decoded_visa["iat"] < asserted:
        raise Exception(
            "The Passport Visa Assertion Source made the claim after the visa "
            'was minted (i.e. "ga4gh_visa_v1" claim object\'s "asserted" '
            'field is greater than the visa\'s "iat" claim)'
        )

    if "conditions" in decoded_visa["ga4gh_visa_v1"]:
        logger.warning(
            'Condition checking is not yet supported, but a visa was received that contained the "conditions" field'
        )
        if decoded_visa["ga4gh_visa_v1"]["conditions"]:
            raise Exception('"conditions" field in "ga4gh_visa_v1" is not empty')

    logger.info("Visa was successfully validated")
    return decoded_visa


def get_or_create_gen3_user_from_iss_sub(issuer, subject_id, db_session=None):
    """
    Get a user from the Fence database corresponding to the visa identity
    indicated by the <issuer, subject_id> combination. If a Fence user has
    not yet been created for the given <issuer, subject_id> combination,
    create and return such a user.

    Args:
        issuer (str): the issuer of a given visa
        subject_id (str): the subject of a given visa

    Return:
        userdatamodel.user.User: the Fence user corresponding to issuer and subject_id
    """
<<<<<<< HEAD
    db_session = db_session or current_session
    logger.debug(
        f"get_or_create_gen3_user_from_iss_sub: issuer: {issuer} & subject_id: {subject_id}"
    )
    iss_sub_pair_to_user = db_session.query(IssSubPairToUser).get((issuer, subject_id))
    if not iss_sub_pair_to_user:
        username = subject_id + issuer[len("https://") :]
        gen3_user = query_for_user(session=db_session, username=username)
        idp_name = flask.current_app.issuer_to_idp.get(issuer)
        logger.debug(f"issuer_to_idp: {flask.current_app.issuer_to_idp}")
        if not gen3_user:
            gen3_user = create_user(db_session, logger, username, idp_name=idp_name)
            if not idp_name:
                logger.info(
                    f"The user (id:{gen3_user.id}) was created without a linked identity "
                    f"provider since it could not be determined based on "
                    f"the issuer {issuer}"
                )
=======
    with flask.current_app.db.session as db_session:
        iss_sub_pair_to_user = db_session.query(IssSubPairToUser).get(
            (issuer, subject_id)
        )
        if not iss_sub_pair_to_user:
            username = subject_id + issuer[len("https://") :]
            gen3_user = query_for_user(session=db_session, username=username)
            if not gen3_user:
                idp_name = IssSubPairToUser.ISSUER_TO_IDP.get(issuer)
                gen3_user = create_user(db_session, logger, username, idp_name=idp_name)
                if not idp_name:
                    logger.info(
                        "The user was created without a linked identity "
                        "provider since it could not be determined based on "
                        "the issuer"
                    )
>>>>>>> 0efaf3b8

        # ensure user has an associated identity provider
        if not gen3_user.identity_provider:
            idp = (
                db_session.query(IdentityProvider)
                .filter(IdentityProvider.name == idp_name)
                .first()
            )
            if not idp:
                idp = IdentityProvider(name=idp_name)
            gen3_user.identity_provider = idp

        logger.info(
            f'Mapping subject id ("{subject_id}") and issuer '
            f'("{issuer}") combination to Fence user '
            f'"{gen3_user.username}" with IdP = "{idp_name}"'
        )
        iss_sub_pair_to_user = IssSubPairToUser(iss=issuer, sub=subject_id)
        iss_sub_pair_to_user.user = gen3_user

        db_session.add(iss_sub_pair_to_user)
        db_session.commit()

    return iss_sub_pair_to_user.user


def _sync_validated_visa_authorization(
    gen3_user, ga4gh_visas, expiration, policy_prefix, db_session=None
):
    """
    Wrapper around UserSyncer.sync_single_user_visas method, which parses
    authorization information from the provided visas, persists it in Fence,
    and syncs it to Arborist.

    IMPORTANT NOTE: THIS DOES NOT VALIDATE THE VISAS. ENSURE THIS IS DONE
                    BEFORE THIS.

    Args:
        gen3_user (userdatamodel.user.User): the Fence user whose visas'
                                             authz info is being synced
        ga4gh_visas (list): a list of fence.models.GA4GHVisaV1 objects
                            that are parsed
        expiration (int): time at which synced Arborist policies and
                          inclusion in any GBAG are set to expire

    Return:
        None
    """
    db_session = db_session or current_session
    default_args = fence.scripting.fence_create.get_default_init_syncer_inputs()
    syncer = fence.scripting.fence_create.init_syncer(**default_args)

    synced_visas = syncer.sync_single_user_visas(
        gen3_user,
        ga4gh_visas,
        db_session,
        expires=expiration,
        policy_prefix=policy_prefix,
    )

    # after syncing authorization, persist the visas that were parsed successfully.
    for visa in ga4gh_visas:
        if visa not in synced_visas:
            db_session.remove(visa)
        else:
            db_session.add(visa)


# TODO to be called after login
def map_gen3_iss_sub_pair_to_user(gen3_issuer, gen3_subject_id, gen3_user):
    pass<|MERGE_RESOLUTION|>--- conflicted
+++ resolved
@@ -311,7 +311,6 @@
     Return:
         userdatamodel.user.User: the Fence user corresponding to issuer and subject_id
     """
-<<<<<<< HEAD
     db_session = db_session or current_session
     logger.debug(
         f"get_or_create_gen3_user_from_iss_sub: issuer: {issuer} & subject_id: {subject_id}"
@@ -320,8 +319,8 @@
     if not iss_sub_pair_to_user:
         username = subject_id + issuer[len("https://") :]
         gen3_user = query_for_user(session=db_session, username=username)
-        idp_name = flask.current_app.issuer_to_idp.get(issuer)
-        logger.debug(f"issuer_to_idp: {flask.current_app.issuer_to_idp}")
+        idp_name = IssSubPairToUser.ISSUER_TO_IDP.get(issuer)
+        logger.debug(f"issuer_to_idp: {IssSubPairToUser.ISSUER_TO_IDP}")
         if not gen3_user:
             gen3_user = create_user(db_session, logger, username, idp_name=idp_name)
             if not idp_name:
@@ -330,24 +329,6 @@
                     f"provider since it could not be determined based on "
                     f"the issuer {issuer}"
                 )
-=======
-    with flask.current_app.db.session as db_session:
-        iss_sub_pair_to_user = db_session.query(IssSubPairToUser).get(
-            (issuer, subject_id)
-        )
-        if not iss_sub_pair_to_user:
-            username = subject_id + issuer[len("https://") :]
-            gen3_user = query_for_user(session=db_session, username=username)
-            if not gen3_user:
-                idp_name = IssSubPairToUser.ISSUER_TO_IDP.get(issuer)
-                gen3_user = create_user(db_session, logger, username, idp_name=idp_name)
-                if not idp_name:
-                    logger.info(
-                        "The user was created without a linked identity "
-                        "provider since it could not be determined based on "
-                        "the issuer"
-                    )
->>>>>>> 0efaf3b8
 
         # ensure user has an associated identity provider
         if not gen3_user.identity_provider:
