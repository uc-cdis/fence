--- conflicted
+++ resolved
@@ -116,15 +116,10 @@
                 for raw_visa, validated_decoded_visa in visas
             ]
             # NOTE: does not validate, assumes validation occurs above.
-<<<<<<< HEAD
             sync_validated_visa_authorization(
                 gen3_user, ga4gh_visas, min_visa_expiration
             )
-            users_from_current_passport.append(gen3_user)
-=======
-            sync_visa_authorization(gen3_user, ga4gh_visas, min_visa_expiration)
-            usernames_from_current_passport.append(gen3_user.username)
->>>>>>> 7c317f8d
+            usernames_from_current_passport.append(gen3_user)
 
         put_gen3_usernames_for_passport_into_cache(
             passport, usernames_from_current_passport
