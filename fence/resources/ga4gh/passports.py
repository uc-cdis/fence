import flask
import os
import collections
import time
import datetime
import jwt

# the whole fence_create module is imported to avoid issue with circular imports
import fence.scripting.fence_create

from authutils.errors import JWTError
from authutils.token.core import get_iss, get_kid
from cdislogging import get_logger
from gen3authz.client.arborist.client import ArboristClient

from fence.jwt.validate import validate_jwt
from fence.config import config
from fence.models import (
    query_for_user,
    GA4GHVisaV1,
    User,
    IdentityProvider,
    IssSubPairToUser,
)

logger = get_logger(__name__)


def sync_gen3_users_authz_from_ga4gh_passports(passports, pkey_cache=None):
    """
    Validate passports and embedded visas, using each valid visa's identity
    established by <iss, sub> combination to possibly create and definitely
    determine a Fence user who is added to the list returned by this
    function. In the process of determining Fence users from visas, visa
    authorization information is also persisted in Fence and synced to
    Arborist.

    Args:
        passports (list): a list of raw encoded passport strings, each
                          including header, payload, and signature

    Return:
        list: a list of users, each corresponding to a valid visa identity
              embedded within the passports passed in
    """
    logger.info("Getting gen3 users from passports")
    users_from_all_passports = []
    user_ids_from_all_passports = []
    for passport in passports:
        try:
            # TODO check cache
            cached_user_ids = get_gen3_user_ids_for_passport_from_cache(passport)
            if cached_user_ids:
                user_ids_from_all_passports.extend(cached_user_ids)
                # existence in the cache means that this passport was validated
                # previously
                continue

            # below function also validates passport (or raises exception)
            raw_visas = get_unvalidated_visas_from_valid_passport(
                passport, pkey_cache=pkey_cache
            )
        except Exception as exc:
            logger.warning(f"Invalid passport provided, ignoring. Error: {exc}")
            continue

        # an empty raw_visas list means that either the current passport is
        # invalid or that it has no visas. in both cases, the current passport
        # is ignored and we move on to the next passport
        if not raw_visas:
            continue

        identity_to_visas = collections.defaultdict(list)
        min_visa_expiration = int(time.time()) + datetime.timedelta(hours=1).seconds
        for raw_visa in raw_visas:
            try:
                validated_decoded_visa = validate_visa(raw_visa)
                identity_to_visas[
                    (
                        validated_decoded_visa.get("iss"),
                        validated_decoded_visa.get("sub"),
                    )
                ].append((raw_visa, validated_decoded_visa))
                min_visa_expiration = min(
                    min_visa_expiration, validated_decoded_visa.get("exp")
                )
            except Exception as exc:
                logger.warning(f"Invalid visa provided, ignoring. Error: {exc}")
                continue

        expired_authz_removal_job_freq_in_seconds = config[
            "EXPIRED_AUTHZ_REMOVAL_JOB_FREQ_IN_SECONDS"
        ]
        min_visa_expiration -= expired_authz_removal_job_freq_in_seconds
        if min_visa_expiration <= int(time.time()):
            logger.warning(
                "The passport's earliest valid visa expiration time is set to "
                f"occur within {expired_authz_removal_job_freq_in_seconds} "
                "seconds from now, which is too soon an expiration to handle."
            )
            continue

        users_from_current_passport = []
        for (issuer, subject_id), visas in identity_to_visas.items():
            gen3_user = get_or_create_gen3_user_from_iss_sub(issuer, subject_id)

            ga4gh_visas = [
                GA4GHVisaV1(
                    user=gen3_user,
                    source=validated_decoded_visa["ga4gh_visa_v1"]["source"],
                    type=validated_decoded_visa["ga4gh_visa_v1"]["type"],
                    asserted=int(validated_decoded_visa["ga4gh_visa_v1"]["asserted"]),
                    expires=int(validated_decoded_visa["exp"]),
                    ga4gh_visa=raw_visa,
                )
                for raw_visa, validated_decoded_visa in visas
            ]
            # NOTE: does not validate, assumes validation occurs above.
<<<<<<< HEAD
            sync_validated_visa_authorization(
                gen3_user, ga4gh_visas, min_visa_expiration
            )
            usernames_from_current_passport.append(gen3_user.username)
=======
            sync_visa_authorization(gen3_user, ga4gh_visas, min_visa_expiration)
            users_from_current_passport.append(gen3_user)
>>>>>>> d0c197dd

        put_gen3_usernames_for_passport_into_cache(
            passport, users_from_current_passport
        )
        users_from_all_passports.extend(users_from_current_passport)

    # TODO use user_ids_from_all_passports that were returned from cache to
    # query db for users and add those queried users to
    # users_from_all_passports

    # the same user could have been added to users_from_all_passports more
    # than one time, making the dictionary comprehension below necessary to
    # return a list of unique users
    return list({u.username: u for u in users_from_all_passports}.values())


def get_gen3_user_ids_for_passport_from_cache(passport):
    cached_user_ids = []
    # TODO
    return cached_user_ids


def get_unvalidated_visas_from_valid_passport(passport, pkey_cache=None):
    """
    Return encoded visas after extracting and validating encoded passport

    Args:
        passport (string): encoded ga4gh passport
        pkey_cache (dict): app cache of public keys_dir

    Return:
        list: list of encoded GA4GH visas
    """
    decoded_passport = {}
    passport_issuer, passport_kid = None, None

    if not pkey_cache:
        pkey_cache = {}

    try:
        passport_issuer = get_iss(passport)
        passport_kid = get_kid(passport)
    except Exception as e:
        logger.error(
            "Could not get issuer or kid from passport: {}. Discarding passport.".format(
                e
            )
        )
        # ignore malformed/invalid passports
        return []

    public_key = pkey_cache.get(passport_issuer, {}).get(passport_kid)

    try:
        decoded_passport = validate_jwt(
            encoded_token=passport,
            public_key=public_key,
            attempt_refresh=True,
            require_purpose=False,
            scope={"openid"},
            issuers=config.get("GA4GH_VISA_ISSUER_ALLOWLIST", []),
            options={
                "require_iat": True,
                "require_exp": True,
                "verify_aud": False,
            },
        )

        if "sub" not in decoded_passport:
            raise JWTError("Visa is missing the 'sub' claim.")
    except Exception as e:
        logger.error("Passport failed validation: {}. Discarding passport.".format(e))
        # ignore malformed/invalid passports
        return []

    return decoded_passport.get("ga4gh_passport_v1", [])


def validate_visa(raw_visa):
    """
    Validate a raw visa in accordance with:
        - GA4GH AAI spec (https://github.com/ga4gh/data-security/blob/master/AAI/AAIConnectProfile.md)
        - GA4GH DURI spec (https://github.com/ga4gh-duri/ga4gh-duri.github.io/blob/master/researcher_ids/ga4gh_passport_v1.md)

    Args:
        raw_visa (str): a raw, encoded visa including header, payload, and signature

    Return:
        dict: the decoded payload if validation was successful. an exception
              is raised if validation was unsuccessful
    """
    if jwt.get_unverified_header(raw_visa).get("jku"):
        raise Exception(
            "Visa Document Tokens are not currently supported by passing "
            '"jku" in the header. Only Visa Access Tokens are supported.'
        )

    decoded_visa = validate_jwt(
        raw_visa,
        attempt_refresh=True,
        scope={"openid", "ga4gh_passport_v1"},
        require_purpose=False,
        issuers=config["GA4GH_VISA_ISSUER_ALLOWLIST"],
        options={"require_iat": True, "require_exp": True, "verify_aud": False},
    )
    for claim in ["sub", "ga4gh_visa_v1"]:
        if claim not in decoded_visa:
            raise Exception(f'Visa does not contain REQUIRED "{claim}" claim')

    if "aud" in decoded_visa:
        raise Exception('Visa MUST NOT contain "aud" claim')

    field_to_allowed_values = config["GA4GH_VISA_V1_CLAIM_REQUIRED_FIELDS"]
    for field, allowed_values in field_to_allowed_values.items():
        if field not in decoded_visa["ga4gh_visa_v1"]:
            raise Exception(
                f'"ga4gh_visa_v1" claim does not contain REQUIRED "{field}" field'
            )
        if decoded_visa["ga4gh_visa_v1"][field] not in allowed_values:
            raise Exception(
                f'"{field}" field in "ga4gh_visa_v1" is not equal to one of the allowed_values: {allowed_values}'
            )

    if "asserted" not in decoded_visa["ga4gh_visa_v1"]:
        raise Exception(
            '"ga4gh_visa_v1" claim does not contain REQUIRED "asserted" field'
        )
    asserted = decoded_visa["ga4gh_visa_v1"]["asserted"]
    if type(asserted) not in (int, float):
        raise Exception(
            '"ga4gh_visa_v1" claim object\'s "asserted" field\'s type is not '
            "JSON numeric"
        )
    if decoded_visa["iat"] < asserted:
        raise Exception(
            "The Passport Visa Assertion Source made the claim after the visa "
            'was minted (i.e. "ga4gh_visa_v1" claim object\'s "asserted" '
            'field is greater than the visa\'s "iat" claim)'
        )

    if "conditions" in decoded_visa["ga4gh_visa_v1"]:
        logger.warning(
            'Condition checking is not yet supported, but a visa was received that contained the "conditions" field'
        )
        if decoded_visa["ga4gh_visa_v1"]["conditions"]:
            raise Exception('"conditions" field in "ga4gh_visa_v1" is not empty')

    logger.info("Visa was successfully validated")
    return decoded_visa


def get_or_create_gen3_user_from_iss_sub(issuer, subject_id):
    """
    Get a user from the Fence database corresponding to the visa identity
    indicated by the <issuer, subject_id> combination. If a Fence user has
    not yet been created for the given <issuer, subject_id> combination,
    create and return such a user.

    Args:
        issuer (str): the issuer of a given visa
        subject_id (str): the subject of a given visa

    Return:
        userdatamodel.user.User: the Fence user corresponding to issuer and subject_id
    """
    with flask.current_app.db.session as db_session:
        iss_sub_pair_to_user = db_session.query(IssSubPairToUser).get(
            (issuer, subject_id)
        )
        if not iss_sub_pair_to_user:
            logger.info(
                "Creating a new Fence user with a username formed from subject "
                "id and issuer. Mapping subject id and issuer combination to "
                "said user"
            )
            username = subject_id + issuer[len("https://") :]
            gen3_user = User(username=username)
            idp_name = flask.current_app.issuer_to_idp.get(issuer)
            if idp_name:
                idp = (
                    db_session.query(IdentityProvider)
                    .filter(IdentityProvider.name == idp_name)
                    .first()
                )
                if not idp:
                    idp = IdentityProvider(name=idp_name)
                gen3_user.identity_provider = idp
            else:
                logger.info(
                    "The user will be created without a linked identity "
                    "provider since it could not be determined based on "
                    "the issuer"
                )

            iss_sub_pair_to_user = IssSubPairToUser(iss=issuer, sub=subject_id)
            iss_sub_pair_to_user.user = gen3_user

            db_session.add(gen3_user)
            db_session.add(iss_sub_pair_to_user)
            db_session.commit()

        return iss_sub_pair_to_user.user


def sync_validated_visa_authorization(gen3_user, ga4gh_visas, expiration):
    """
    Wrapper around UserSyncer.sync_single_user_visas method, which parses
    authorization information from the provided visas, persists it in Fence,
    and syncs it to Arborist.

    IMPORTANT NOTE: THIS DOES NOT VALIDATE THE VISAS. ENSURE THIS IS DONE
                    BEFORE THIS.

    Args:
        gen3_user (userdatamodel.user.User): the Fence user whose visas'
                                             authz info is being synced
        ga4gh_visas (list): a list of fence.models.GA4GHVisaV1 objects
                            that are parsed and synced
        expiration (int): time at which synced Arborist policies and
                          inclusion in any GBAG are set to expire

    Return:
        None
    """
<<<<<<< HEAD
    default_args = fence.scripting.fence_create.get_default_init_syncer_inputs()
=======
    arborist_client = ArboristClient(
        arborist_base_url=config["ARBORIST"], logger=logger, authz_provider="GA4GH"
    )

    dbgap_config = os.environ.get("dbGaP") or config["dbGaP"]
    if not isinstance(dbgap_config, list):
        dbgap_config = [dbgap_config]
    DB = os.environ.get("FENCE_DB") or config["DB"]
    if DB is None:
        try:
            from fence.settings import DB
        except ImportError:
            pass
>>>>>>> d0c197dd
    syncer = fence.scripting.fence_create.init_syncer(
        STORAGE_CREDENTIALS=None, **default_args
    )

    with flask.current_app.db.session as db_session:
        synced_visas = syncer.sync_single_user_visas(
            gen3_user, ga4gh_visas, db_session, expires=expiration
        )

        # after syncing authorization, perist the visas that were parsed successfully
        for visa in synced_visas:
            db_session.add(visa)
        db_session.commit()


def put_gen3_usernames_for_passport_into_cache(passport, usernames_from_passports):
    pass


# TODO to be called after login
def map_gen3_iss_sub_pair_to_user(gen3_issuer, gen3_subject_id, gen3_user):
    pass<|MERGE_RESOLUTION|>--- conflicted
+++ resolved
@@ -116,15 +116,10 @@
                 for raw_visa, validated_decoded_visa in visas
             ]
             # NOTE: does not validate, assumes validation occurs above.
-<<<<<<< HEAD
             sync_validated_visa_authorization(
                 gen3_user, ga4gh_visas, min_visa_expiration
             )
-            usernames_from_current_passport.append(gen3_user.username)
-=======
-            sync_visa_authorization(gen3_user, ga4gh_visas, min_visa_expiration)
             users_from_current_passport.append(gen3_user)
->>>>>>> d0c197dd
 
         put_gen3_usernames_for_passport_into_cache(
             passport, users_from_current_passport
@@ -349,23 +344,7 @@
     Return:
         None
     """
-<<<<<<< HEAD
     default_args = fence.scripting.fence_create.get_default_init_syncer_inputs()
-=======
-    arborist_client = ArboristClient(
-        arborist_base_url=config["ARBORIST"], logger=logger, authz_provider="GA4GH"
-    )
-
-    dbgap_config = os.environ.get("dbGaP") or config["dbGaP"]
-    if not isinstance(dbgap_config, list):
-        dbgap_config = [dbgap_config]
-    DB = os.environ.get("FENCE_DB") or config["DB"]
-    if DB is None:
-        try:
-            from fence.settings import DB
-        except ImportError:
-            pass
->>>>>>> d0c197dd
     syncer = fence.scripting.fence_create.init_syncer(
         STORAGE_CREDENTIALS=None, **default_args
     )
