import flask
import os
import collections
import time
import datetime
import jwt

# the whole fence_create module is imported to avoid issue with circular imports
import fence.scripting.fence_create

from authutils.errors import JWTError
from authutils.token.core import get_iss, get_kid
from cdislogging import get_logger
from gen3authz.client.arborist.client import ArboristClient
from flask_sqlalchemy_session import current_session

from fence.jwt.validate import validate_jwt
from fence.config import config
from fence.models import (
    create_user,
    query_for_user,
    GA4GHVisaV1,
    User,
    IdentityProvider,
    IssSubPairToUser,
)

logger = get_logger(__name__)


def sync_gen3_users_authz_from_ga4gh_passports(
    passports, pkey_cache=None, db_session=None
):
    """
    Validate passports and embedded visas, using each valid visa's identity
    established by <iss, sub> combination to possibly create and definitely
    determine a Fence user who is added to the list returned by this
    function. In the process of determining Fence users from visas, visa
    authorization information is also persisted in Fence and synced to
    Arborist.

    Args:
        passports (list): a list of raw encoded passport strings, each
                          including header, payload, and signature

    Return:
        list: a list of users, each corresponding to a valid visa identity
              embedded within the passports passed in
    """
    db_session = db_session or current_session
    logger.info("Getting gen3 users from passports")
    users_from_all_passports = []
    for passport in passports:
        try:
            # TODO check cache
            cached_usernames = get_gen3_usernames_for_passport_from_cache(passport)
            if cached_usernames:
                users_from_all_passports.extend(cached_usernames)
                # existence in the cache means that this passport was validated
                # previously
                continue

            # below function also validates passport (or raises exception)
            raw_visas = get_unvalidated_visas_from_valid_passport(
                passport, pkey_cache=pkey_cache
            )
        except Exception as exc:
            logger.warning(f"Invalid passport provided, ignoring. Error: {exc}")
            continue

        # an empty raw_visas list means that either the current passport is
        # invalid or that it has no visas. in both cases, the current passport
        # is ignored and we move on to the next passport
        if not raw_visas:
            continue

        identity_to_visas = collections.defaultdict(list)
        min_visa_expiration = int(time.time()) + datetime.timedelta(hours=1).seconds
        for raw_visa in raw_visas:
            try:
                validated_decoded_visa = validate_visa(raw_visa, pkey_cache=pkey_cache)
                identity_to_visas[
                    (
                        validated_decoded_visa.get("iss"),
                        validated_decoded_visa.get("sub"),
                    )
                ].append((raw_visa, validated_decoded_visa))
                min_visa_expiration = min(
                    min_visa_expiration, validated_decoded_visa.get("exp")
                )
            except Exception as exc:
                logger.warning(f"Invalid visa provided, ignoring. Error: {exc}")
                continue

        expired_authz_removal_job_freq_in_seconds = config[
            "EXPIRED_AUTHZ_REMOVAL_JOB_FREQ_IN_SECONDS"
        ]
        min_visa_expiration -= expired_authz_removal_job_freq_in_seconds
        if min_visa_expiration <= int(time.time()):
            logger.warning(
                "The passport's earliest valid visa expiration time is set to "
                f"occur within {expired_authz_removal_job_freq_in_seconds} "
                "seconds from now, which is too soon an expiration to handle."
            )
            continue

        users_from_current_passport = []
        for (issuer, subject_id), visas in identity_to_visas.items():
            gen3_user = get_or_create_gen3_user_from_iss_sub(
                issuer, subject_id, db_session=db_session
            )

            ga4gh_visas = [
                GA4GHVisaV1(
                    user=gen3_user,
                    source=validated_decoded_visa["ga4gh_visa_v1"]["source"],
                    type=validated_decoded_visa["ga4gh_visa_v1"]["type"],
                    asserted=int(validated_decoded_visa["ga4gh_visa_v1"]["asserted"]),
                    expires=int(validated_decoded_visa["exp"]),
                    ga4gh_visa=raw_visa,
                )
                for raw_visa, validated_decoded_visa in visas
            ]
            # NOTE: does not validate, assumes validation occurs above.
            sync_validated_visa_authorization(
                gen3_user, ga4gh_visas, min_visa_expiration, db_session=db_session
            )
            users_from_current_passport.append(gen3_user)

        put_gen3_usernames_for_passport_into_cache(
            passport, users_from_current_passport
        )
        users_from_all_passports.extend(users_from_current_passport)

    db_session.commit()
    return list(set(users_from_all_passports))


def get_gen3_usernames_for_passport_from_cache(passport):
    cached_user_ids = []
    # TODO
    return cached_user_ids


def get_unvalidated_visas_from_valid_passport(passport, pkey_cache=None):
    """
    Return encoded visas after extracting and validating encoded passport

    Args:
        passport (string): encoded ga4gh passport
        pkey_cache (dict): app cache of public keys_dir

    Return:
        list: list of encoded GA4GH visas
    """
    decoded_passport = {}
    passport_issuer, passport_kid = None, None

    if not pkey_cache:
        pkey_cache = {}

    try:
        passport_issuer = get_iss(passport)
        passport_kid = get_kid(passport)
    except Exception as e:
        logger.error(
            "Could not get issuer or kid from passport: {}. Discarding passport.".format(
                e
            )
        )
        # ignore malformed/invalid passports
        return []

    public_key = pkey_cache.get(passport_issuer, {}).get(passport_kid)

    try:
        decoded_passport = validate_jwt(
            encoded_token=passport,
            public_key=public_key,
            attempt_refresh=True,
            require_purpose=False,
            scope={"openid"},
            issuers=config.get("GA4GH_VISA_ISSUER_ALLOWLIST", []),
            options={
                "require_iat": True,
                "require_exp": True,
                "verify_aud": False,
            },
        )

        if "sub" not in decoded_passport:
            raise JWTError(f"Passport is missing the 'sub' claim")
    except Exception as e:
        logger.error("Passport failed validation: {}. Discarding passport.".format(e))
        # ignore malformed/invalid passports
        return []

    return decoded_passport.get("ga4gh_passport_v1", [])


def validate_visa(raw_visa, pkey_cache=None):
    """
    Validate a raw visa in accordance with:
        - GA4GH AAI spec (https://github.com/ga4gh/data-security/blob/master/AAI/AAIConnectProfile.md)
        - GA4GH DURI spec (https://github.com/ga4gh-duri/ga4gh-duri.github.io/blob/master/researcher_ids/ga4gh_passport_v1.md)

    Args:
        raw_visa (str): a raw, encoded visa including header, payload, and signature

    Return:
        dict: the decoded payload if validation was successful. an exception
              is raised if validation was unsuccessful
    """
    if jwt.get_unverified_header(raw_visa).get("jku"):
        raise Exception(
            "Visa Document Tokens are not currently supported by passing "
            '"jku" in the header. Only Visa Access Tokens are supported.'
        )

    logger.info("Attempting to validate visa")

    decoded_visa = validate_jwt(
        raw_visa,
        attempt_refresh=True,
        scope={"openid", "ga4gh_passport_v1"},
        require_purpose=False,
        issuers=config["GA4GH_VISA_ISSUER_ALLOWLIST"],
        options={"require_iat": True, "require_exp": True, "verify_aud": False},
        pkey_cache=pkey_cache,
    )
    logger.info(f'Visa jti: "{decoded_visa.get("jti", "")}"')
    logger.info(f'Visa txn: "{decoded_visa.get("txn", "")}"')

    for claim in ["sub", "ga4gh_visa_v1"]:
        if claim not in decoded_visa:
            raise Exception(f'Visa does not contain REQUIRED "{claim}" claim')

    if "aud" in decoded_visa:
        raise Exception('Visa MUST NOT contain "aud" claim')

    field_to_allowed_values = config["GA4GH_VISA_V1_CLAIM_REQUIRED_FIELDS"]
    for field, allowed_values in field_to_allowed_values.items():
        if field not in decoded_visa["ga4gh_visa_v1"]:
            raise Exception(
                f'"ga4gh_visa_v1" claim does not contain REQUIRED "{field}" field'
            )
        if decoded_visa["ga4gh_visa_v1"][field] not in allowed_values:
            raise Exception(
                f'{field}={decoded_visa["ga4gh_visa_v1"][field]} field in "ga4gh_visa_v1" is not equal to one of the allowed_values: {allowed_values}'
            )

    if "asserted" not in decoded_visa["ga4gh_visa_v1"]:
        raise Exception(
            '"ga4gh_visa_v1" claim does not contain REQUIRED "asserted" field'
        )
    asserted = decoded_visa["ga4gh_visa_v1"]["asserted"]
    if type(asserted) not in (int, float):
        raise Exception(
            '"ga4gh_visa_v1" claim object\'s "asserted" field\'s type is not '
            "JSON numeric"
        )
    if decoded_visa["iat"] < asserted:
        raise Exception(
            "The Passport Visa Assertion Source made the claim after the visa "
            'was minted (i.e. "ga4gh_visa_v1" claim object\'s "asserted" '
            'field is greater than the visa\'s "iat" claim)'
        )

    if "conditions" in decoded_visa["ga4gh_visa_v1"]:
        logger.warning(
            'Condition checking is not yet supported, but a visa was received that contained the "conditions" field'
        )
        if decoded_visa["ga4gh_visa_v1"]["conditions"]:
            raise Exception('"conditions" field in "ga4gh_visa_v1" is not empty')

    logger.info("Visa was successfully validated")
    return decoded_visa


def get_or_create_gen3_user_from_iss_sub(issuer, subject_id, db_session=None):
    """
    Get a user from the Fence database corresponding to the visa identity
    indicated by the <issuer, subject_id> combination. If a Fence user has
    not yet been created for the given <issuer, subject_id> combination,
    create and return such a user.

    Args:
        issuer (str): the issuer of a given visa
        subject_id (str): the subject of a given visa

    Return:
        userdatamodel.user.User: the Fence user corresponding to issuer and subject_id
    """
    db_session = db_session or current_session
    iss_sub_pair_to_user = db_session.query(IssSubPairToUser).get((issuer, subject_id))
    if not iss_sub_pair_to_user:
        username = subject_id + issuer[len("https://") :]
        gen3_user = query_for_user(session=db_session, username=username)
        if not gen3_user:
            idp_name = flask.current_app.issuer_to_idp.get(issuer)
            logger.debug(f"issuer_to_idp: {flask.current_app.issuer_to_idp}")
            gen3_user = create_user(db_session, logger, username, idp_name=idp_name)
            if not idp_name:
                logger.info(
                    f"The user (id:{gen3_user.id}) was created without a linked identity "
                    f"provider since it could not be determined based on "
                    f"the issuer {issuer}"
                )

        logger.info(
            f'Mapping subject id ("{subject_id}") and issuer '
            f'("{issuer}") combination to Fence user '
            f'"{gen3_user.username}"'
        )
        iss_sub_pair_to_user = IssSubPairToUser(iss=issuer, sub=subject_id)
        iss_sub_pair_to_user.user = gen3_user

        db_session.add(iss_sub_pair_to_user)
        db_session.commit()

    return iss_sub_pair_to_user.user


def sync_validated_visa_authorization(
    gen3_user, ga4gh_visas, expiration, db_session=None
):
    """
    Wrapper around UserSyncer.sync_single_user_visas method, which parses
    authorization information from the provided visas, persists it in Fence,
    and syncs it to Arborist.

    IMPORTANT NOTE: THIS DOES NOT VALIDATE THE VISAS. ENSURE THIS IS DONE
                    BEFORE THIS.

    Args:
        gen3_user (userdatamodel.user.User): the Fence user whose visas'
                                             authz info is being synced
        ga4gh_visas (list): a list of fence.models.GA4GHVisaV1 objects
                            that are parsed
        expiration (int): time at which synced Arborist policies and
                          inclusion in any GBAG are set to expire

    Return:
        None
    """
<<<<<<< HEAD
    db_session = db_session or current_session
    default_args = fence.scripting.fence_create.get_default_init_syncer_inputs()
    syncer = fence.scripting.fence_create.init_syncer(**default_args)
=======
    arborist_client = ArboristClient(
        arborist_base_url=config["ARBORIST"], logger=logger, authz_provider="GA4GH.DRS"
    )
>>>>>>> 33e14a55

    synced_visas = syncer.sync_single_user_visas(
        gen3_user, ga4gh_visas, db_session, expires=expiration
    )

<<<<<<< HEAD
    # after syncing authorization, perist the visas that were parsed successfully.
    for visa in ga4gh_visas:
        if visa not in synced_visas:
            db_session.remove(visa)
        else:
            db_session.add(visa)
=======
    with flask.current_app.db.session as db_session:
        syncer.sync_single_user_visas(
            gen3_user,
            ga4gh_visas,
            db_session,
            expires=expiration,
            policy_prefix="GA4GH.DRS",
        )
>>>>>>> 33e14a55


def put_gen3_usernames_for_passport_into_cache(passport, usernames_from_passports):
    pass


# TODO to be called after login
def map_gen3_iss_sub_pair_to_user(gen3_issuer, gen3_subject_id, gen3_user):
    pass<|MERGE_RESOLUTION|>--- conflicted
+++ resolved
@@ -343,37 +343,24 @@
     Return:
         None
     """
-<<<<<<< HEAD
     db_session = db_session or current_session
     default_args = fence.scripting.fence_create.get_default_init_syncer_inputs()
     syncer = fence.scripting.fence_create.init_syncer(**default_args)
-=======
-    arborist_client = ArboristClient(
-        arborist_base_url=config["ARBORIST"], logger=logger, authz_provider="GA4GH.DRS"
+
+    synced_visas = syncer.sync_single_user_visas(
+        gen3_user,
+        ga4gh_visas,
+        db_session,
+        expires=expiration,
+        policy_prefix="GA4GH.DRS",
     )
->>>>>>> 33e14a55
-
-    synced_visas = syncer.sync_single_user_visas(
-        gen3_user, ga4gh_visas, db_session, expires=expiration
-    )
-
-<<<<<<< HEAD
+
     # after syncing authorization, perist the visas that were parsed successfully.
     for visa in ga4gh_visas:
         if visa not in synced_visas:
             db_session.remove(visa)
         else:
             db_session.add(visa)
-=======
-    with flask.current_app.db.session as db_session:
-        syncer.sync_single_user_visas(
-            gen3_user,
-            ga4gh_visas,
-            db_session,
-            expires=expiration,
-            policy_prefix="GA4GH.DRS",
-        )
->>>>>>> 33e14a55
 
 
 def put_gen3_usernames_for_passport_into_cache(passport, usernames_from_passports):
