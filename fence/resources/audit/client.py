import backoff
import boto3
import json
import requests
import traceback
from cachelib import SimpleCache

from fence.config import config
from fence.errors import InternalError
from fence.resources.audit.utils import is_audit_enabled
from fence.utils import DEFAULT_BACKOFF_SETTINGS


AUDIT_SCHEMA_CACHE = SimpleCache(default_timeout=86400)  # cached for 24h


class AuditServiceClient:
    def __init__(self, service_url, logger):
        self.service_url = service_url.rstrip("/")
        self.logger = logger
        self.push_type = config["PUSH_AUDIT_LOGS_CONFIG"].get("type", "api")

        # audit logs should not be enabled if the audit-service is unavailable
        if is_audit_enabled():
            self.logger.info("Enabling audit logs")
            self._validate_config()
            try:
                self._ping()
            except Exception:
                if self.push_type == "api":
                    # the audit-service must be available when fence
                    # is configured to make API calls to it
                    raise
                else:
                    traceback.print_exc()
                    self.logger.warning(
                        "Audit logs are enabled but audit-service is unreachable. Continuing anyway..."
                    )
            self._set_schema_models_cache()
        else:
            self.logger.warning("NOT enabling audit logs")
            return

        if self.push_type == "aws_sqs":
            aws_sqs_config = config["PUSH_AUDIT_LOGS_CONFIG"]["aws_sqs_config"]
            # we know the cred is in AWS_CREDENTIALS (see `_check_buckets_aws_creds_and_region`)
            aws_creds = (
                config.get("AWS_CREDENTIALS", {})[aws_sqs_config["aws_cred"]]
                if "aws_cred" in aws_sqs_config
                else {}
            )
            if (
                not aws_creds
                and "aws_access_key_id" in aws_sqs_config
                and "aws_secret_access_key" in aws_sqs_config
            ):
                # for backwards compatibility
                aws_creds = {
                    "aws_access_key_id": aws_sqs_config["aws_access_key_id"],
                    "aws_secret_access_key": aws_sqs_config["aws_secret_access_key"],
                }
            self.sqs = boto3.client(
                "sqs",
                region_name=aws_sqs_config["region"],
                aws_access_key_id=aws_creds.get("aws_access_key_id"),
                aws_secret_access_key=aws_creds.get("aws_secret_access_key"),
            )

    @backoff.on_exception(backoff.expo, Exception, **DEFAULT_BACKOFF_SETTINGS)
    def _ping(self):
        """
        Hit the audit-service status endpoint.
        """
        status_url = f"{self.service_url}/_status"
        self.logger.debug(f"Checking audit-service availability at {status_url}")
        requests.get(status_url)

    @backoff.on_exception(backoff.expo, Exception, **DEFAULT_BACKOFF_SETTINGS)
    def _get_audit_schema(self):
        """
        Hit the audit-service _schema endpoint.
        """
        status_url = f"{self.service_url}/_schema"
        self.logger.info(f"Getting audit-service schema version at {status_url}")
        return requests.get(status_url)

    def _set_schema_models_cache(self):
        """
        Set schema versions/models in schema model cache if expired.
        """
        cache_key = "audit_schema"
        if not AUDIT_SCHEMA_CACHE.has(cache_key):
            resp = self._get_audit_schema()
            if resp.status_code == 200:
                schema = resp.json()
                self.logger.info(f"Setting audit schema cache: {schema}")
                AUDIT_SCHEMA_CACHE.set(cache_key, schema)
            elif resp.status_code == 404:
                schema = {
                    "login": {
                        "version": 1.0,
                        "model": {
                            "request_url": "str",
                            "status_code": "int",
                            "timestamp": "int",
                            "username": "str",
                            "sub": "int",
                            "idp": "str",
                            "fence_idp": "str?",
                            "shib_idp": "str?",
                            "client_id": "str?",
                        },
                    },
                    "presigned_url": {
                        "version": 1.0,
                        "model": {
                            "request_url": "str",
                            "status_code": "int",
                            "timestamp": "int",
                            "username": "str",
                            "sub": "int",
                            "guid": "str",
                            "resource_paths": "list",
                            "action": "str",
                            "protocol": "str",
                        },
                    },
                }
                self.logger.info(
                    f"/_schema endpoint {resp.status_code} – assuming version 1 for all audit log models: {schema}"
                )
                AUDIT_SCHEMA_CACHE.set(cache_key, schema)
            else:
                try:
                    err = resp.json()
                except Exception:
                    err = resp.text
                self.logger.error(
                    f"Unexpected response from audit schema endpoint. Status code: {resp.status_code} - Details:\n{err}"
                )
                raise InternalError("Unable to get audit schema")

    def _validate_config(self):
        """
        Validate the audit configuration, making sure required fields
        are populated.
        """
        allowed_push_types = ["api", "aws_sqs"]
        if self.push_type not in allowed_push_types:
            raise Exception(
                f"Configured PUSH_AUDIT_LOGS_CONFIG.type '{self.push_type}' is not one of known types {allowed_push_types}"
            )

        if self.push_type == "aws_sqs":
            aws_sqs_config = config["PUSH_AUDIT_LOGS_CONFIG"].get("aws_sqs_config", {})
            assert (
                aws_sqs_config
            ), f"PUSH_AUDIT_LOGS_CONFIG.type is 'aws_sqs' but PUSH_AUDIT_LOGS_CONFIG.aws_sqs_config is not configured"
            assert aws_sqs_config.get(
                "sqs_url"
            ), f"PUSH_AUDIT_LOGS_CONFIG.type is 'aws_sqs' but PUSH_AUDIT_LOGS_CONFIG.aws_sqs_config.sqs_url is not configured"
            assert aws_sqs_config.get(
                "region"
            ), f"PUSH_AUDIT_LOGS_CONFIG.type is 'aws_sqs' but PUSH_AUDIT_LOGS_CONFIG.aws_sqs_config.region is not configured"

    def _check_response(self, resp, body):
        """
        Check the status code after an audit log creation call, and in case
        of error, log details and raise an exception.

        Args:
            resp (requests.Response): response from the audit log creation call
            body (dict): audit log body for logging in case of error
        """
        # The audit-service returns 201 before inserting the log in the DB.
        # The requests should only error if the input is incorrect (status
        # code 422) or if the service is unreachable.
        if resp.status_code != 201:
            try:
                err = resp.json()
            except Exception:
                err = resp.text
            self.logger.error(
                f"Unable to POST audit log `{body}`. Status code: {resp.status_code} - Details:\n{err}"
            )
            raise InternalError("Unable to create audit log")

    def _create_audit_log(self, category, data):
        """
        Create an audit log - make an API call or push to a queue depending
        on the configuration.

        Args:
            category (str): audit log category
            data (dict): audit log data
        """
        self.logger.debug(
            f"Creating {category} audit log (push type: {self.push_type})"
        )
        if self.push_type == "api":
            url = f"{self.service_url}/log/{category}"
            resp = requests.post(url, json=data)
            self._check_response(resp, data)
        elif self.push_type == "aws_sqs":
            data["category"] = category
            sqs_url = config["PUSH_AUDIT_LOGS_CONFIG"]["aws_sqs_config"]["sqs_url"]
            try:
                self.sqs.send_message(QueueUrl=sqs_url, MessageBody=json.dumps(data))
            except Exception:
                self.logger.error(f"Error pushing audit log to SQS '{sqs_url}'")
                raise

    def create_presigned_url_log(
        self,
        request_url,
        status_code,
        username,
        sub,
        guid,
        action,
        resource_paths=None,
        protocol=None,
        additional_data=[],
    ):
        """
        Create a presigned URL audit log, or do nothing if auditing is
        disabled.

        Args: presigned URL audit log data fields
        """
        if not is_audit_enabled("presigned_url"):
            return

        self._set_schema_models_cache()

        data = {
            "request_url": request_url,
            "status_code": status_code,
            "username": username,
            "sub": sub,
            "guid": guid,
            "resource_paths": resource_paths,
            "action": action,
            "protocol": protocol,
            "additional_data": additional_data,
        }
        self._create_audit_log("presigned_url", data)

    def create_login_log(
        self,
        request_url,
        status_code,
        username,
        sub,
        idp,
        upstream_idp=None,
        shib_idp=None,
        client_id=None,
<<<<<<< HEAD
        additional_data=[],
=======
        ip=None,
>>>>>>> 5a20003b
    ):
        """
        Create a login audit log, or do nothing if auditing is disabled.

        Args: login audit log data fields
        """
        if not is_audit_enabled("login"):
            return

        self._set_schema_models_cache()

        # special case for idp=fence when falling back on
        # upstream_idp=shibboleth and shib_idp=NIH
        if shib_idp == "None":
            shib_idp = None

        data = {
            "request_url": request_url,
            "status_code": status_code,
            "username": username,
            "sub": sub,
            "idp": idp,
            # NOTE: audit-service still registers `upstream_idp` as `fence_idp`
            "fence_idp": upstream_idp,
            "shib_idp": shib_idp,
            "client_id": client_id,
            "additional_data": additional_data,
        }

        if AUDIT_SCHEMA_CACHE.get("audit_schema").get("login").get("version") >= 2:
            data["ip"] = ip

        self._create_audit_log("login", data)<|MERGE_RESOLUTION|>--- conflicted
+++ resolved
@@ -256,11 +256,8 @@
         upstream_idp=None,
         shib_idp=None,
         client_id=None,
-<<<<<<< HEAD
         additional_data=[],
-=======
         ip=None,
->>>>>>> 5a20003b
     ):
         """
         Create a login audit log, or do nothing if auditing is disabled.
