--- conflicted
+++ resolved
@@ -82,17 +82,13 @@
     users_names = []
     for user in users:
         new_user = {}
-<<<<<<< HEAD
-        new_user["name"] = user.username
+        new_user["username"] = user.username
         new_user["id"] = user.id
         new_user["last_auth"] = user._last_auth
         new_user["first_name"] = user.additional_info["firstName"] if user.additional_info and "firstName" in user.additional_info else ""
         new_user["last_name"] = user.additional_info["lastName"] if user.additional_info and "lastName" in user.additional_info else ""
         new_user["institution"] = user.additional_info["institution"] if user.additional_info and "institution" in user.additional_info else ""
 
-=======
-        new_user["username"] = user.username
->>>>>>> d76a19c3
         if user.is_admin:
             new_user["role"] = "admin"
         else:
