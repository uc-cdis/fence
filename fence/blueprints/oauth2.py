--- conflicted
+++ resolved
@@ -228,15 +228,11 @@
         if "openid" in shown_scopes:
             shown_scopes.remove("openid")
 
-<<<<<<< HEAD
         oidc_clients_info = flask.current_app.config.get("OPENID_CONNECT", {})
         enabled_idps = flask.current_app.config.get(
             "ENABLED_IDENTITY_PROVIDERS", {}
         ).get("providers", {})
 
-=======
-        enabled_idps = config.get("OPENID_CONNECT", {})
->>>>>>> 2c0edb7d
         idp_names = []
         for idp, info in enabled_idps.iteritems():
             # prefer name if its there (in the enabled idps or in the oidc client cfg)
