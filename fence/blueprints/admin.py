--- conflicted
+++ resolved
@@ -13,13 +13,9 @@
 
 from fence.auth import admin_login_required
 from fence.resources import admin
-<<<<<<< HEAD
 from fence.scripting.fence_create import sync_users
 from fence.config import config
-
-=======
 from fence.models import User
->>>>>>> ae42264b
 
 
 logger = get_logger(__name__)
