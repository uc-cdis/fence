--- conflicted
+++ resolved
@@ -322,11 +322,8 @@
         "upstream_idp": flask.session.get("upstream_idp"),
         "shib_idp": flask.session.get("shib_idp"),
         "client_id": flask.session.get("client_id"),
-<<<<<<< HEAD
         "additional_data": x_forwarded_headers,
-=======
         "ip": get_ip_information_string(),
->>>>>>> 5a20003b
     }
 
 
