import flask
import jwt
import os
from flask_sqlalchemy_session import current_session

from fence.models import GA4GHVisaV1, IdentityProvider

from fence.blueprints.login.base import DefaultOAuth2Login, DefaultOAuth2Callback

from fence.config import config
from fence.scripting.fence_create import init_syncer


class RASLogin(DefaultOAuth2Login):
    def __init__(self):
        super(RASLogin, self).__init__(
            idp_name=IdentityProvider.ras, client=flask.current_app.ras_client
        )


class RASCallback(DefaultOAuth2Callback):
    def __init__(self):
        super(RASCallback, self).__init__(
            idp_name=IdentityProvider.ras,
            client=flask.current_app.ras_client,
            username_field="username",
        )

    def post_login(self, user, token_result=None):

        # TODO: I'm not convinced this code should be in post_login.
        # Just putting it in here for now, but might refactor later.
        # This saves us a call to RAS /userinfo, but will not make sense
        # when there is more than one visa issuer.

        # Clear all of user's visas, to avoid having duplicate visas
        # where only iss/exp/jti differ
        # TODO: This is not IdP-specific and will need a rethink when
        # we have multiple IdPs
        user.ga4gh_visas_v1 = []
        current_session.commit()

        encoded_visas = flask.g.userinfo.get("ga4gh_passport_v1", [])

        for encoded_visa in encoded_visas:
            # TODO: These visas must be validated!!!
            # i.e. (Remove `verify=False` in jwt.decode call)
            # But: need a routine for getting public keys per visa.
            # And we probably want to cache them.
            # Also needs any ga4gh-specific validation.
            # For now just read them without validation:
            decoded_visa = jwt.decode(encoded_visa, verify=False)

            visa = GA4GHVisaV1(
                user=user,
                source=decoded_visa["ga4gh_visa_v1"]["source"],
                type=decoded_visa["ga4gh_visa_v1"]["type"],
                asserted=int(decoded_visa["ga4gh_visa_v1"]["asserted"]),
                expires=int(decoded_visa["exp"]),
                ga4gh_visa=encoded_visa,
            )
            current_session.add(visa)
            current_session.commit()

        # Store refresh token in db
        refresh_token = flask.g.tokens.get("refresh_token")
        id_token = flask.g.tokens.get("id_token")
        decoded_id = jwt.decode(id_token, verify=False)
        # Add 15 days to iat to calculate refresh token expiration time
        expires = int(decoded_id.get("iat")) + config["RAS_REFRESH_EXPIRATION"]
        flask.current_app.ras_client.store_refresh_token(
            user=user, refresh_token=refresh_token, expires=expires
        )

<<<<<<< HEAD
        super(RASCallback, self).post_login(user)
=======
        # Check if user has any project_access from a previous session or from usersync
        # if not do an on-the-fly usersync for this user to give them instant access after logging in through RAS
        if not user.project_access:
            # Close previous db sessions. Leaving it open causes a race condition where we're viewing user.project_access while trying to update it in usersync
            # not closing leads to partially updated records
            current_session.close()
            DB = os.environ.get("FENCE_DB") or config.get("DB")
            if DB is None:
                try:
                    from fence.settings import DB
                except ImportError:
                    pass
            dbGaP = os.environ.get("dbGaP") or config.get("dbGaP")
            if not isinstance(dbGaP, list):
                dbGaP = [dbGaP]

            sync = init_syncer(
                dbGaP,
                None,
                DB,
            )
            sync.sync_single_user_visas(user, current_session)
>>>>>>> d57f7229
<|MERGE_RESOLUTION|>--- conflicted
+++ resolved
@@ -72,9 +72,6 @@
             user=user, refresh_token=refresh_token, expires=expires
         )
 
-<<<<<<< HEAD
-        super(RASCallback, self).post_login(user)
-=======
         # Check if user has any project_access from a previous session or from usersync
         # if not do an on-the-fly usersync for this user to give them instant access after logging in through RAS
         if not user.project_access:
@@ -97,4 +94,5 @@
                 DB,
             )
             sync.sync_single_user_visas(user, current_session)
->>>>>>> d57f7229
+
+        super(RASCallback, self).post_login(user)