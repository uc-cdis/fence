import flask

<<<<<<< HEAD
from fence.auth import login_user
from fence.blueprints.login.redirect import RedirectMixin
from fence.errors import UserError
=======

>>>>>>> 0ccd3521
from fence.models import IdentityProvider
from fence.config import config
from fence.blueprints.login.base import DefaultOAuth2Login, DefaultOAuth2Callback


<<<<<<< HEAD
class GoogleRedirect(RedirectMixin, Resource):
    def get(self):
        redirect_url = flask.request.args.get("redirect")
        self.validate_redirect(redirect_url)
        flask.redirect_url = redirect_url
        if flask.redirect_url:
            flask.session["redirect"] = flask.redirect_url

        if config.get("MOCK_GOOGLE_AUTH", False):
            email = flask.request.cookies.get(
                config.get("DEV_LOGIN_COOKIE_NAME"), "test@example.com"
            )
            return _login(email)
=======
class GoogleLogin(DefaultOAuth2Login):
    def __init__(self):
        super(GoogleLogin, self).__init__(
            idp_name=IdentityProvider.google, client=flask.current_app.google_client
        )
>>>>>>> 0ccd3521


class GoogleCallback(DefaultOAuth2Callback):
    def __init__(self):
        super(GoogleCallback, self).__init__(
            idp_name=IdentityProvider.google, client=flask.current_app.google_client
        )

    def get(self):
        # Check if this is a request to link account vs. actually log in
        if flask.session.get("google_link"):
            return flask.redirect(
                config.get("BASE_URL", "")
                + "/link/google/callback?code={}".format(flask.request.args.get("code"))
            )
<<<<<<< HEAD
        code = flask.request.args.get("code")
        result = flask.current_app.google_client.get_user_id(code)
        email = result.get("email")
        if not email:
            raise UserError(result)
        return _login(email)


def _login(email):
    """
    Login user with given email from Google, then redirect if session has a saved
    redirect.
    """
    login_user(flask.request, email, IdentityProvider.google)
    if flask.session.get("redirect"):
        return flask.redirect(flask.session.get("redirect"))
    return flask.jsonify({"username": email})
=======
        else:
            return super(GoogleCallback, self).get()
>>>>>>> 0ccd3521
<|MERGE_RESOLUTION|>--- conflicted
+++ resolved
@@ -1,38 +1,18 @@
 import flask
 
-<<<<<<< HEAD
 from fence.auth import login_user
 from fence.blueprints.login.redirect import RedirectMixin
 from fence.errors import UserError
-=======
-
->>>>>>> 0ccd3521
 from fence.models import IdentityProvider
 from fence.config import config
 from fence.blueprints.login.base import DefaultOAuth2Login, DefaultOAuth2Callback
 
 
-<<<<<<< HEAD
-class GoogleRedirect(RedirectMixin, Resource):
-    def get(self):
-        redirect_url = flask.request.args.get("redirect")
-        self.validate_redirect(redirect_url)
-        flask.redirect_url = redirect_url
-        if flask.redirect_url:
-            flask.session["redirect"] = flask.redirect_url
-
-        if config.get("MOCK_GOOGLE_AUTH", False):
-            email = flask.request.cookies.get(
-                config.get("DEV_LOGIN_COOKIE_NAME"), "test@example.com"
-            )
-            return _login(email)
-=======
-class GoogleLogin(DefaultOAuth2Login):
+class GoogleLogin(DefaultOAuth2Login, RedirectMixin):
     def __init__(self):
         super(GoogleLogin, self).__init__(
             idp_name=IdentityProvider.google, client=flask.current_app.google_client
         )
->>>>>>> 0ccd3521
 
 
 class GoogleCallback(DefaultOAuth2Callback):
@@ -48,25 +28,4 @@
                 config.get("BASE_URL", "")
                 + "/link/google/callback?code={}".format(flask.request.args.get("code"))
             )
-<<<<<<< HEAD
-        code = flask.request.args.get("code")
-        result = flask.current_app.google_client.get_user_id(code)
-        email = result.get("email")
-        if not email:
-            raise UserError(result)
-        return _login(email)
-
-
-def _login(email):
-    """
-    Login user with given email from Google, then redirect if session has a saved
-    redirect.
-    """
-    login_user(flask.request, email, IdentityProvider.google)
-    if flask.session.get("redirect"):
-        return flask.redirect(flask.session.get("redirect"))
-    return flask.jsonify({"username": email})
-=======
-        else:
-            return super(GoogleCallback, self).get()
->>>>>>> 0ccd3521
+        return super(GoogleCallback, self).get()