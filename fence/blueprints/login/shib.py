--- conflicted
+++ resolved
@@ -8,11 +8,7 @@
 from fence.config import config
 
 
-<<<<<<< HEAD
-class ShibbolethLoginStart(RedirectMixin, Resource):
-=======
-class ShibbolethLogin(Resource):
->>>>>>> 0ccd3521
+class ShibbolethLogin(RedirectMixin, Resource):
     def get(self):
         """
         The login flow is:
