--- conflicted
+++ resolved
@@ -84,12 +84,8 @@
         idp = IdentityProvider.itrust
         if entityID:
             idp = entityID
-<<<<<<< HEAD
-        login_user(flask.request, username, idp)
+        login_user(username, idp)
         self.post_login(flask.g.user)
-=======
-        login_user(username, idp)
->>>>>>> d57f7229
 
         if flask.session.get("redirect"):
             return flask.redirect(flask.session.get("redirect"))
