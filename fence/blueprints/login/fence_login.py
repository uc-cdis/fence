--- conflicted
+++ resolved
@@ -121,11 +121,10 @@
             )
         username = id_token_claims["context"]["user"]["name"]
         email = id_token_claims["context"]["user"].get("email")
-<<<<<<< HEAD
         # login_user(
         #     username,
         #     IdentityProvider.fence,
-        #     fence_idp=flask.session.get("fence_idp"),
+        #     upstream_idp=flask.session.get("upstream_idp"),
         #     shib_idp=flask.session.get("shib_idp"),
         #     email=email,
         # )
@@ -135,7 +134,7 @@
             resp, user_is_logged_in = _login(
                 username,
                 IdentityProvider.fence,
-                fence_idp=flask.session.get("fence_idp"),
+                upstream_idp=flask.session.get("upstream_idp"),
                 shib_idp=flask.session.get("shib_idp"),
                 email=email,
             )
@@ -147,15 +146,6 @@
         if not user_is_logged_in:
             return resp
 
-=======
-        login_user(
-            username,
-            IdentityProvider.fence,
-            upstream_idp=flask.session.get("upstream_idp"),
-            shib_idp=flask.session.get("shib_idp"),
-            email=email,
-        )
->>>>>>> 4692dcee
         self.post_login()
 
         # if config["REGISTER_USERS_ON"]:
