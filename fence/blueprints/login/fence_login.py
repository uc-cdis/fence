--- conflicted
+++ resolved
@@ -8,11 +8,7 @@
 from fence.models import IdentityProvider
 
 
-<<<<<<< HEAD
-class FenceRedirect(RedirectMixin, Resource):
-=======
-class FenceLogin(Resource):
->>>>>>> 0ccd3521
+class FenceLogin(RedirectMixin, Resource):
     """
     For ``/login/fence`` endpoint.
 
