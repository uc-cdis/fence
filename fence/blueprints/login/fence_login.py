from authlib.common.urls import add_params_to_uri
import flask
from flask_restful import Resource

from fence.auth import login_user
from fence.blueprints.login.base import DefaultOAuth2Login, DefaultOAuth2Callback
from fence.blueprints.login.redirect import validate_redirect
from fence.errors import Unauthorized
from fence.jwt.validate import validate_jwt
from fence.models import IdentityProvider


class FenceLogin(DefaultOAuth2Login):
    """
    For ``/login/fence`` endpoint.

    Redirect to the authorization URL for the IDP fence app.

    The provider fence should redirect back to ``/login/fence/login`` (see the
    second resource below) so that this client fence can finish the login.
    Also, if this client fence instance should redirect back to a URL from the
    original OAuth client, record that for the next step.
    """

    def __init__(self):
        super(FenceLogin, self).__init__(
            idp_name=IdentityProvider.fence, client=flask.current_app.fence_client
        )

    def get(self):
        """Handle ``GET /login/fence``."""
        oauth2_redirect_uri = flask.current_app.fence_client.client_kwargs.get(
            "redirect_uri"
        )
        redirect_url = flask.request.args.get("redirect")
        if redirect_url:
            validate_redirect(redirect_url)
            flask.session["redirect"] = redirect_url
        (
            authorization_url,
            state,
        ) = flask.current_app.fence_client.generate_authorize_redirect(
            oauth2_redirect_uri, prompt="login"
        )

        # add idp parameter to the authorization URL
        if "idp" in flask.request.args:
            idp = flask.request.args["idp"]
            flask.session["fence_idp"] = idp
            params = {"idp": idp}
            # if requesting to login through Shibboleth, also add shib_idp
            # parameter to the authorization URL
            if idp == "shibboleth" and "shib_idp" in flask.request.args:
                shib_idp = flask.request.args["shib_idp"]
                params["shib_idp"] = shib_idp
                flask.session["shib_idp"] = shib_idp
            authorization_url = add_params_to_uri(authorization_url, params)

        flask.session["state"] = state
        return flask.redirect(authorization_url)


class FenceCallback(DefaultOAuth2Callback):
    """
    For ``/login/fence/login`` endpoint.

    The IDP fence app should redirect back to here with an authorization grant.
    """

    def __init__(self):
        super(FenceCallback, self).__init__(
            idp_name=IdentityProvider.fence, client=flask.current_app.fence_client
        )

    def get(self):
        """Handle ``GET /login/fence/login``."""
        # Check that the state passed back from IDP fence is the same as the
        # one stored previously.
        mismatched_state = (
            "state" not in flask.request.args
            or "state" not in flask.session
            or flask.request.args["state"] != flask.session.pop("state", "")
        )
        if mismatched_state:
            raise Unauthorized(
                "Login flow was interrupted (state mismatch). Please go back to the"
                " login page for the original application to continue."
            )
        # Get the token response and log in the user.
        redirect_uri = flask.current_app.fence_client._get_session().redirect_uri
        tokens = flask.current_app.fence_client.fetch_access_token(
            redirect_uri, **flask.request.args.to_dict()
        )
        id_token_claims = validate_jwt(
            tokens["id_token"], aud={"openid"}, purpose="id", attempt_refresh=True
        )
        username = id_token_claims["context"]["user"]["name"]
<<<<<<< HEAD
        login_user(
            flask.request,
            username,
            IdentityProvider.fence,
            fence_idp=flask.session.get("fence_idp"),
            shib_idp=flask.session.get("shib_idp"),
        )
        self.post_login(flask.g.user)
=======
        login_user(username, IdentityProvider.fence)
>>>>>>> d57f7229

        if "redirect" in flask.session:
            return flask.redirect(flask.session.get("redirect"))
        return flask.jsonify({"username": username})<|MERGE_RESOLUTION|>--- conflicted
+++ resolved
@@ -95,18 +95,13 @@
             tokens["id_token"], aud={"openid"}, purpose="id", attempt_refresh=True
         )
         username = id_token_claims["context"]["user"]["name"]
-<<<<<<< HEAD
         login_user(
-            flask.request,
             username,
             IdentityProvider.fence,
             fence_idp=flask.session.get("fence_idp"),
             shib_idp=flask.session.get("shib_idp"),
         )
         self.post_login(flask.g.user)
-=======
-        login_user(username, IdentityProvider.fence)
->>>>>>> d57f7229
 
         if "redirect" in flask.session:
             return flask.redirect(flask.session.get("redirect"))
