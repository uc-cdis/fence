--- conflicted
+++ resolved
@@ -428,12 +428,7 @@
             login_class = create_login_class(idp.lower())
             callback_class = create_callback_class(idp.lower(), configured_idps[idp])
 
-<<<<<<< HEAD
-        # create IDP routes
-        # print(f"/{get_idp_route_name(idp)}")
-=======
         # create IdP routes
->>>>>>> 4692dcee
         blueprint_api.add_resource(
             login_class,
             f"/{get_idp_route_name(idp)}",
