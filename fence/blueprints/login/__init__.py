"""
Create a blueprint with endoints for logins from configured identity providers.

The identity providers include, for example, Google, Shibboleth, or another
fence instance. See the other files in this directory for the definitions of
the endpoints for each provider.
"""

import urlparse

import flask
from flask_restful import Api

from fence.blueprints.login.fence_login import FenceRedirect, FenceLogin
from fence.blueprints.login.google import GoogleRedirect, GoogleLogin
from fence.blueprints.login.shib import (
    ShibbolethLoginStart,
    ShibbolethLoginFinish,
)
from fence.errors import APIError
import fence.settings


if 'default' not in fence.settings.ENABLED_IDENTITY_PROVIDERS:
    raise RuntimeError(
        '`ENABLED_IDENTITY_PROVIDERS` missing `default` field in flask app'
        ' settings'
    )
if 'providers' not in fence.settings.ENABLED_IDENTITY_PROVIDERS:
    raise RuntimeError(
        '`ENABLED_IDENTITY_PROVIDERS` missing `providers` field in flask app'
        ' settings'
    )

default_idp = fence.settings.ENABLED_IDENTITY_PROVIDERS['default']
idps = fence.settings.ENABLED_IDENTITY_PROVIDERS['providers']

# Mapping from IDP ID (what goes in ``fence/local_settings.py`` in
# ``ENABLED_IDENTITY_PROVIDERS``) to the name in the URL on the blueprint (see
# below).
IDP_URL_MAP = {
    'fence': 'fence',
    'google': 'google',
    'shibboleth': 'shib',
}


blueprint = flask.Blueprint('login', __name__)
blueprint_api = Api(blueprint)


<<<<<<< HEAD
if 'fence' in enabled_idps:
=======
@blueprint.route('', methods=['GET'])
def default_login():
    """
    The default root login route.
    """

    def absolute_login_url(provider_id):
        base_url = flask.current_app.config['BASE_URL']
        return urlparse.urljoin(
            base_url, '/login/{}'.format(IDP_URL_MAP[provider_id])
        )

    def provider_info(idp_id):
        return {
            'id': idp_id,
            'name': idps[idp_id]['name'],
            'url': absolute_login_url(idp_id),
        }

    try:
        all_provider_info = [provider_info(idp_id) for idp_id in idps.keys()]
        default_provider_info = provider_info(default_idp)
    except KeyError as e:
        raise APIError('identity providers misconfigured: {}'.format(str(e)))

    return flask.jsonify({
        'default_provider': default_provider_info,
        'providers': all_provider_info,
    })


# Add identity provider login routes for IDPs enabled in the config.

if 'fence' in idps:
>>>>>>> ccabb279
    blueprint_api.add_resource(
        FenceRedirect, '/fence', strict_slashes=False
    )
    blueprint_api.add_resource(
        FenceLogin, '/fence/login', strict_slashes=False
    )

<<<<<<< HEAD
if 'google' in enabled_idps:
=======
if 'google' in idps:
>>>>>>> ccabb279
    blueprint_api.add_resource(
        GoogleRedirect, '/google', strict_slashes=False
    )
    blueprint_api.add_resource(
        GoogleLogin, '/google/login', strict_slashes=False
    )

<<<<<<< HEAD
if 'shibboleth' in enabled_idps:
=======
if 'shibboleth' in idps:
>>>>>>> ccabb279
    blueprint_api.add_resource(
        ShibbolethLoginStart, '/shib', strict_slashes=False
    )
    blueprint_api.add_resource(
        ShibbolethLoginFinish, '/shib/login', strict_slashes=False
    )<|MERGE_RESOLUTION|>--- conflicted
+++ resolved
@@ -49,9 +49,6 @@
 blueprint_api = Api(blueprint)
 
 
-<<<<<<< HEAD
-if 'fence' in enabled_idps:
-=======
 @blueprint.route('', methods=['GET'])
 def default_login():
     """
@@ -86,7 +83,6 @@
 # Add identity provider login routes for IDPs enabled in the config.
 
 if 'fence' in idps:
->>>>>>> ccabb279
     blueprint_api.add_resource(
         FenceRedirect, '/fence', strict_slashes=False
     )
@@ -94,11 +90,7 @@
         FenceLogin, '/fence/login', strict_slashes=False
     )
 
-<<<<<<< HEAD
-if 'google' in enabled_idps:
-=======
 if 'google' in idps:
->>>>>>> ccabb279
     blueprint_api.add_resource(
         GoogleRedirect, '/google', strict_slashes=False
     )
@@ -106,11 +98,7 @@
         GoogleLogin, '/google/login', strict_slashes=False
     )
 
-<<<<<<< HEAD
-if 'shibboleth' in enabled_idps:
-=======
 if 'shibboleth' in idps:
->>>>>>> ccabb279
     blueprint_api.add_resource(
         ShibbolethLoginStart, '/shib', strict_slashes=False
     )
