import urllib

import flask
<<<<<<< HEAD

from fence.auth import login_user
=======
from flask import session, redirect, request, jsonify
from flask import current_app as capp
from fence.auth import login_user, login_required
>>>>>>> ac29e4a3
from fence.errors import UserError
from fence.models import IdentityProvider


blueprint = flask.Blueprint('login', __name__)


@blueprint.route('/shib', methods=['GET'])
def login_from_shibboleth():
<<<<<<< HEAD
    return flask.redirect(
        flask.current_app.config['SSO_URL']
        + urllib.quote_plus(flask.request.url)
    )
=======
    """
    The login flow is: user -> {fence}/login/shib?redirect={portal}
    -> user login at {nih_shibboleth_idp} -> nih idp POST to fence shibboleth
    and establish a shibboleth sp session
    -> redirect to {fence}/login/shib/login that sets up fence session
    -> redirect to portal
    """
    redirect_url = request.args.get('redirect')
    if redirect_url:
        session['redirect'] = redirect_url
    actual_redirect= capp.config['HOSTNAME'] + '/login/shib/login'
    return redirect(capp.config['SSO_URL'] + actual_redirect)

>>>>>>> ac29e4a3

@blueprint.route('/shib/login', methods=['GET'])
@login_required({'user'})
def finish_login_from_shib():
    if session.get('redirect'):
        return redirect(session.get('redirect'))
    return "logged in"

@blueprint.route('/google', methods=['GET'])
def redirect_to_google():
    flask.redirect_url = flask.request.args.get('redirect')
    if flask.redirect_url:
        flask.session['redirect'] = flask.redirect_url
    return flask.redirect(flask.current_app.google_client.get_auth_url())


@blueprint.route('/google/login/', methods=['GET'])
def login_from_google():
    code = flask.request.args.get('code')
    result = flask.current_app.google_client.get_user_id(code)
    email = result.get('email')
    if email:
<<<<<<< HEAD
        flask.session['username'] = email
        flask.session['provider'] = IdentityProvider.google
        login_user(flask.request, email, IdentityProvider.google)
        if flask.session.get('redirect'):
            return flask.redirect(flask.session.get('redirect'))
        return flask.jsonify({'username': email})
=======
        session['username'] = email
        session['provider'] = IdentityProvider.google
        login_user(request, email, IdentityProvider.google)
        if session.get('redirect'):
            return redirect(session.get('redirect'))
        return jsonify({'username': email})
>>>>>>> ac29e4a3
    raise UserError(result)<|MERGE_RESOLUTION|>--- conflicted
+++ resolved
@@ -1,14 +1,6 @@
-import urllib
+import flask
 
-import flask
-<<<<<<< HEAD
-
-from fence.auth import login_user
-=======
-from flask import session, redirect, request, jsonify
-from flask import current_app as capp
 from fence.auth import login_user, login_required
->>>>>>> ac29e4a3
 from fence.errors import UserError
 from fence.models import IdentityProvider
 
@@ -18,12 +10,6 @@
 
 @blueprint.route('/shib', methods=['GET'])
 def login_from_shibboleth():
-<<<<<<< HEAD
-    return flask.redirect(
-        flask.current_app.config['SSO_URL']
-        + urllib.quote_plus(flask.request.url)
-    )
-=======
     """
     The login flow is: user -> {fence}/login/shib?redirect={portal}
     -> user login at {nih_shibboleth_idp} -> nih idp POST to fence shibboleth
@@ -31,19 +17,18 @@
     -> redirect to {fence}/login/shib/login that sets up fence session
     -> redirect to portal
     """
-    redirect_url = request.args.get('redirect')
+    redirect_url = flask.request.args.get('redirect')
     if redirect_url:
-        session['redirect'] = redirect_url
-    actual_redirect= capp.config['HOSTNAME'] + '/login/shib/login'
-    return redirect(capp.config['SSO_URL'] + actual_redirect)
+        flask.session['redirect'] = redirect_url
+    actual_redirect = flask.current_app.config['HOSTNAME'] + '/login/shib/login'
+    return flask.redirect(flask.current_app.config['SSO_URL'] + actual_redirect)
 
->>>>>>> ac29e4a3
 
 @blueprint.route('/shib/login', methods=['GET'])
 @login_required({'user'})
 def finish_login_from_shib():
-    if session.get('redirect'):
-        return redirect(session.get('redirect'))
+    if flask.session.get('redirect'):
+        return flask.redirect(flask.session.get('redirect'))
     return "logged in"
 
 @blueprint.route('/google', methods=['GET'])
@@ -60,19 +45,10 @@
     result = flask.current_app.google_client.get_user_id(code)
     email = result.get('email')
     if email:
-<<<<<<< HEAD
         flask.session['username'] = email
         flask.session['provider'] = IdentityProvider.google
         login_user(flask.request, email, IdentityProvider.google)
         if flask.session.get('redirect'):
             return flask.redirect(flask.session.get('redirect'))
         return flask.jsonify({'username': email})
-=======
-        session['username'] = email
-        session['provider'] = IdentityProvider.google
-        login_user(request, email, IdentityProvider.google)
-        if session.get('redirect'):
-            return redirect(session.get('redirect'))
-        return jsonify({'username': email})
->>>>>>> ac29e4a3
     raise UserError(result)