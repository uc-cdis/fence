import re
import time
import json
from urllib.parse import urlparse, ParseResult, urlunparse
from datetime import datetime, timedelta

from sqlalchemy.sql.functions import user
from cached_property import cached_property
import gen3cirrus
from gen3cirrus import GoogleCloudManager
from cdislogging import get_logger
from cdispyutils.config import get_value
from cdispyutils.hmac4 import generate_aws_presigned_url
import flask
from flask import current_app
import requests
from azure.storage.blob import (
    BlobServiceClient,
    ResourceTypes,
    AccountSasPermissions,
    generate_blob_sas,
)

from fence import auth
from fence.auth import (
    get_jwt,
    current_token,
    login_required,
    set_current_token,
    validate_request,
    JWTError,
)
from fence.config import config
from fence.errors import (
    Forbidden,
    InternalError,
    NotFound,
    NotSupported,
    Unauthorized,
    UnavailableError,
)
from fence.resources.google.utils import (
    get_or_create_primary_service_account_key,
    create_primary_service_account_key,
    get_or_create_proxy_group_id,
    get_google_app_creds,
    give_service_account_billing_access_if_necessary,
)
from fence.resources.ga4gh.passports import sync_gen3_users_authz_from_ga4gh_passports
from fence.resources.audit.utils import enable_audit_logging
from fence.utils import get_valid_expiration_from_request

from . import multipart_upload
from ...models import AssumeRoleCacheAWS, query_for_user, query_for_user_by_id
from ...models import AssumeRoleCacheGCP

logger = get_logger(__name__)

ACTION_DICT = {
    "s3": {"upload": "PUT", "download": "GET"},
    "gs": {"upload": "PUT", "download": "GET"},
    "az": {"upload": "PUT", "download": "GET"},
}

SUPPORTED_PROTOCOLS = ["s3", "http", "ftp", "https", "gs", "az"]
SUPPORTED_ACTIONS = ["upload", "download"]
ANONYMOUS_USER_ID = "-1"
ANONYMOUS_USERNAME = "anonymous"


@enable_audit_logging
def get_signed_url_for_file(
    action,
    file_id,
    file_name=None,
    requested_protocol=None,
    ga4gh_passports=None,
    db_session=None,
    bucket=None,
):
    requested_protocol = requested_protocol or flask.request.args.get("protocol", None)
    r_pays_project = flask.request.args.get("userProject", None)
    db_session = db_session or current_app.scoped_session()

    # default to signing the URL
    force_signed_url = True
    no_force_sign_param = flask.request.args.get("no_force_sign")
    if no_force_sign_param and no_force_sign_param.lower() == "true":
        force_signed_url = False

    if ga4gh_passports and not config["GA4GH_PASSPORTS_TO_DRS_ENABLED"]:
        raise NotSupported(
            "Using GA4GH Passports as a means of authentication and authorization "
            "is not supported by this instance of Gen3."
        )

    users_from_passports = {}
    if ga4gh_passports:
        # users_from_passports = {"username": Fence.User}
        users_from_passports = sync_gen3_users_authz_from_ga4gh_passports(
            ga4gh_passports, db_session=db_session
        )

    # add the user details to `flask.g.audit_data` first, so they are
    # included in the audit log if `IndexedFile(file_id)` raises a 404
    if users_from_passports:
        if len(users_from_passports) > 1:
            logger.warning(
                "audit service doesn't support multiple users for a "
                "single request yet, so just log userinfo here"
            )
            for username, user in users_from_passports.items():
                audit_data = {
                    "username": username,
                    "sub": user.id,
                }
                logger.info(
                    f"passport with multiple user ids is attempting data access. audit log: {audit_data}"
                )
        else:
            username, user = next(iter(users_from_passports.items()))
            flask.g.audit_data = {
                "username": username,
                "sub": user.id,
            }
    else:
        auth_info = _get_auth_info_for_id_or_from_request(
            sub_type=int, db_session=db_session
        )
        flask.g.audit_data = {
            "username": auth_info["username"],
            "sub": auth_info["user_id"],
        }

    indexed_file = IndexedFile(file_id)
    default_expires_in = config.get("MAX_PRESIGNED_URL_TTL", 3600)
    expires_in = get_valid_expiration_from_request(
        max_limit=default_expires_in,
        default=default_expires_in,
    )

    prepare_presigned_url_audit_log(requested_protocol, indexed_file)
    signed_url, authorized_user_from_passport = indexed_file.get_signed_url(
        requested_protocol,
        action,
        expires_in,
        force_signed_url=force_signed_url,
        r_pays_project=r_pays_project,
        file_name=file_name,
        users_from_passports=users_from_passports,
        bucket=bucket,
    )

    # a single user from the list was authorized so update the audit log to reflect that
    # users info
    if authorized_user_from_passport:
        flask.g.audit_data = {
            "username": authorized_user_from_passport.username,
            "sub": authorized_user_from_passport.id,
        }

    _log_signed_url_data_info(
        indexed_file=indexed_file,
        user_sub=flask.g.audit_data.get("sub", ""),
        client_id=_get_client_id(),
        requested_protocol=requested_protocol,
    )

    return {"url": signed_url}


def _log_signed_url_data_info(indexed_file, user_sub, client_id, requested_protocol):
    size_in_kibibytes = (indexed_file.index_document.get("size") or 0) / 1024
    acl = indexed_file.index_document.get("acl")
    authz = indexed_file.index_document.get("authz")

    # the behavior later on is to pick the 1st location as the signed URL if a protocol is not requested, if available
    protocol = requested_protocol
    if not protocol and indexed_file.indexed_file_locations:
        protocol = indexed_file.indexed_file_locations[0].protocol

    # figure out which bucket was used based on the protocol
    bucket = ""
    for url in indexed_file.index_document.get("urls", []):
        bucket_name = None
        if "://" in url:
            # Extract the protocol and the rest of the URL
            bucket_protocol, rest_of_url = url.split("://", 1)

            if bucket_protocol == protocol:
                # Extract bucket name
                bucket = f"{bucket_protocol}://{rest_of_url.split('/')[0]}"
                break

    logger.info(
        f"Signed URL Generated. size_in_kibibytes={size_in_kibibytes} "
        f"acl={acl} authz={authz} bucket={bucket} user_sub={user_sub} client_id={client_id}"
    )


def _get_client_id():
    client_id = "Unknown Client"

    try:
        client_id = current_token.get("azp") or "Unknown Client"
    except Exception as exc:
        pass

    return client_id

def prepare_presigned_url_audit_log(protocol, indexed_file):
    """
    Store in `flask.g.audit_data` the data needed to record an audit log.
    """
    resource_paths = indexed_file.index_document.get("authz", [])
    if not resource_paths:
        # fall back on ACL
        resource_paths = indexed_file.index_document.get("acl", [])
    if not protocol and indexed_file.indexed_file_locations:
        protocol = indexed_file.indexed_file_locations[0].protocol
    flask.g.audit_data["resource_paths"] = resource_paths
    flask.g.audit_data["protocol"] = protocol


class BlankIndex(object):
    """
    A blank record in indexd, to use for the data upload flow.

    See docs on data upload flow for further details:

        https://github.com/uc-cdis/cdis-wiki/tree/master/dev/gen3/data_upload
    """

    def __init__(
        self, uploader=None, file_name=None, logger_=None, guid=None, authz=None
    ):
        self.logger = logger_ or logger
        self.indexd = (
            flask.current_app.config.get("INDEXD")
            or flask.current_app.config["BASE_URL"] + "/index"
        )

        # allow passing "" empty string to signify you do NOT want
        # uploader to be populated. If nothing is provided, default
        # to parsing from token
        if uploader == "":
            self.uploader = None
        elif uploader:
            self.uploader = uploader
        else:
            self.uploader = current_token["context"]["user"]["name"]

        self.file_name = file_name
        self.authz = authz

        # if a guid is not provided, this will create a blank record for you
        self.guid = guid or self.index_document["did"]

    @cached_property
    def index_document(self):
        """
        Get the record from indexd for this index.

        Return:
            dict:
                response from indexd (the contents of the record), containing ``guid``
                and ``url``
        """
        index_url = self.indexd.rstrip("/") + "/index/blank/"
        params = {"uploader": self.uploader, "file_name": self.file_name}

        # if attempting to set record's authz field, need to pass token
        # through
        if self.authz:
            params["authz"] = self.authz
            token = get_jwt()

            auth = None
            headers = {"Authorization": f"bearer {token}"}
            logger.info("passing users authorization header to create blank record")
        else:
            logger.info("using indexd basic auth to create blank record")
            auth = (config["INDEXD_USERNAME"], config["INDEXD_PASSWORD"])
            headers = {}

        indexd_response = requests.post(
            index_url, json=params, headers=headers, auth=auth
        )
        if indexd_response.status_code not in [200, 201]:
            try:
                data = indexd_response.json()
            except ValueError:
                data = indexd_response.text
            self.logger.error(
                "could not create new record in indexd; got response: {}".format(data)
            )
            raise InternalError(
                "received error from indexd trying to create blank record"
            )
        document = indexd_response.json()
        guid = document["did"]
        self.logger.info(
            "created blank index record with GUID {} for upload".format(guid)
        )
        return document

    def make_signed_url(self, file_name, protocol=None, expires_in=None, bucket=None):
        """
        Works for upload only; S3 or Azure Blob Storage only
        (only supported case for data upload flow currently).

        Args:
            file_name (str)
            expires_in (int)

        Return:
            S3IndexedFileLocation or AzureBlobStorageIndexedFileLocation
        """

        # check if azure, and default to S3

        if protocol == "az":
            try:
                container = flask.current_app.config["AZ_BLOB_CONTAINER_URL"]
            except KeyError:
                raise InternalError(
                    "fence not configured with data upload container; can't create signed URL"
                )
            container_url = "{}/{}/{}".format(container, self.guid, file_name)

            url = AzureBlobStorageIndexedFileLocation(container_url).get_signed_url(
                "upload", expires_in
            )
        else:
            if not bucket:
                bucket = flask.current_app.config["DATA_UPLOAD_BUCKET"]

            self.logger.debug("Attempting to upload to bucket '{}'".format(bucket))
            s3_url = "s3://{}/{}/{}".format(bucket, self.guid, file_name)
            url = S3IndexedFileLocation(s3_url).get_signed_url("upload", expires_in)

        self.logger.info(
            "created presigned URL to upload file {} with ID {}".format(
                file_name, self.guid
            )
        )

        return url

    @staticmethod
    def init_multipart_upload(key, expires_in=None, bucket=None):
        """
        Initilize multipart upload given key

        Args:
            key(str): object key

        Returns:
            uploadId(str)
        """
<<<<<<< HEAD
        try:
            bucket = bucket or flask.current_app.config["DATA_UPLOAD_BUCKET"]
        except KeyError:
            raise InternalError(
                "fence not configured with data upload bucket; can't create signed URL"
            )

=======
        if not bucket:
            bucket = flask.current_app.config["DATA_UPLOAD_BUCKET"]
>>>>>>> 234638e3
        s3_url = "s3://{}/{}".format(bucket, key)
        return S3IndexedFileLocation(s3_url).init_multipart_upload(expires_in)

    @staticmethod
    def complete_multipart_upload(key, uploadId, parts, expires_in=None, bucket=None):
        """
        Complete multipart upload

        Args:
            key(str): object key or `GUID/filename`
            uploadId(str): upload id of the current upload
            parts(list(set)): List of part infos
                [{"Etag": "1234567", "PartNumber": 1}, {"Etag": "4321234", "PartNumber": 2}]

        Returns:
            None if success otherwise an exception
        """
        if bucket:
            verify_data_upload_bucket_configuration(bucket)
        else:
<<<<<<< HEAD
            try:
                bucket = flask.current_app.config["DATA_UPLOAD_BUCKET"]
            except KeyError:
                raise InternalError(
                    "fence not configured with data upload bucket; can't create signed URL"
                )
=======
            bucket = flask.current_app.config["DATA_UPLOAD_BUCKET"]
>>>>>>> 234638e3
        s3_url = "s3://{}/{}".format(bucket, key)
        S3IndexedFileLocation(s3_url).complete_multipart_upload(
            uploadId, parts, expires_in
        )

    @staticmethod
    def generate_aws_presigned_url_for_part(
        key, uploadId, partNumber, expires_in, bucket=None
    ):
        """
        Generate presigned url for each part

        Args:
            key(str): object key of `guid/filename`
            uploadID(str): uploadId of the current upload.
            partNumber(int): the part number

        Returns:
            presigned_url(str)
        """
        if bucket:
            verify_data_upload_bucket_configuration(bucket)
        else:
<<<<<<< HEAD
            try:
                bucket = flask.current_app.config["DATA_UPLOAD_BUCKET"]
            except KeyError:
                raise InternalError(
                    "fence not configured with data upload bucket; can't create signed URL"
                )
=======
            bucket = flask.current_app.config["DATA_UPLOAD_BUCKET"]
>>>>>>> 234638e3
        s3_url = "s3://{}/{}".format(bucket, key)
        return S3IndexedFileLocation(s3_url).generate_presigned_url_for_part_upload(
            uploadId, partNumber, expires_in
        )


class IndexedFile(object):
    """
    A file from the index service that will contain information about access and where
    the physical file lives (could be multiple urls).

    TODO (rudyardrichter, 2018-11-03):
        general clean up of indexd interface; maybe have ABC for this class and blank
        records, and make things as consistent as possible between this and the "blank"
        records (might be tricky since the purpose for the blank record class is to
        create a new record in indexd, rather than look one up; that distinction could
        also be cleaner).

    Args:
        file_id (str): GUID for the file
    """

    def __init__(self, file_id):
        self.file_id = file_id

    @cached_property
    def indexd_server(self):
        indexd_server = (
            flask.current_app.config.get("INDEXD")
            or flask.current_app.config["BASE_URL"] + "/index"
        )
        return indexd_server.rstrip("/")

    @cached_property
    def index_document(self):
        indexd_server = config.get("INDEXD") or config["BASE_URL"] + "/index"
        url = indexd_server + "/index/"
        try:
            res = requests.get(url + self.file_id)
        except Exception as e:
            logger.error(
                "failed to reach indexd at {0}: {1}".format(url + self.file_id, e)
            )
            raise UnavailableError("Fail to reach id service to find data location")
        if res.status_code == 200:
            try:
                json_response = res.json()
                if "urls" not in json_response:
                    logger.error(
                        "URLs are not included in response from "
                        "indexd: {}".format(url + self.file_id)
                    )
                    raise InternalError("URLs and metadata not found")

                # indexd can resolve GUIDs without prefix, but cannot perform other operations
                # (such as delete) without the prefix, so make sure `file_id` is the whole GUID
                real_guid = json_response.get("did")
                if real_guid and real_guid != self.file_id:
                    self.file_id = real_guid

                return res.json()
            except Exception as e:
                logger.error(
                    "indexd response missing JSON field {}".format(url + self.file_id)
                )
                raise InternalError("internal error from indexd: {}".format(e))
        elif res.status_code == 404:
            logger.error(
                "Not Found. indexd could not find {}: {}".format(
                    url + self.file_id, res.text
                )
            )
            raise NotFound("No indexed document found with id {}".format(self.file_id))
        else:
            raise UnavailableError(res.text)

    @cached_property
    def indexed_file_locations(self):
        urls = self.index_document.get("urls", [])
        return list(map(IndexedFileLocation.from_url, urls))

    def get_signed_url(
        self,
        protocol,
        action,
        expires_in,
        force_signed_url=True,
        r_pays_project=None,
        file_name=None,
        users_from_passports=None,
        bucket=None,
    ):
        users_from_passports = users_from_passports or {}
        authorized_user = None
        if self.index_document.get("authz"):
            action_to_permission = {
                "upload": "write-storage",
                "download": "read-storage",
            }
            is_authorized, authorized_username = self.get_authorized_with_username(
                action_to_permission[action],
                # keys are usernames
                usernames_from_passports=list(users_from_passports.keys()),
            )
            if not is_authorized:
                msg = (
                    f"Either you weren't authenticated successfully or you don't have "
                    f"{action_to_permission[action]} permission "
                    f"on authorization resource: {self.index_document['authz']}."
                )
                logger.debug(
                    f"denied. authorized_username: {authorized_username}\nmsg:\n{msg}"
                )
                raise Unauthorized(msg)
            authorized_user = users_from_passports.get(authorized_username)
        else:
            if self.public_acl and action == "upload":
                raise Unauthorized(
                    "Cannot upload on public files while using acl field"
                )
            # don't check the authorization if the file is public
            # (downloading public files with no auth is fine)
            if not self.public_acl and not self.check_legacy_authorization(action):
                raise Unauthorized(
                    f"You don't have access permission on this file: {self.file_id}"
                )

        if action is not None and action not in SUPPORTED_ACTIONS:
            raise NotSupported("action {} is not supported".format(action))
        return (
            self._get_signed_url(
                protocol,
                action,
                expires_in,
                force_signed_url,
                r_pays_project,
                file_name,
                authorized_user,
                bucket,
            ),
            authorized_user,
        )

    def _get_signed_url(
        self,
        protocol,
        action,
        expires_in,
        force_signed_url,
        r_pays_project,
        file_name,
        authorized_user=None,
        bucket=None,
    ):
        if action == "upload":
            # NOTE: self.index_document ensures the GUID exists in indexd and raises
            #       an error if not (which is expected to be caught upstream in the
            #       app)
            blank_record = BlankIndex(uploader="", guid=self.index_document.get("did"))
            return blank_record.make_signed_url(
                protocol=protocol,
                file_name=file_name,
                expires_in=expires_in,
                bucket=bucket,
            )

        if not protocol:
            # no protocol specified, return first location as signed url
            try:
                return self.indexed_file_locations[0].get_signed_url(
                    action,
                    expires_in,
                    force_signed_url=force_signed_url,
                    r_pays_project=r_pays_project,
                    authorized_user=authorized_user,
                )
            except IndexError:
                raise NotFound("Can't find any file locations.")

        for file_location in self.indexed_file_locations:
            # allow file location to be https, even if they specific http
            if (file_location.protocol == protocol) or (
                protocol == "http" and file_location.protocol == "https"
            ):
                return file_location.get_signed_url(
                    action,
                    expires_in,
                    force_signed_url=force_signed_url,
                    r_pays_project=r_pays_project,
                    authorized_user=authorized_user,
                )

        raise NotFound(
            "File {} does not have a location with specified "
            "protocol {}.".format(self.file_id, protocol)
        )

    @cached_property
    def set_acls(self):
        if "acl" in self.index_document:
            return set(self.index_document["acl"])
        elif "acls" in self.metadata:
            return set(self.metadata["acls"].split(","))
        else:
            raise Unauthorized("This file is not accessible")

    def get_authorized_with_username(self, action, usernames_from_passports=None):
        """
        Return a tuple of (boolean, str) which represents whether they're authorized
        and their username. username is only returned if `usernames_from_passports`
        is provided and one of the usernames from the passports is authorized.

        Args:
            action (str): Authorization action being performed
            usernames_from_passports (list[str], optional): List of user usernames parsed
                from validated passports

        Returns:
            tuple of (boolean, str): which represents whether they're authorized
        and their username. username is only returned if `usernames_from_passports`
        is provided and one of the usernames from the passports is authorized.
        """
        if not self.index_document.get("authz"):
            raise ValueError("index record missing `authz`")

        logger.debug(
            f"authz check can user {action} on {self.index_document['authz']} for fence? "
            f"if passport provided, IDs parsed: {usernames_from_passports}"
        )

        # handle multiple GA4GH passports as a means of authn/z
        if usernames_from_passports:
            authorized = False
            for username in usernames_from_passports:
                authorized = flask.current_app.arborist.auth_request(
                    jwt=None,
                    user_id=username,
                    service="fence",
                    methods=action,
                    resources=self.index_document["authz"],
                )
                # if any passport provides access, user is authorized
                if authorized:
                    # for google proxy groups and future use: we need to know which
                    # user_id actually gave access
                    return authorized, username
            return authorized, None
        else:
            try:
                token = get_jwt()
            except Unauthorized:
                #  get_jwt raises an Unauthorized error when user is anonymous (no
                #  available token), so to allow anonymous users possible access to
                #  public data, we still make the request to Arborist
                token = None

            return (
                flask.current_app.arborist.auth_request(
                    jwt=token,
                    service="fence",
                    methods=action,
                    resources=self.index_document["authz"],
                ),
                None,
            )

    @cached_property
    def metadata(self):
        return self.index_document.get("metadata", {})

    @cached_property
    def public_acl(self):
        return "*" in self.set_acls

    @login_required({"data"})
    def check_legacy_authorization(self, action):
        # if we have a data file upload without corresponding metadata, the record can
        # have just the `uploader` field and no ACLs. in this just check that the
        # current user's username matches the uploader field
        if self.index_document.get("uploader"):
            username = None
            if flask.g.token:
                username = flask.g.token["context"]["user"]["name"]
            else:
                username = flask.g.user.username
            logger.debug(
                f"authz check using uploader field: {self.index_document.get('uploader')} == {username}"
            )
            return self.index_document.get("uploader") == username

        given_acls = set()
        if hasattr(flask.g, "user"):
            given_acls = set(filter_auth_ids(action, flask.g.user.project_access))
        return len(self.set_acls & given_acls) > 0

    @login_required({"data"})
    def delete_files(self, urls=None, delete_all=True):
        """
        Delete the data files stored at all the locations for this indexed file.

        If a list of URLs is specified, delete only files at those locations;
        otherwise, delete files at all locations.

        Args:
            urls (Optional[List[str]])

        Return:
            Response (str: message, int: status code)
        """
        locations_to_delete = []
        if not urls and delete_all:
            locations_to_delete = self.indexed_file_locations
        else:
            locations_to_delete = list(map(IndexedFileLocation.from_url, urls))
        response = ("No URLs to delete", 200)
        for location in locations_to_delete:
            bucket = location.bucket_name()

            file_suffix = ""
            try:
                file_suffix = location.file_name()
            except Exception as e:
                logger.info(e)
                file_suffix = self.file_id

            logger.info(
                "Attempting to delete file named {} from bucket {}.".format(
                    file_suffix, bucket
                )
            )
            response = location.delete(bucket, file_suffix)

            # check status code not in 200s
            response_status_code = response[1]

            if response_status_code > 399:
                break
        return response

    @login_required({"data"})
    def delete(self):
        rev = self.index_document["rev"]
        path = "{}/index/{}".format(self.indexd_server, self.file_id)
        auth = (config["INDEXD_USERNAME"], config["INDEXD_PASSWORD"])
        params = {"rev": rev}
        response = requests.delete(path, auth=auth, params=params)
        # it's possible that for some reason (something else modified the record in the
        # meantime) that the revision doesn't match, which would lead to error here
        if response.status_code != 200:
            logger.error(f"Unable to delete indexd record '{self.file_id}': {response}")
            return (flask.jsonify(response.json()), 500)
        return ("", 204)


class IndexedFileLocation(object):
    """
    Parent class for indexed file locations.

    This will catch all non-aws/gs cases for now. If custom functionality is
    needed for a new file location, create a new subclass.
    """

    def __init__(self, url):
        self.url = url
        self.parsed_url = urlparse(url)
        self.protocol = IndexedFileLocation._get_protocol(url)

    @staticmethod
    def _get_protocol(url):
        # Assume that urls are have internal storage protocol included
        # e.g. az://storageaccount.blob.core.windows.net/containername/some/path/to/file.txt
        # or s3://my-s3-url, gs://my-gs-url, https://my-https-url
        parsed_url = urlparse(url)

        return parsed_url.scheme

    @staticmethod
    def from_url(url):
        protocol = IndexedFileLocation._get_protocol(url)
        if (protocol is not None) and (protocol not in SUPPORTED_PROTOCOLS):
            raise NotSupported(
                "The specified protocol {} is not supported".format(protocol)
            )
        if protocol == "s3":
            return S3IndexedFileLocation(url)
        elif protocol == "gs":
            return GoogleStorageIndexedFileLocation(url)
        elif protocol == "az":
            return AzureBlobStorageIndexedFileLocation(url)
        return IndexedFileLocation(url)

    def get_signed_url(
        self,
        action,
        expires_in,
        force_signed_url=True,
        users_from_passports=None,
        **kwargs,
    ):
        return self.url


class S3IndexedFileLocation(IndexedFileLocation):
    """
    An indexed file that lives in an AWS S3 bucket.

    _assume_role_cache is used as an in mem cache for holding role credentials
    """

    # expected structure { role_arn: (rv, expires_at) }
    _assume_role_cache = {}

    @classmethod
    def assume_role(cls, bucket_cred, expires_in, aws_creds_config, boto=None):
        """
        Args:
            bucket_cred
            expires_in
            aws_creds_config
            boto (optional): provide `boto` when calling this function
                outside of application context, to avoid errors when
                using `flask.current_app`.
        """
        role_arn = get_value(
            bucket_cred, "role-arn", InternalError("role-arn of that bucket is missing")
        )
        expiry = time.time() + expires_in

        # try to retrieve from local in-memory cache
        rv, expires_at = cls._assume_role_cache.get(role_arn, (None, 0))
        if expires_at > expiry:
            return rv

        # try to retrieve from database cache
        if hasattr(flask.current_app, "db"):  # we don't have db in startup
            with flask.current_app.db.session as session:
                cache = (
                    session.query(AssumeRoleCacheAWS)
                    .filter(AssumeRoleCacheAWS.arn == role_arn)
                    .first()
                )
                if cache and cache.expires_at and cache.expires_at > expiry:
                    rv = dict(
                        aws_access_key_id=cache.aws_access_key_id,
                        aws_secret_access_key=cache.aws_secret_access_key,
                        aws_session_token=cache.aws_session_token,
                    )
                    cls._assume_role_cache[role_arn] = rv, cache.expires_at
                    return rv

        # retrieve from AWS, with additional ASSUME_ROLE_CACHE_SECONDS buffer for cache
        boto = boto or flask.current_app.boto

        # checking fence config if aws session can be longer than one hour
        role_cache_increase = 0
        if config["MAX_ROLE_SESSION_INCREASE"]:
            role_cache_increase = int(config["ASSUME_ROLE_CACHE_SECONDS"])

        assumed_role = boto.assume_role(
            role_arn,
            expires_in + role_cache_increase,
            aws_creds_config,
        )

        cred = get_value(
            assumed_role, "Credentials", InternalError("fail to assume role")
        )
        rv = {
            "aws_access_key_id": get_value(
                cred,
                "AccessKeyId",
                InternalError("outdated format. AccessKeyId missing"),
            ),
            "aws_secret_access_key": get_value(
                cred,
                "SecretAccessKey",
                InternalError("outdated format. SecretAccessKey missing"),
            ),
            "aws_session_token": get_value(
                cred,
                "SessionToken",
                InternalError("outdated format. Session token missing"),
            ),
        }
        expires_at = get_value(
            cred, "Expiration", InternalError("outdated format. Expiration missing")
        ).timestamp()

        # stores back to cache
        cls._assume_role_cache[role_arn] = rv, expires_at
        if hasattr(flask.current_app, "db"):  # we don't have db in startup
            with flask.current_app.db.session as session:
                session.execute(
                    """\
                    INSERT INTO assume_role_cache (
                        arn,
                        expires_at,
                        aws_access_key_id,
                        aws_secret_access_key,
                        aws_session_token
                    ) VALUES (
                        :arn,
                        :expires_at,
                        :aws_access_key_id,
                        :aws_secret_access_key,
                        :aws_session_token
                    ) ON CONFLICT (arn) DO UPDATE SET
                        expires_at = EXCLUDED.expires_at,
                        aws_access_key_id = EXCLUDED.aws_access_key_id,
                        aws_secret_access_key = EXCLUDED.aws_secret_access_key,
                        aws_session_token = EXCLUDED.aws_session_token;""",
                    dict(arn=role_arn, expires_at=expires_at, **rv),
                )
        return rv

    def bucket_name(self):
        """
        Return:
            Optional[str]: bucket name or None if not in config
        """
        s3_buckets = get_value(
            flask.current_app.config,
            "S3_BUCKETS",
            InternalError("S3_BUCKETS not configured"),
        )
        for bucket in s3_buckets:
            if re.match("^" + bucket + "$", self.parsed_url.netloc):
                return bucket
        return None

    def file_name(self):
        file_name = self.parsed_url.path[1:]
        return file_name

    @classmethod
    def get_credential_to_access_bucket(
        cls, bucket_name, aws_creds, expires_in, boto=None
    ):
        s3_buckets = get_value(
            config, "S3_BUCKETS", InternalError("S3_BUCKETS not configured")
        )
        if len(aws_creds) == 0 and len(s3_buckets) == 0:
            raise InternalError("no bucket is configured")
        if len(aws_creds) == 0 and len(s3_buckets) > 0:
            raise InternalError("credential for buckets is not configured")

        bucket_cred = s3_buckets.get(bucket_name)
        if bucket_cred is None:
            logger.debug(f"Bucket '{bucket_name}' not found in S3_BUCKETS config")
            raise InternalError("permission denied for bucket")

        cred_key = get_value(
            bucket_cred, "cred", InternalError("credential of that bucket is missing")
        )

        # this is a special case to support public buckets where we do *not* want to
        # try signing at all
        if cred_key == "*":
            return {"aws_access_key_id": "*"}

        if "role-arn" not in bucket_cred:
            return get_value(
                aws_creds,
                cred_key,
                InternalError("aws credential of that bucket is not found"),
            )
        else:
            aws_creds_config = get_value(
                aws_creds,
                cred_key,
                InternalError("aws credential of that bucket is not found"),
            )
            return S3IndexedFileLocation.assume_role(
                bucket_cred, expires_in, aws_creds_config, boto
            )

    def get_bucket_region(self):
        s3_buckets = get_value(
            config, "S3_BUCKETS", InternalError("S3_BUCKETS not configured")
        )
        if len(s3_buckets) == 0:
            return None

        bucket_cred = s3_buckets.get(self.bucket_name())
        if bucket_cred is None:
            return None

        if "region" not in bucket_cred:
            return None
        else:
            return bucket_cred["region"]

    def get_signed_url(
        self,
        action,
        expires_in,
        force_signed_url=True,
        authorized_user=None,
        **kwargs,
    ):
        aws_creds = get_value(
            config, "AWS_CREDENTIALS", InternalError("credentials not configured")
        )
        s3_buckets = get_value(
            config, "S3_BUCKETS", InternalError("S3_BUCKETS not configured")
        )

        bucket_name = self.bucket_name()
        bucket = s3_buckets.get(bucket_name)

        if bucket and bucket.get("endpoint_url"):
            http_url = bucket["endpoint_url"].strip("/") + "/{}/{}".format(
                self.parsed_url.netloc, self.parsed_url.path.strip("/")
            )
        else:
            http_url = "https://{}.s3.amazonaws.com/{}".format(
                self.parsed_url.netloc, self.parsed_url.path.strip("/")
            )

        credential = S3IndexedFileLocation.get_credential_to_access_bucket(
            bucket_name, aws_creds, expires_in
        )

        # if we don't need to force the signed url, just return the raw
        # s3 url
        aws_access_key_id = get_value(
            credential,
            "aws_access_key_id",
            InternalError("aws configuration not found"),
        )
        # `aws_access_key_id == "*"` is a special case to support public buckets
        # where we do *not* want to try signing at all. the other case is that the
        # data is public and user requested to not sign the url
        if aws_access_key_id == "*" or (not force_signed_url):
            return http_url

        region = self.get_bucket_region()
        if not region and not bucket.get("endpoint_url"):
            region = flask.current_app.boto.get_bucket_region(
                self.parsed_url.netloc, credential
            )

        auth_info = _get_auth_info_for_id_or_from_request(user=authorized_user)

        url = generate_aws_presigned_url(
            http_url,
            ACTION_DICT["s3"][action],
            credential,
            "s3",
            region,
            expires_in,
            auth_info,
        )

        return url

    def init_multipart_upload(self, expires_in):
        """
        Initialize multipart upload

        Args:
            expires(int): expiration time

        Returns:
            UploadId(str)
        """
        aws_creds = get_value(
            config, "AWS_CREDENTIALS", InternalError("credentials not configured")
        )
        credentials = S3IndexedFileLocation.get_credential_to_access_bucket(
            self.bucket_name(), aws_creds, expires_in
        )

        return multipart_upload.initialize_multipart_upload(
            self.parsed_url.netloc, self.parsed_url.path.strip("/"), credentials
        )

    def generate_presigned_url_for_part_upload(self, uploadId, partNumber, expires_in):
        """
        Generate presigned url for uploading object part given uploadId and part number

        Args:
            uploadId(str): uploadID of the multipart upload
            partNumber(int): part number
            expires(int): expiration time

        Returns:
            presigned_url(str)
        """
        aws_creds = get_value(
            config, "AWS_CREDENTIALS", InternalError("credentials not configured")
        )
        credential = S3IndexedFileLocation.get_credential_to_access_bucket(
            self.bucket_name(), aws_creds, expires_in
        )

        region = self.get_bucket_region()
        if not region:
            region = flask.current_app.boto.get_bucket_region(
                self.parsed_url.netloc, credential
            )

        return multipart_upload.generate_presigned_url_for_uploading_part(
            self.parsed_url.netloc,
            self.parsed_url.path.strip("/"),
            credential,
            uploadId,
            partNumber,
            region,
            expires_in,
        )

    def complete_multipart_upload(self, uploadId, parts, expires_in):
        """
        Complete multipart upload.

        Args:
            uploadId(str): upload id of the current upload
            parts(list(set)): List of part infos
                    [{"Etag": "1234567", "PartNumber": 1}, {"Etag": "4321234", "PartNumber": 2}]
        """
        aws_creds = get_value(
            config, "AWS_CREDENTIALS", InternalError("credentials not configured")
        )

        credentials = S3IndexedFileLocation.get_credential_to_access_bucket(
            self.bucket_name(), aws_creds, expires_in
        )

        multipart_upload.complete_multipart_upload(
            self.parsed_url.netloc,
            self.parsed_url.path.strip("/"),
            credentials,
            uploadId,
            parts,
        )

    def delete(self, bucket, file_id):
        try:
            return flask.current_app.boto.delete_data_file(bucket, file_id)
        except Exception as e:
            logger.error(e)
            return ("Failed to delete data file.", 500)


class GoogleStorageIndexedFileLocation(IndexedFileLocation):
    """
    An indexed file that lives in a Google Storage bucket.

    _assume_role_cache_gs is used for in mem caching of GCP role credentials
    """

    # expected structore { proxy_group_id: (private_key, expires_at) }
    _assume_role_cache_gs = {}

    def get_resource_path(self):
        return self.parsed_url.netloc.strip("/") + "/" + self.parsed_url.path.strip("/")

    def get_signed_url(
        self,
        action,
        expires_in,
        force_signed_url=True,
        r_pays_project=None,
        authorized_user=None,
    ):
        resource_path = self.get_resource_path()

        auth_info = _get_auth_info_for_id_or_from_request(user=authorized_user)

        if not force_signed_url:
            url = "https://storage.cloud.google.com/" + resource_path
        elif _is_anonymous_user(auth_info):
            url = self._generate_anonymous_google_storage_signed_url(
                ACTION_DICT["gs"][action], resource_path, int(expires_in)
            )
        else:
            url = self._generate_google_storage_signed_url(
                ACTION_DICT["gs"][action],
                resource_path,
                int(expires_in),
                auth_info.get("user_id"),
                auth_info.get("username"),
                r_pays_project=r_pays_project,
            )

        return url

    def _generate_anonymous_google_storage_signed_url(
        self, http_verb, resource_path, expires_in, r_pays_project=None
    ):
        # we will use the main fence SA service account to sign anonymous requests
        private_key = get_google_app_creds()
        final_url = gen3cirrus.google_cloud.utils.get_signed_url(
            resource_path,
            http_verb,
            expires_in,
            extension_headers=None,
            service_account_creds=private_key,
            requester_pays_user_project=r_pays_project,
        )
        return final_url

    def bucket_name(self):
        resource_path = self.get_resource_path()

        bucket_name = None
        try:
            bucket_name = resource_path.split("/")[0]
        except Exception as exc:
            logger.error("Unable to get bucket name from resource path. {}".format(exc))

        return bucket_name

    def file_name(self):
        resource_path = self.get_resource_path()

        file_name = None
        try:
            file_name = "/".join(resource_path.split("/")[1:])
        except Exception as exc:
            logger.error("Unable to get file name from resource path. {}".format(exc))

        return file_name

    def _generate_google_storage_signed_url(
        self,
        http_verb,
        resource_path,
        expires_in,
        user_id,
        username,
        r_pays_project=None,
    ):
        proxy_group_id = get_or_create_proxy_group_id(
            user_id=user_id, username=username
        )
        expiration_time = int(time.time()) + expires_in
        is_cached = False

        if proxy_group_id in self._assume_role_cache_gs:
            (
                raw_private_key,
                expires_at,
            ) = self._assume_role_cache_gs.get(proxy_group_id, (None, None))

            if expires_at and expires_at > expiration_time:
                is_cached = True
                private_key = raw_private_key
                expires_at = expires_at
            else:
                del self._assume_role_cache_gs[proxy_group_id]

        if not is_cached and hasattr(flask.current_app, "db"):
            with flask.current_app.db.session as session:
                cache = (
                    session.query(AssumeRoleCacheGCP)
                    .filter(AssumeRoleCacheGCP.gcp_proxy_group_id == proxy_group_id)
                    .first()
                )
                if cache and cache.expires_at > expiration_time:
                    private_key = json.loads(cache.gcp_private_key)
                    expires_at = cache.expires_at
                    self._assume_role_cache_gs[proxy_group_id] = (
                        private_key,
                        expires_at,
                    )
                    is_cached = True

        # check again to see if we got cached creds from the database,
        # if not we need to actually get the creds and then cache them
        if not is_cached:
            private_key, key_db_entry = get_or_create_primary_service_account_key(
                user_id=user_id, username=username, proxy_group_id=proxy_group_id
            )
            # Make sure the service account key expiration is later
            # than the expiration for the signed url. If it's not, we need to
            # provision a new service account key.
            #
            # NOTE: This should occur very rarely: only when the service account key
            #       already exists and is very close to expiring.
            #
            #       If our scheduled maintainence script removes the url-signing key
            #       before the expiration of the url then the url will NOT work
            #       (even though the url itself isn't expired)
            if key_db_entry.expires < expiration_time:
                private_key = create_primary_service_account_key(
                    user_id=user_id, username=username, proxy_group_id=proxy_group_id
                )
            self._assume_role_cache_gs[proxy_group_id] = (
                private_key,
                key_db_entry.expires,
            )

            db_entry = {}
            db_entry["gcp_proxy_group_id"] = proxy_group_id
            db_entry["gcp_private_key"] = json.dumps(private_key)
            db_entry["expires_at"] = key_db_entry.expires

            if hasattr(flask.current_app, "db"):  # we don't have db in startup
                with flask.current_app.db.session as session:
                    # we don't need to populate gcp_key_db_entry anymore, it was for
                    # expiration, but now we have a specific field for that.
                    session.execute(
                        """\
                        INSERT INTO gcp_assume_role_cache (
                            expires_at,
                            gcp_proxy_group_id,
                            gcp_private_key,
                            gcp_key_db_entry
                        ) VALUES (
                            :expires_at,
                            :gcp_proxy_group_id,
                            :gcp_private_key,
                            NULL
                        ) ON CONFLICT (gcp_proxy_group_id) DO UPDATE SET
                            expires_at = EXCLUDED.expires_at,
                            gcp_proxy_group_id = EXCLUDED.gcp_proxy_group_id,
                            gcp_private_key = EXCLUDED.gcp_private_key,
                            gcp_key_db_entry = EXCLUDED.gcp_key_db_entry;""",
                        db_entry,
                    )

            if config["ENABLE_AUTOMATIC_BILLING_PERMISSION_SIGNED_URLS"]:
                give_service_account_billing_access_if_necessary(
                    private_key,
                    r_pays_project,
                    default_billing_project=config["BILLING_PROJECT_FOR_SIGNED_URLS"],
                )

        # use configured project if it exists and no user project was given
        if config["BILLING_PROJECT_FOR_SIGNED_URLS"] and not r_pays_project:
            r_pays_project = config["BILLING_PROJECT_FOR_SIGNED_URLS"]

        final_url = gen3cirrus.google_cloud.utils.get_signed_url(
            resource_path,
            http_verb,
            expires_in,
            extension_headers=None,
            service_account_creds=private_key,
            requester_pays_user_project=r_pays_project,
        )
        return final_url

    def delete(self, bucket, file_id):
        try:
            with GoogleCloudManager(
                creds=config["CIRRUS_CFG"]["GOOGLE_STORAGE_CREDS"]
            ) as gcm:
                gcm.delete_data_file(bucket, file_id)
            return ("", 204)
        except Exception as e:
            logger.error(e)
            try:
                status_code = e.resp.status
            except Exception as exc:
                logger.error(exc)
                status_code = 500
            return ("Failed to delete data file.", status_code)


class AzureBlobStorageIndexedFileLocation(IndexedFileLocation):
    """
    An indexed file that lives in an Azure Blob Storage container.
    """

    def _generate_azure_blob_storage_sas(
        self,
        container_name,
        blob_name,
        expires_in,
        azure_creds,
        permission,
    ):
        """
        Generate an Azure Blob Storage SAS URL

        :param str container_name:
            Name of container.
        :param str blob_name:
            Name of blob.
        :param int expires_in:
            The SAS token will expire in a given number of seconds from datetime.utcnow()
        :param str azure_creds:
            The Azure Blob Storage Account connection string
        :param AccountSasPermissions permission:
            The permissions associated with the shared access signature.
        """
        blob_service_client = BlobServiceClient.from_connection_string(azure_creds)

        converted_url = self._get_converted_url()

        # if the storage account used with the blob service client doesn't match the storage account
        # used with self.url (az://<storageaccount>.blob.core.windows.net/<somecontainer>/some/path/to/file.txt)
        # then return the converted url instead (https://<storageaccount>.blob.core.windows.net/<somecontainer>/some/path/to/file.txt)
        # this will prevent adding a SAS token using the wrong storage account for the signed URL
        if self._check_storage_account_name_matches(blob_service_client) is False:
            return converted_url

        sas_query = generate_blob_sas(
            blob_service_client.account_name,
            container_name,
            blob_name,
            account_key=blob_service_client.credential.account_key,
            resource_types=ResourceTypes(object=True),
            permission=permission,
            expiry=datetime.utcnow() + timedelta(seconds=expires_in),
        )

        sas_url = converted_url + "?" + sas_query
        return sas_url

    def _check_storage_account_name_matches(self, blob_service_client):
        # assumes that the url form is az://<storageaccount>.blob.core.windows.net/<somecontainer>/some/path/to/file.txt
        return self.parsed_url.netloc == blob_service_client.primary_hostname

    def _get_container_and_blob(self):
        container_and_blob_parts = self.parsed_url.path.strip("/").split("/")
        container_name = container_and_blob_parts[0]
        blob_name = "/".join(container_and_blob_parts[1:])

        return container_name, blob_name

    def bucket_name(self):
        """
        Get the bucket name.
        In this case it's the Azure Storage Blob Container name.
        """
        container_name, _ = self._get_container_and_blob()

        return container_name

    def file_name(self):
        """
        Get the blob name as a file name
        Similar to getting a file_name for the other IndexedFileLocation(s)
        """
        _, blob_name = self._get_container_and_blob()

        return blob_name

    def _get_converted_url(self):
        """
        Convert url from internal representation
        of az://<storageaccountname>.blob.core.windows.net/<containername>/some/path/to/file.txt
        to https://<storageaccountname>.blob.core.windows.net/<containername>/some/path/to/file.txt
        """
        new_parsed_url = ParseResult(
            scheme="https",
            netloc=self.parsed_url.netloc,
            path=self.parsed_url.path,
            params=self.parsed_url.params,
            query=self.parsed_url.query,
            fragment=self.parsed_url.fragment,
        )

        return urlunparse(new_parsed_url)

    def get_signed_url(
        self,
        action,
        expires_in,
        force_signed_url=True,
        authorized_user=None,
        **kwargs,
    ):
        """
        Get a signed url for a given action

        This call will check for AZ_BLOB_CREDENTIALS which should be
        included in the fence configuration.

        Set AZ_BLOB_CREDENTIALS to a valid Azure Blob Storage Account
        connection string.

        Set AZ_BLOB_CREDENTIALS to '*' if you have a public Azure Storage
        account associated with the indexed file. In this case,
        you should expect an unsigned URL for the file that's been indexed.

        :param str action:
            Get a signed url for an action like "upload" or "download".
        :param int expires_in:
            The SAS token will expire in a given number of seconds from datetime.utcnow()
        :param bool force_signed_url:
            Enforce signing the URL for the Azure Blob Storage Account using a SAS token.
            The default is True.
        """
        azure_creds = get_value(
            config,
            "AZ_BLOB_CREDENTIALS",
            InternalError("Azure Blob credentials not configured"),
        )

        container_name, blob_name = self._get_container_and_blob()

        auth_info = _get_auth_info_for_id_or_from_request(user=authorized_user)
        if _is_anonymous_user(auth_info):
            logger.info(f"Attempting to get a signed url for an anonymous user")

        # if it's public and we don't need to force the signed url, just return the raw
        # url
        # `azure_creds == "*"` is a special case to support public buckets
        # where we do *not* want to try signing at all. the other case is that the
        # data is public and user requested to not sign the url
        if azure_creds == "*" or (not force_signed_url):
            return self._get_converted_url()

        url = self._generate_azure_blob_storage_sas(
            container_name,
            blob_name,
            expires_in,
            azure_creds,
            permission=AccountSasPermissions(read=True)
            if action == "download"
            else AccountSasPermissions(read=True, write=True),
        )

        return url

    def delete(self, container, blob):  # pylint: disable=R0201
        """
        Delete the container/blob, implementation for IndexedFileLocation.delete()

        This call will check for AZ_BLOB_CREDENTIALS which should be
        included in the fence configuration.

        Set AZ_BLOB_CREDENTIALS to a valid Azure Blob Storage Account
        connection string.

        :param str container:
            Name of container.
        :param str blob:
            Name of blob.
        """
        try:
            azure_creds = get_value(
                config,
                "AZ_BLOB_CREDENTIALS",
                InternalError("Azure Blob credentials not configured"),
            )

            blob_service_client = BlobServiceClient.from_connection_string(azure_creds)
            blob_client = blob_service_client.get_blob_client(container, blob)
            blob_client.delete_blob()

            return (flask.jsonify({"message": f"deleted {blob} from {container}"}), 204)
        except Exception as e:
            logger.error(e)
            try:
                status_code = e.resp.status
            except Exception as exc:
                logger.error(exc)
                status_code = 500
            return ("Failed to delete data file.", status_code)


def _get_auth_info_for_id_or_from_request(
    sub_type=str, user=None, username=None, db_session=None
):
    """
    Attempt to parse the request to get information about user and client.
    Fallback to populated information about an anonymous user.

    By default, cast `sub` to str. Use `sub_type` to override this behavior.

    WARNING: This does NOT actually check authorization information and always falls
             back on anonymous user information. DO NOT USE THIS AS A MEANS TO AUTHORIZE,
             IT WILL ALWAYS GIVE YOU BACK ANONYMOUS USER INFO. Only use this
             after you've authorized the access to the data via other means.
    """
    db_session = db_session or current_app.scoped_session()

    # set default "anonymous" user_id and username
    # this is fine b/c it might be public data or a client token that is not
    # linked to a user
    final_user_id = None
    if sub_type == str:
        final_user_id = sub_type(ANONYMOUS_USER_ID)
    final_username = ANONYMOUS_USERNAME

    token = ""
    try:
        if user:
            final_username = user.username
            final_user_id = sub_type(user.id)
        elif username:
            result = query_for_user(db_session, username)
            final_username = result.username
            final_user_id = sub_type(result.id)
        else:
            token = validate_request(scope={"user"}, audience=config.get("BASE_URL"))
            set_current_token(token)
            final_user_id = current_token["sub"]
            final_user_id = sub_type(final_user_id)
            final_username = current_token["context"]["user"]["name"]
    except Exception as exc:
        logger.info(
            f"could not determine user auth info from request. setting anonymous user information. Details:\n{exc}"
        )

    client_id = ""
    try:
        if not token:
            token = validate_request(scope=[], audience=config.get("BASE_URL"))
        set_current_token(token)
        client_id = current_token.get("azp") or ""
    except Exception as exc:
        logger.info(
            f"could not determine client auth info from request. setting anonymous client information. Details:\n{exc}"
        )

    if (
        not config.get("CLIENT_CREDENTIALS_ON_DOWNLOAD_ENABLED")
        and final_username == ANONYMOUS_USERNAME
        and client_id != ""
    ):
        raise Forbidden("This endpoint does not support client credentials tokens")

    return {
        "user_id": final_user_id,
        "username": final_username,
        "client_id": client_id,
    }


def _is_anonymous_user(auth_info):
    """
    Check if there's a current user authenticated or if request is anonymous
    """
    auth_info = auth_info or _get_auth_info_for_id_or_from_request()
    return str(auth_info.get("user_id")) == ANONYMOUS_USER_ID


def filter_auth_ids(action, list_auth_ids):
    checked_permission = ""
    if action == "download":
        checked_permission = "read-storage"
    elif action == "upload":
        checked_permission = "write-storage"
    authorized_dbgaps = []
    for key, values in list(list_auth_ids.items()):
        if checked_permission in values:
            authorized_dbgaps.append(key)
    return authorized_dbgaps


def verify_data_upload_bucket_configuration(bucket):
<<<<<<< HEAD
    """
    Verify that the bucket is configured in Fence as an uploadable bucket

    Args:
        bucket(str): bucket name
    """
    s3_buckets = flask.current_app.config["ALLOWED_DATA_UPLOAD_BUCKETS"]

    if not s3_buckets:
        raise InternalError("ALLOWED_DATA_UPLOAD_BUCKETS not configured")

    s3_buckets = get_value(
        flask.current_app.config,
        "ALLOWED_DATA_UPLOAD_BUCKETS",
        InternalError("ALLOWED_DATA_UPLOAD_BUCKETS not configured"),
    )
=======
    s3_buckets = flask.current_app.config["ALLOWED_DATA_UPLOAD_BUCKETS"]
>>>>>>> 234638e3
    if bucket not in s3_buckets:
        logger.error(f"Bucket '{bucket}' not in ALLOWED_DATA_UPLOAD_BUCKETS config")
        logger.debug(f"Buckets configgured in ALLOWED_DATA_UPLOAD_BUCKETS {s3_buckets}")
        raise Forbidden(f"Uploading to bucket '{bucket}' is not allowed")<|MERGE_RESOLUTION|>--- conflicted
+++ resolved
@@ -358,18 +358,8 @@
         Returns:
             uploadId(str)
         """
-<<<<<<< HEAD
-        try:
-            bucket = bucket or flask.current_app.config["DATA_UPLOAD_BUCKET"]
-        except KeyError:
-            raise InternalError(
-                "fence not configured with data upload bucket; can't create signed URL"
-            )
-
-=======
         if not bucket:
             bucket = flask.current_app.config["DATA_UPLOAD_BUCKET"]
->>>>>>> 234638e3
         s3_url = "s3://{}/{}".format(bucket, key)
         return S3IndexedFileLocation(s3_url).init_multipart_upload(expires_in)
 
@@ -390,16 +380,7 @@
         if bucket:
             verify_data_upload_bucket_configuration(bucket)
         else:
-<<<<<<< HEAD
-            try:
-                bucket = flask.current_app.config["DATA_UPLOAD_BUCKET"]
-            except KeyError:
-                raise InternalError(
-                    "fence not configured with data upload bucket; can't create signed URL"
-                )
-=======
             bucket = flask.current_app.config["DATA_UPLOAD_BUCKET"]
->>>>>>> 234638e3
         s3_url = "s3://{}/{}".format(bucket, key)
         S3IndexedFileLocation(s3_url).complete_multipart_upload(
             uploadId, parts, expires_in
@@ -423,16 +404,7 @@
         if bucket:
             verify_data_upload_bucket_configuration(bucket)
         else:
-<<<<<<< HEAD
-            try:
-                bucket = flask.current_app.config["DATA_UPLOAD_BUCKET"]
-            except KeyError:
-                raise InternalError(
-                    "fence not configured with data upload bucket; can't create signed URL"
-                )
-=======
             bucket = flask.current_app.config["DATA_UPLOAD_BUCKET"]
->>>>>>> 234638e3
         s3_url = "s3://{}/{}".format(bucket, key)
         return S3IndexedFileLocation(s3_url).generate_presigned_url_for_part_upload(
             uploadId, partNumber, expires_in
@@ -1680,26 +1652,7 @@
 
 
 def verify_data_upload_bucket_configuration(bucket):
-<<<<<<< HEAD
-    """
-    Verify that the bucket is configured in Fence as an uploadable bucket
-
-    Args:
-        bucket(str): bucket name
-    """
     s3_buckets = flask.current_app.config["ALLOWED_DATA_UPLOAD_BUCKETS"]
-
-    if not s3_buckets:
-        raise InternalError("ALLOWED_DATA_UPLOAD_BUCKETS not configured")
-
-    s3_buckets = get_value(
-        flask.current_app.config,
-        "ALLOWED_DATA_UPLOAD_BUCKETS",
-        InternalError("ALLOWED_DATA_UPLOAD_BUCKETS not configured"),
-    )
-=======
-    s3_buckets = flask.current_app.config["ALLOWED_DATA_UPLOAD_BUCKETS"]
->>>>>>> 234638e3
     if bucket not in s3_buckets:
         logger.error(f"Bucket '{bucket}' not in ALLOWED_DATA_UPLOAD_BUCKETS config")
         logger.debug(f"Buckets configgured in ALLOWED_DATA_UPLOAD_BUCKETS {s3_buckets}")
