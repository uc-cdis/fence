import re
import time
import json
from urllib.parse import urlparse, ParseResult, urlunparse
from datetime import datetime, timedelta

from sqlalchemy.sql.functions import user
from cached_property import cached_property
import cirrus
from cirrus import GoogleCloudManager
from cdislogging import get_logger
from cdispyutils.config import get_value
from cdispyutils.hmac4 import generate_aws_presigned_url
import flask
from flask_sqlalchemy_session import current_session
import requests
from azure.storage.blob import (
    BlobServiceClient,
    ResourceTypes,
    AccountSasPermissions,
    generate_blob_sas,
)
from fence import auth

from fence.auth import (
    get_jwt,
    current_token,
    login_required,
    set_current_token,
    validate_request,
    JWTError,
)
from fence.config import config
from fence.errors import (
    Forbidden,
    InternalError,
    NotFound,
    NotSupported,
    Unauthorized,
    UnavailableError,
)
from fence.resources.google.utils import (
    get_or_create_primary_service_account_key,
    create_primary_service_account_key,
    get_or_create_proxy_group_id,
    get_google_app_creds,
    give_service_account_billing_access_if_necessary,
)
from fence.resources.ga4gh.passports import sync_gen3_users_authz_from_ga4gh_passports
from fence.utils import get_valid_expiration_from_request
from . import multipart_upload
from ...models import AssumeRoleCacheAWS, query_for_user, query_for_user_by_id
from ...models import AssumeRoleCacheGCP
import traceback
import sys

logger = get_logger(__name__)

ACTION_DICT = {
    "s3": {"upload": "PUT", "download": "GET"},
    "gs": {"upload": "PUT", "download": "GET"},
    "az": {"upload": "PUT", "download": "GET"},
}

SUPPORTED_PROTOCOLS = ["s3", "http", "ftp", "https", "gs", "az"]
SUPPORTED_ACTIONS = ["upload", "download"]
ANONYMOUS_USER_ID = "-1"
ANONYMOUS_USERNAME = "anonymous"


def get_signed_url_for_file(
    action,
    file_id,
    file_name=None,
    requested_protocol=None,
    ga4gh_passports=None,
    db_session=None,
):
    requested_protocol = requested_protocol or flask.request.args.get("protocol", None)
    r_pays_project = flask.request.args.get("userProject", None)
    db_session = db_session or current_session

    # default to signing the url
    force_signed_url = True
    no_force_sign_param = flask.request.args.get("no_force_sign")
    if no_force_sign_param and no_force_sign_param.lower() == "true":
        force_signed_url = False

    if ga4gh_passports and not config["GA4GH_PASSPORTS_TO_DRS_ENABLED"]:
        raise NotSupported(
            "Using GA4GH Passports as a means of authentication and authorization "
            "is not supported by this instance of Gen3."
        )

    users_from_passports = {}
    if ga4gh_passports:
        # users_from_passports = {"username": Fence.User}
        users_from_passports = sync_gen3_users_authz_from_ga4gh_passports(
            ga4gh_passports, db_session=db_session
        )

    # add the user details to `flask.g.audit_data` first, so they are
    # included in the audit log if `IndexedFile(file_id)` raises a 404
    if users_from_passports:
        if len(users_from_passports) > 1:
            logger.warning(
                "audit service doesn't support multiple users for a "
                "single request yet, so just log userinfo here"
            )
            for username, user in users_from_passports.items():
                audit_data = {
                    "username": username,
                    "sub": user.id,
                }
                logger.info(
                    f"passport with multiple user ids is attempting data access. audit log: {audit_data}"
                )
        else:
            username, user = next(iter(users_from_passports.items()))
            flask.g.audit_data = {
                "username": username,
                "sub": user.id,
            }
    else:
        auth_info = _get_auth_info_for_id_or_from_request(
            sub_type=int, db_session=db_session
        )
        flask.g.audit_data = {
            "username": auth_info["username"],
            "sub": auth_info["user_id"],
        }

    indexed_file = IndexedFile(file_id)
    default_expires_in = config.get("MAX_PRESIGNED_URL_TTL", 3600)
    expires_in = get_valid_expiration_from_request(
        max_limit=default_expires_in,
        default=default_expires_in,
    )

    prepare_presigned_url_audit_log(requested_protocol, indexed_file)
    signed_url, authorized_user_from_passport = indexed_file.get_signed_url(
        requested_protocol,
        action,
        expires_in,
        force_signed_url=force_signed_url,
        r_pays_project=r_pays_project,
        file_name=file_name,
        users_from_passports=users_from_passports,
    )

    # a single user from the list was authorized so update the audit log to reflect that
    # users info
    if authorized_user_from_passport:
        flask.g.audit_data = {
            "username": authorized_user_from_passport.username,
            "sub": authorized_user_from_passport.id,
        }

    # increment counter for gen3-metrics
    counter = flask.current_app.prometheus_counters.get("pre_signed_url_req")
    if counter:
        counter.labels(requested_protocol).inc()

    return {"url": signed_url}


def prepare_presigned_url_audit_log(protocol, indexed_file):
    """
    Store in `flask.g.audit_data` the data needed to record an audit log.
    """
    resource_paths = indexed_file.index_document.get("authz", [])
    if not resource_paths:
        # fall back on ACL
        resource_paths = indexed_file.index_document.get("acl", [])
    if not protocol and indexed_file.indexed_file_locations:
        protocol = indexed_file.indexed_file_locations[0].protocol
    flask.g.audit_data["resource_paths"] = resource_paths
    flask.g.audit_data["protocol"] = protocol


class BlankIndex(object):
    """
    A blank record in indexd, to use for the data upload flow.

    See docs on data upload flow for further details:

        https://github.com/uc-cdis/cdis-wiki/tree/master/dev/gen3/data_upload
    """

    def __init__(
        self, uploader=None, file_name=None, logger_=None, guid=None, authz=None
    ):
        self.logger = logger_ or logger
        self.indexd = (
            flask.current_app.config.get("INDEXD")
            or flask.current_app.config["BASE_URL"] + "/index"
        )

        # allow passing "" empty string to signify you do NOT want
        # uploader to be populated. If nothing is provided, default
        # to parsing from token
        if uploader == "":
            self.uploader = None
        elif uploader:
            self.uploader = uploader
        else:
            self.uploader = current_token["context"]["user"]["name"]

        self.file_name = file_name
        self.authz = authz

        # if a guid is not provided, this will create a blank record for you
        self.guid = guid or self.index_document["did"]

    @cached_property
    def index_document(self):
        """
        Get the record from indexd for this index.

        Return:
            dict:
                response from indexd (the contents of the record), containing ``guid``
                and ``url``
        """
        index_url = self.indexd.rstrip("/") + "/index/blank/"
        params = {"uploader": self.uploader, "file_name": self.file_name}

        # if attempting to set record's authz field, need to pass token
        # through
        if self.authz:
            params["authz"] = self.authz
            token = get_jwt()

            auth = None
            headers = {"Authorization": f"bearer {token}"}
            logger.info("passing users authorization header to create blank record")
        else:
            logger.info("using indexd basic auth to create blank record")
            auth = (config["INDEXD_USERNAME"], config["INDEXD_PASSWORD"])
            headers = {}

        indexd_response = requests.post(
            index_url, json=params, headers=headers, auth=auth
        )
        if indexd_response.status_code not in [200, 201]:
            try:
                data = indexd_response.json()
            except ValueError:
                data = indexd_response.text
            self.logger.error(
                "could not create new record in indexd; got response: {}".format(data)
            )
            raise InternalError(
                "received error from indexd trying to create blank record"
            )
        document = indexd_response.json()
        guid = document["did"]
        self.logger.info(
            "created blank index record with GUID {} for upload".format(guid)
        )
        return document

    def make_signed_url(self, file_name, protocol=None, expires_in=None):
        """
        Works for upload only; S3 or Azure Blob Storage only
        (only supported case for data upload flow currently).

        Args:
            file_name (str)
            expires_in (int)

        Return:
            S3IndexedFileLocation or AzureBlobStorageIndexedFileLocation
        """

        # check if azure, and default to S3

        if protocol == "az":
            try:
                container = flask.current_app.config["AZ_BLOB_CONTAINER_URL"]
            except KeyError:
                raise InternalError(
                    "fence not configured with data upload container; can't create signed URL"
                )
            container_url = "{}/{}/{}".format(container, self.guid, file_name)

            url = AzureBlobStorageIndexedFileLocation(container_url).get_signed_url(
                "upload", expires_in
            )
        else:
            try:
                bucket = flask.current_app.config["DATA_UPLOAD_BUCKET"]
            except KeyError:
                raise InternalError(
                    "fence not configured with data upload bucket; can't create signed URL"
                )
            s3_url = "s3://{}/{}/{}".format(bucket, self.guid, file_name)
            url = S3IndexedFileLocation(s3_url).get_signed_url("upload", expires_in)

        self.logger.info(
            "created presigned URL to upload file {} with ID {}".format(
                file_name, self.guid
            )
        )

        return url

    @staticmethod
    def init_multipart_upload(key, expires_in=None):
        """
        Initilize multipart upload given key

        Args:
            key(str): object key

        Returns:
            uploadId(str)
        """
        try:
            bucket = flask.current_app.config["DATA_UPLOAD_BUCKET"]
        except KeyError:
            raise InternalError(
                "fence not configured with data upload bucket; can't create signed URL"
            )
        s3_url = "s3://{}/{}".format(bucket, key)
        return S3IndexedFileLocation(s3_url).init_multipart_upload(expires_in)

    @staticmethod
    def complete_multipart_upload(key, uploadId, parts, expires_in=None):
        """
        Complete multipart upload

        Args:
            key(str): object key or `GUID/filename`
            uploadId(str): upload id of the current upload
            parts(list(set)): List of part infos
                [{"Etag": "1234567", "PartNumber": 1}, {"Etag": "4321234", "PartNumber": 2}]

        Returns:
            None if success otherwise an exception
        """
        try:
            bucket = flask.current_app.config["DATA_UPLOAD_BUCKET"]
        except KeyError:
            raise InternalError(
                "fence not configured with data upload bucket; can't create signed URL"
            )
        s3_url = "s3://{}/{}".format(bucket, key)
        S3IndexedFileLocation(s3_url).complete_multipart_upload(
            uploadId, parts, expires_in
        )

    @staticmethod
    def generate_aws_presigned_url_for_part(key, uploadId, partNumber, expires_in):
        """
        Generate presigned url for each part

        Args:
            key(str): object key of `guid/filename`
            uploadID(str): uploadId of the current upload.
            partNumber(int): the part number

        Returns:
            presigned_url(str)
        """
        try:
            bucket = flask.current_app.config["DATA_UPLOAD_BUCKET"]
        except KeyError:
            raise InternalError(
                "fence not configured with data upload bucket; can't create signed URL"
            )
        s3_url = "s3://{}/{}".format(bucket, key)
        return S3IndexedFileLocation(s3_url).generate_presigned_url_for_part_upload(
            uploadId, partNumber, expires_in
        )


class IndexedFile(object):
    """
    A file from the index service that will contain information about access and where
    the physical file lives (could be multiple urls).

    TODO (rudyardrichter, 2018-11-03):
        general clean up of indexd interface; maybe have ABC for this class and blank
        records, and make things as consistent as possible between this and the "blank"
        records (might be tricky since the purpose for the blank record class is to
        create a new record in indexd, rather than look one up; that distinction could
        also be cleaner).

    Args:
        file_id (str): GUID for the file.
    """

    def __init__(self, file_id):
        self.file_id = file_id

    @cached_property
    def indexd_server(self):
        indexd_server = (
            flask.current_app.config.get("INDEXD")
            or flask.current_app.config["BASE_URL"] + "/index"
        )
        return indexd_server.rstrip("/")

    @cached_property
    def index_document(self):
        indexd_server = config.get("INDEXD") or config["BASE_URL"] + "/index"
        url = indexd_server + "/index/"
        try:
            res = requests.get(url + self.file_id)
        except Exception as e:
            logger.error(
                "failed to reach indexd at {0}: {1}".format(url + self.file_id, e)
            )
            raise UnavailableError("Fail to reach id service to find data location")
        if res.status_code == 200:
            try:
                json_response = res.json()
                if "urls" not in json_response:
                    logger.error(
                        "URLs are not included in response from "
                        "indexd: {}".format(url + self.file_id)
                    )
                    raise InternalError("URLs and metadata not found")
                return res.json()
            except Exception as e:
                logger.error(
                    "indexd response missing JSON field {}".format(url + self.file_id)
                )
                raise InternalError("internal error from indexd: {}".format(e))
        elif res.status_code == 404:
            logger.error(
                "Not Found. indexd could not find {}: {}".format(
                    url + self.file_id, res.text
                )
            )
            raise NotFound("No indexed document found with id {}".format(self.file_id))
        else:
            raise UnavailableError(res.text)

    @cached_property
    def indexed_file_locations(self):
        urls = self.index_document.get("urls", [])
        return list(map(IndexedFileLocation.from_url, urls))

    def get_signed_url(
        self,
        protocol,
        action,
        expires_in,
        force_signed_url=True,
        r_pays_project=None,
        file_name=None,
        users_from_passports=None,
    ):
        users_from_passports = users_from_passports or {}
        authorized_user = None
        if self.index_document.get("authz"):
            action_to_permission = {
                "upload": "write-storage",
                "download": "read-storage",
            }
            is_authorized, authorized_username = self.get_authorized_with_username(
                action_to_permission[action],
                # keys are usernames
                usernames_from_passports=list(users_from_passports.keys()),
            )
            if not is_authorized:
                msg = (
                    f"Either you weren't authenticated successfully or you don't have "
                    f"{action_to_permission[action]} permission "
                    f"on authorization resource: {self.index_document['authz']}."
                )
                logger.debug(
                    f"denied. authorized_username: {authorized_username}\nmsg:\n{msg}"
                )
                raise Unauthorized(msg)
            authorized_user = users_from_passports.get(authorized_username)
        else:
            if self.public_acl and action == "upload":
                raise Unauthorized(
                    "Cannot upload on public files while using acl field"
                )
            # don't check the authorization if the file is public
            # (downloading public files with no auth is fine)
            if not self.public_acl and not self.check_legacy_authorization(action):
                raise Unauthorized(
                    f"You don't have access permission on this file: {self.file_id}"
                )

        if action is not None and action not in SUPPORTED_ACTIONS:
            raise NotSupported("action {} is not supported".format(action))
        return (
            self._get_signed_url(
                protocol,
                action,
                expires_in,
                force_signed_url,
                r_pays_project,
                file_name,
                authorized_user,
            ),
            authorized_user,
        )

    def _get_signed_url(
        self,
        protocol,
        action,
        expires_in,
        force_signed_url,
        r_pays_project,
        file_name,
        authorized_user=None,
    ):
        if action == "upload":
            # NOTE: self.index_document ensures the GUID exists in indexd and raises
            #       an error if not (which is expected to be caught upstream in the
            #       app)
            blank_record = BlankIndex(uploader="", guid=self.index_document.get("did"))
            return blank_record.make_signed_url(
                protocol=protocol, file_name=file_name, expires_in=expires_in
            )

        if not protocol:
            # no protocol specified, return first location as signed url
            try:
                return self.indexed_file_locations[0].get_signed_url(
                    action,
                    expires_in,
                    force_signed_url=force_signed_url,
                    r_pays_project=r_pays_project,
                    authorized_user=authorized_user,
                )
            except IndexError:
                raise NotFound("Can't find any file locations.")

        for file_location in self.indexed_file_locations:
            # allow file location to be https, even if they specific http
            if (file_location.protocol == protocol) or (
                protocol == "http" and file_location.protocol == "https"
            ):
                return file_location.get_signed_url(
                    action,
                    expires_in,
                    force_signed_url=force_signed_url,
                    r_pays_project=r_pays_project,
                    authorized_user=authorized_user,
                )

        raise NotFound(
            "File {} does not have a location with specified "
            "protocol {}.".format(self.file_id, protocol)
        )

    @cached_property
    def set_acls(self):
        if "acl" in self.index_document:
            return set(self.index_document["acl"])
        elif "acls" in self.metadata:
            return set(self.metadata["acls"].split(","))
        else:
            raise Unauthorized("This file is not accessible")

    def get_authorized_with_username(self, action, usernames_from_passports=None):
        """
        Return a tuple of (boolean, str) which represents whether they're authorized
        and their username. username is only returned if `usernames_from_passports`
        is provided and one of the usernames from the passports is authorized.

        Args:
            action (str): Authorization action being performed
            usernames_from_passports (list[str], optional): List of user usernames parsed
                from validated passports

        Returns:
            tuple of (boolean, str): which represents whether they're authorized
        and their username. username is only returned if `usernames_from_passports`
        is provided and one of the usernames from the passports is authorized.
        """
        if not self.index_document.get("authz"):
            raise ValueError("index record missing `authz`")

        logger.debug(
            f"authz check can user {action} on {self.index_document['authz']} for fence? "
            f"if passport provided, IDs parsed: {usernames_from_passports}"
        )

        # handle multiple GA4GH passports as a means of authn/z
        if usernames_from_passports:
            authorized = False
            for username in usernames_from_passports:
                authorized = flask.current_app.arborist.auth_request(
                    jwt=None,
                    user_id=username,
                    service="fence",
                    methods=action,
                    resources=self.index_document["authz"],
                )
                # if any passport provides access, user is authorized
                if authorized:
                    # for google proxy groups and future use: we need to know which
                    # user_id actually gave access
                    return authorized, username
            return authorized, None
        else:
            try:
                token = get_jwt()
            except Unauthorized:
                #  get_jwt raises an Unauthorized error when user is anonymous (no
                #  available token), so to allow anonymous users possible access to
                #  public data, we still make the request to Arborist
                token = None

            return (
                flask.current_app.arborist.auth_request(
                    jwt=token,
                    service="fence",
                    methods=action,
                    resources=self.index_document["authz"],
                ),
                None,
            )

    @cached_property
    def metadata(self):
        return self.index_document.get("metadata", {})

    @cached_property
    def public_acl(self):
        return "*" in self.set_acls

    @login_required({"data"})
    def check_legacy_authorization(self, action):
        # if we have a data file upload without corresponding metadata, the record can
        # have just the `uploader` field and no ACLs. in this just check that the
        # current user's username matches the uploader field
        if self.index_document.get("uploader"):
            username = None
            if flask.g.token:
                username = flask.g.token["context"]["user"]["name"]
            else:
                username = flask.g.user.username
            logger.debug(
                f"authz check using uploader field: {self.index_document.get('uploader')} == {username}"
            )
            return self.index_document.get("uploader") == username

        given_acls = set()
        if hasattr(flask.g, "user"):
            given_acls = set(filter_auth_ids(action, flask.g.user.project_access))
        return len(self.set_acls & given_acls) > 0

    @login_required({"data"})
    def delete_files(self, urls=None, delete_all=True):
        """
        Delete the data files stored at all the locations for this indexed file.

        If a list of URLs is specified, delete only files at those locations;
        otherwise, delete files at all locations.

        Args:
            urls (Optional[List[str]])

        Return:
            Response (str: message, int: status code)
        """
        locations_to_delete = []
        if not urls and delete_all:
            locations_to_delete = self.indexed_file_locations
        else:
            locations_to_delete = list(map(IndexedFileLocation.from_url, urls))
        response = ("No URLs to delete", 200)
        for location in locations_to_delete:
            bucket = location.bucket_name()

            file_suffix = ""
            try:
                file_suffix = location.file_name()
            except Exception as e:
                logger.info(e)
                file_suffix = self.file_id

            logger.info(
                "Attempting to delete file named {} from bucket {}.".format(
                    file_suffix, bucket
                )
            )
            response = location.delete(bucket, file_suffix)

            # check status code not in 200s
            response_status_code = response[1]

            if response_status_code > 399:
                break
        return response

    @login_required({"data"})
    def delete(self):
        rev = self.index_document["rev"]
        path = "{}/index/{}".format(self.indexd_server, self.file_id)
        auth = (config["INDEXD_USERNAME"], config["INDEXD_PASSWORD"])
        params = {"rev": rev}
        response = requests.delete(path, auth=auth, params=params)
        # it's possible that for some reason (something else modified the record in the
        # meantime) that the revision doesn't match, which would lead to error here
        if response.status_code != 200:
            return (flask.jsonify(response.json()), 500)
        return ("", 204)


class IndexedFileLocation(object):
    """
    Parent class for indexed file locations.

    This will catch all non-aws/gs cases for now. If custom functionality is
    needed for a new file location, create a new subclass.
    """

    def __init__(self, url):
        self.url = url
        self.parsed_url = urlparse(url)
        self.protocol = IndexedFileLocation._get_protocol(url)

    @staticmethod
    def _get_protocol(url):
        # Assume that urls are have internal storage protocol included
        # e.g. az://storageaccount.blob.core.windows.net/containername/some/path/to/file.txt
        # or s3://my-s3-url, gs://my-gs-url, https://my-https-url
        parsed_url = urlparse(url)

        return parsed_url.scheme

    @staticmethod
    def from_url(url):
        protocol = IndexedFileLocation._get_protocol(url)
        if (protocol is not None) and (protocol not in SUPPORTED_PROTOCOLS):
            raise NotSupported(
                "The specified protocol {} is not supported".format(protocol)
            )
        if protocol == "s3":
            return S3IndexedFileLocation(url)
        elif protocol == "gs":
            return GoogleStorageIndexedFileLocation(url)
        elif protocol == "az":
            return AzureBlobStorageIndexedFileLocation(url)
        return IndexedFileLocation(url)

    def get_signed_url(
        self,
        action,
        expires_in,
        force_signed_url=True,
        users_from_passports=None,
        **kwargs,
    ):
        return self.url


class S3IndexedFileLocation(IndexedFileLocation):
    """
    An indexed file that lives in an AWS S3 bucket.

    _assume_role_cache is used as an in mem cache for holding role credentials
    """

    # expected structure { role_arn: (rv, expires_at) }
    _assume_role_cache = {}

    @classmethod
    def assume_role(cls, bucket_cred, expires_in, aws_creds_config, boto=None):
        """
        Args:
            bucket_cred
            expires_in
            aws_creds_config
            boto (optional): provide `boto` when calling this function
                outside of application context, to avoid errors when
                using `flask.current_app`.
        """
        role_arn = get_value(
            bucket_cred, "role-arn", InternalError("role-arn of that bucket is missing")
        )
        expiry = time.time() + expires_in

        # try to retrieve from local in-memory cache
        rv, expires_at = cls._assume_role_cache.get(role_arn, (None, 0))
        if expires_at > expiry:
            return rv

        # try to retrieve from database cache
        if hasattr(flask.current_app, "db"):  # we don't have db in startup
            with flask.current_app.db.session as session:
                cache = (
                    session.query(AssumeRoleCacheAWS)
                    .filter(AssumeRoleCacheAWS.arn == role_arn)
                    .first()
                )
                if cache and cache.expires_at and cache.expires_at > expiry:
                    rv = dict(
                        aws_access_key_id=cache.aws_access_key_id,
                        aws_secret_access_key=cache.aws_secret_access_key,
                        aws_session_token=cache.aws_session_token,
                    )
                    cls._assume_role_cache[role_arn] = rv, cache.expires_at
                    return rv

        # retrieve from AWS, with additional ASSUME_ROLE_CACHE_SECONDS buffer for cache
        boto = boto or flask.current_app.boto

        # checking fence config if aws session can be longer than one hour
        role_cache_increase = 0
        if config["MAX_ROLE_SESSION_INCREASE"]:
            role_cache_increase = int(config["ASSUME_ROLE_CACHE_SECONDS"])

        assumed_role = boto.assume_role(
            role_arn,
            expires_in + role_cache_increase,
            aws_creds_config,
        )

        cred = get_value(
            assumed_role, "Credentials", InternalError("fail to assume role")
        )
        rv = {
            "aws_access_key_id": get_value(
                cred,
                "AccessKeyId",
                InternalError("outdated format. AccessKeyId missing"),
            ),
            "aws_secret_access_key": get_value(
                cred,
                "SecretAccessKey",
                InternalError("outdated format. SecretAccessKey missing"),
            ),
            "aws_session_token": get_value(
                cred,
                "SessionToken",
                InternalError("outdated format. Session token missing"),
            ),
        }
        expires_at = get_value(
            cred, "Expiration", InternalError("outdated format. Expiration missing")
        ).timestamp()

        # stores back to cache
        cls._assume_role_cache[role_arn] = rv, expires_at
        if hasattr(flask.current_app, "db"):  # we don't have db in startup
            with flask.current_app.db.session as session:
                session.execute(
                    """\
                    INSERT INTO assume_role_cache (
                        arn,
                        expires_at,
                        aws_access_key_id,
                        aws_secret_access_key,
                        aws_session_token
                    ) VALUES (
                        :arn,
                        :expires_at,
                        :aws_access_key_id,
                        :aws_secret_access_key,
                        :aws_session_token
                    ) ON CONFLICT (arn) DO UPDATE SET
                        expires_at = EXCLUDED.expires_at,
                        aws_access_key_id = EXCLUDED.aws_access_key_id,
                        aws_secret_access_key = EXCLUDED.aws_secret_access_key,
                        aws_session_token = EXCLUDED.aws_session_token;""",
                    dict(arn=role_arn, expires_at=expires_at, **rv),
                )
        return rv

    def bucket_name(self):
        """
        Return:
            Optional[str]: bucket name or None if not in config
        """
        s3_buckets = get_value(
            flask.current_app.config,
            "S3_BUCKETS",
            InternalError("buckets not configured"),
        )
        for bucket in s3_buckets:
            if re.match("^" + bucket + "$", self.parsed_url.netloc):
                return bucket
        return None

    def file_name(self):
        file_name = self.parsed_url.path[1:]
        return file_name

    @classmethod
    def get_credential_to_access_bucket(
        cls, bucket_name, aws_creds, expires_in, boto=None
    ):
        s3_buckets = get_value(
            config, "S3_BUCKETS", InternalError("buckets not configured")
        )
        if len(aws_creds) == 0 and len(s3_buckets) == 0:
            raise InternalError("no bucket is configured")
        if len(aws_creds) == 0 and len(s3_buckets) > 0:
            raise InternalError("credential for buckets is not configured")

        bucket_cred = s3_buckets.get(bucket_name)
        if bucket_cred is None:
            raise Unauthorized("permission denied for bucket")

        cred_key = get_value(
            bucket_cred, "cred", InternalError("credential of that bucket is missing")
        )

        # this is a special case to support public buckets where we do *not* want to
        # try signing at all
        if cred_key == "*":
            return {"aws_access_key_id": "*"}

        if "role-arn" not in bucket_cred:
            return get_value(
                aws_creds,
                cred_key,
                InternalError("aws credential of that bucket is not found"),
            )
        else:
            aws_creds_config = get_value(
                aws_creds,
                cred_key,
                InternalError("aws credential of that bucket is not found"),
            )
            return S3IndexedFileLocation.assume_role(
                bucket_cred, expires_in, aws_creds_config, boto
            )

    def get_bucket_region(self):
        s3_buckets = get_value(
            config, "S3_BUCKETS", InternalError("buckets not configured")
        )
        if len(s3_buckets) == 0:
            return None

        bucket_cred = s3_buckets.get(self.bucket_name())
        if bucket_cred is None:
            return None

        if "region" not in bucket_cred:
            return None
        else:
            return bucket_cred["region"]

    def get_signed_url(
        self,
        action,
        expires_in,
        force_signed_url=True,
        authorized_user=None,
        **kwargs,
    ):

        aws_creds = get_value(
            config, "AWS_CREDENTIALS", InternalError("credentials not configured")
        )
        s3_buckets = get_value(
            config, "S3_BUCKETS", InternalError("buckets not configured")
        )

        bucket_name = self.bucket_name()
        bucket = s3_buckets.get(bucket_name)

        if bucket and bucket.get("endpoint_url"):
            http_url = bucket["endpoint_url"].strip("/") + "/{}/{}".format(
                self.parsed_url.netloc, self.parsed_url.path.strip("/")
            )
        else:
            http_url = "https://{}.s3.amazonaws.com/{}".format(
                self.parsed_url.netloc, self.parsed_url.path.strip("/")
            )

        credential = S3IndexedFileLocation.get_credential_to_access_bucket(
            bucket_name, aws_creds, expires_in
        )

        # if we don't need to force the signed url, just return the raw
        # s3 url
        aws_access_key_id = get_value(
            credential,
            "aws_access_key_id",
            InternalError("aws configuration not found"),
        )
        # `aws_access_key_id == "*"` is a special case to support public buckets
        # where we do *not* want to try signing at all. the other case is that the
        # data is public and user requested to not sign the url
        if aws_access_key_id == "*" or (not force_signed_url):
            return http_url

        region = self.get_bucket_region()
        if not region and not bucket.get("endpoint_url"):
            region = flask.current_app.boto.get_bucket_region(
                self.parsed_url.netloc, credential
            )

        auth_info = _get_auth_info_for_id_or_from_request(user=authorized_user)

        url = generate_aws_presigned_url(
            http_url,
            ACTION_DICT["s3"][action],
            credential,
            "s3",
            region,
            expires_in,
            auth_info,
        )

        return url

    def init_multipart_upload(self, expires_in):
        """
        Initialize multipart upload

        Args:
            expires(int): expiration time

        Returns:
            UploadId(str)
        """
        aws_creds = get_value(
            config, "AWS_CREDENTIALS", InternalError("credentials not configured")
        )
        credentials = S3IndexedFileLocation.get_credential_to_access_bucket(
            self.bucket_name(), aws_creds, expires_in
        )

        return multipart_upload.initilize_multipart_upload(
            self.parsed_url.netloc, self.parsed_url.path.strip("/"), credentials
        )

    def generate_presigned_url_for_part_upload(self, uploadId, partNumber, expires_in):
        """
        Generate presigned url for uploading object part given uploadId and part number

        Args:
            uploadId(str): uploadID of the multipart upload
            partNumber(int): part number
            expires(int): expiration time

        Returns:
            presigned_url(str)
        """
        aws_creds = get_value(
            config, "AWS_CREDENTIALS", InternalError("credentials not configured")
        )
        credential = S3IndexedFileLocation.get_credential_to_access_bucket(
            self.bucket_name(), aws_creds, expires_in
        )

        region = self.get_bucket_region()
        if not region:
            region = flask.current_app.boto.get_bucket_region(
                self.parsed_url.netloc, credential
            )

        return multipart_upload.generate_presigned_url_for_uploading_part(
            self.parsed_url.netloc,
            self.parsed_url.path.strip("/"),
            credential,
            uploadId,
            partNumber,
            region,
            expires_in,
        )

    def complete_multipart_upload(self, uploadId, parts, expires_in):
        """
        Complete multipart upload.

        Args:
            uploadId(str): upload id of the current upload
            parts(list(set)): List of part infos
                    [{"Etag": "1234567", "PartNumber": 1}, {"Etag": "4321234", "PartNumber": 2}]
        """
        aws_creds = get_value(
            config, "AWS_CREDENTIALS", InternalError("credentials not configured")
        )

        credentials = S3IndexedFileLocation.get_credential_to_access_bucket(
            self.bucket_name(), aws_creds, expires_in
        )

        multipart_upload.complete_multipart_upload(
            self.parsed_url.netloc,
            self.parsed_url.path.strip("/"),
            credentials,
            uploadId,
            parts,
        )

    def delete(self, bucket, file_id):
        try:
            return flask.current_app.boto.delete_data_file(bucket, file_id)
        except Exception as e:
            logger.error(e)
            return ("Failed to delete data file.", 500)


class GoogleStorageIndexedFileLocation(IndexedFileLocation):
    """
    An indexed file that lives in a Google Storage bucket.

    _assume_role_cache_gs is used for in mem caching of GCP role credentials
    """

    # expected structore { proxy_group_id: (private_key, key_db_entry) }
    _assume_role_cache_gs = {}

    def get_resource_path(self):
        return self.parsed_url.netloc.strip("/") + "/" + self.parsed_url.path.strip("/")

    def get_signed_url(
        self,
        action,
        expires_in,
        force_signed_url=True,
        r_pays_project=None,
        authorized_user=None,
    ):
        resource_path = self.get_resource_path()

        auth_info = _get_auth_info_for_id_or_from_request(user=authorized_user)

        if not force_signed_url:
            url = "https://storage.cloud.google.com/" + resource_path
        elif _is_anonymous_user(auth_info):
            url = self._generate_anonymous_google_storage_signed_url(
                ACTION_DICT["gs"][action], resource_path, int(expires_in)
            )
        else:
            url = self._generate_google_storage_signed_url(
                ACTION_DICT["gs"][action],
                resource_path,
                int(expires_in),
                auth_info.get("user_id"),
                auth_info.get("username"),
                r_pays_project=r_pays_project,
            )

        return url

    def _generate_anonymous_google_storage_signed_url(
        self, http_verb, resource_path, expires_in, r_pays_project=None
    ):
        # we will use the main fence SA service account to sign anonymous requests
        private_key = get_google_app_creds()
        final_url = cirrus.google_cloud.utils.get_signed_url(
            resource_path,
            http_verb,
            expires_in,
            extension_headers=None,
            service_account_creds=private_key,
            requester_pays_user_project=r_pays_project,
        )
        return final_url

    def bucket_name(self):
        resource_path = self.get_resource_path()

        bucket_name = None
        try:
            bucket_name = resource_path.split("/")[0]
        except Exception as exc:
            logger.error("Unable to get bucket name from resource path. {}".format(exc))

        return bucket_name

    def file_name(self):
        resource_path = self.get_resource_path()

        file_name = None
        try:
            file_name = "/".join(resource_path.split("/")[1:])
        except Exception as exc:
            logger.error("Unable to get file name from resource path. {}".format(exc))

        return file_name

    def _generate_google_storage_signed_url(
        self,
        http_verb,
        resource_path,
        expires_in,
        user_id,
        username,
        r_pays_project=None,
    ):
        proxy_group_id = get_or_create_proxy_group_id(
            user_id=user_id, username=username
        )
        expiration_time = int(time.time()) + expires_in
        is_cached = False

        if proxy_group_id in self._assume_role_cache_gs:
            (
                raw_private_key,
                raw_key_db_entry,
                expires_at,
            ) = self._assume_role_cache_gs.get(proxy_group_id, (None, None, None))
            if raw_key_db_entry and raw_key_db_entry.expires > expiration_time:
                is_cached = True
                private_key = raw_private_key
                key_db_entry = raw_key_db_entry
            else:
                del self._assume_role_cache_gs[proxy_group_id]

        if not is_cached and hasattr(flask.current_app, "db"):
            with flask.current_app.db.session as session:
                cache = (
                    session.query(AssumeRoleCacheGCP)
                    .filter(AssumeRoleCacheGCP.gcp_proxy_group_id == proxy_group_id)
                    .first()
                )
                if cache and cache.expires_at > expiration_time:
                    rv = (
                        json.loads(cache.gcp_private_key),
                        json.loads(cache.gcp_key_db_entry),
                        cache.expires_at,
                    )
                    self._assume_role_cache_gs[proxy_group_id] = rv
                    (
                        private_key,
                        key_db_entry,
                        expires_at,
                    ) = self._assume_role_cache_gs.get(
                        proxy_group_id, (None, None, None)
                    )
                    is_cached = True

        # check again to see if we cached the creds if not we need to
        if is_cached == False:
            private_key, key_db_entry = get_or_create_primary_service_account_key(
                user_id=user_id, username=username, proxy_group_id=proxy_group_id
            )

            # Make sure the service account key expiration is later
            # than the expiration for the signed url. If it's not, we need to
            # provision a new service account key.
            #
            # NOTE: This should occur very rarely: only when the service account key
            #       already exists and is very close to expiring.
            #
            #       If our scheduled maintainence script removes the url-signing key
            #       before the expiration of the url then the url will NOT work
            #       (even though the url itself isn't expired)
            if key_db_entry.expires < expiration_time:
                private_key = create_primary_service_account_key(
                    user_id=user_id, username=username, proxy_group_id=proxy_group_id
                )
            self._assume_role_cache_gs[proxy_group_id] = (
                private_key,
                key_db_entry,
                key_db_entry.expires,
            )

            db_entry = {}
            db_entry["gcp_proxy_group_id"] = proxy_group_id
            db_entry["gcp_private_key"] = json.dumps(str(private_key))
            db_entry["gcp_key_db_entry"] = str(key_db_entry)
            db_entry["expires_at"] = key_db_entry.expires

            if hasattr(flask.current_app, "db"):  # we don't have db in startup
                with flask.current_app.db.session as session:
                    session.execute(
                        """\
                        INSERT INTO gcp_assume_role_cache (
                            expires_at,
                            gcp_proxy_group_id,
                            gcp_private_key,
                            gcp_key_db_entry
                        ) VALUES (
                            :expires_at,
                            :gcp_proxy_group_id,
                            :gcp_private_key,
                            :gcp_key_db_entry
                        ) ON CONFLICT (gcp_proxy_group_id) DO UPDATE SET
                            expires_at = EXCLUDED.expires_at,
                            gcp_proxy_group_id = EXCLUDED.gcp_proxy_group_id,
                            gcp_private_key = EXCLUDED.gcp_private_key,
                            gcp_key_db_entry = EXCLUDED.gcp_key_db_entry;""",
                        db_entry,
                    )

            if config["ENABLE_AUTOMATIC_BILLING_PERMISSION_SIGNED_URLS"]:
                give_service_account_billing_access_if_necessary(
                    private_key,
                    r_pays_project,
                    default_billing_project=config["BILLING_PROJECT_FOR_SIGNED_URLS"],
                )

        # use configured project if it exists and no user project was given
        if config["BILLING_PROJECT_FOR_SIGNED_URLS"] and not r_pays_project:
            r_pays_project = config["BILLING_PROJECT_FOR_SIGNED_URLS"]
        final_url = cirrus.google_cloud.utils.get_signed_url(
            resource_path,
            http_verb,
            expires_in,
            extension_headers=None,
            service_account_creds=private_key,
            requester_pays_user_project=r_pays_project,
        )
        return final_url

    def delete(self, bucket, file_id):
        try:
            with GoogleCloudManager(
                creds=config["CIRRUS_CFG"]["GOOGLE_STORAGE_CREDS"]
            ) as gcm:
                gcm.delete_data_file(bucket, file_id)
            return ("", 204)
        except Exception as e:
            logger.error(e)
            try:
                status_code = e.resp.status
            except Exception as exc:
                logger.error(exc)
                status_code = 500
            return ("Failed to delete data file.", status_code)


class AzureBlobStorageIndexedFileLocation(IndexedFileLocation):
    """
    An indexed file that lives in an Azure Blob Storage container.
    """

    def _generate_azure_blob_storage_sas(
        self,
        container_name,
        blob_name,
        expires_in,
        azure_creds,
        permission,
    ):
        """
        Generate an Azure Blob Storage SAS URL

        :param str container_name:
            Name of container.
        :param str blob_name:
            Name of blob.
        :param int expires_in:
            The SAS token will expire in a given number of seconds from datetime.utcnow()
        :param str azure_creds:
            The Azure Blob Storage Account connection string
        :param AccountSasPermissions permission:
            The permissions associated with the shared access signature.
        """
        blob_service_client = BlobServiceClient.from_connection_string(azure_creds)

        converted_url = self._get_converted_url()

        # if the storage account used with the blob service client doesn't match the storage account
        # used with self.url (az://<storageaccount>.blob.core.windows.net/<somecontainer>/some/path/to/file.txt)
        # then return the converted url instead (https://<storageaccount>.blob.core.windows.net/<somecontainer>/some/path/to/file.txt)
        # this will prevent adding a SAS token using the wrong storage account for the signed URL
        if self._check_storage_account_name_matches(blob_service_client) is False:
            return converted_url

        sas_query = generate_blob_sas(
            blob_service_client.account_name,
            container_name,
            blob_name,
            account_key=blob_service_client.credential.account_key,
            resource_types=ResourceTypes(object=True),
            permission=permission,
            expiry=datetime.utcnow() + timedelta(seconds=expires_in),
        )

        sas_url = converted_url + "?" + sas_query
        return sas_url

    def _check_storage_account_name_matches(self, blob_service_client):
        # assumes that the url form is az://<storageaccount>.blob.core.windows.net/<somecontainer>/some/path/to/file.txt
        return self.parsed_url.netloc == blob_service_client.primary_hostname

    def _get_container_and_blob(self):
        container_and_blob_parts = self.parsed_url.path.strip("/").split("/")
        container_name = container_and_blob_parts[0]
        blob_name = "/".join(container_and_blob_parts[1:])

        return container_name, blob_name

    def bucket_name(self):
        """
        Get the bucket name.
        In this case it's the Azure Storage Blob Container name.
        """
        container_name, _ = self._get_container_and_blob()

        return container_name

    def file_name(self):
        """
        Get the blob name as a file name
        Similar to getting a file_name for the other IndexedFileLocation(s)
        """
        _, blob_name = self._get_container_and_blob()

        return blob_name

    def _get_converted_url(self):
        """
        Convert url from internal representation
        of az://<storageaccountname>.blob.core.windows.net/<containername>/some/path/to/file.txt
        to https://<storageaccountname>.blob.core.windows.net/<containername>/some/path/to/file.txt
        """
        new_parsed_url = ParseResult(
            scheme="https",
            netloc=self.parsed_url.netloc,
            path=self.parsed_url.path,
            params=self.parsed_url.params,
            query=self.parsed_url.query,
            fragment=self.parsed_url.fragment,
        )

        return urlunparse(new_parsed_url)

    def get_signed_url(
        self,
        action,
        expires_in,
        force_signed_url=True,
        authorized_user=None,
        **kwargs,
    ):
        """
        Get a signed url for a given action

        This call will check for AZ_BLOB_CREDENTIALS which should be
        included in the fence configuration.

        Set AZ_BLOB_CREDENTIALS to a valid Azure Blob Storage Account
        connection string.

        Set AZ_BLOB_CREDENTIALS to '*' if you have a public Azure Storage
        account associated with the indexed file. In this case,
        you should expect an unsigned URL for the file that's been indexed.

        :param str action:
            Get a signed url for an action like "upload" or "download".
        :param int expires_in:
            The SAS token will expire in a given number of seconds from datetime.utcnow()
        :param bool force_signed_url:
            Enforce signing the URL for the Azure Blob Storage Account using a SAS token.
            The default is True.
        """
        azure_creds = get_value(
            config,
            "AZ_BLOB_CREDENTIALS",
            InternalError("Azure Blob credentials not configured"),
        )

        container_name, blob_name = self._get_container_and_blob()

        auth_info = _get_auth_info_for_id_or_from_request(user=authorized_user)
        if _is_anonymous_user(auth_info):
            logger.info(f"Attempting to get a signed url for an anonymous user")

        # if it's public and we don't need to force the signed url, just return the raw
        # url
        # `azure_creds == "*"` is a special case to support public buckets
        # where we do *not* want to try signing at all. the other case is that the
        # data is public and user requested to not sign the url
        if azure_creds == "*" or (not force_signed_url):
            return self._get_converted_url()

        url = self._generate_azure_blob_storage_sas(
            container_name,
            blob_name,
            expires_in,
            azure_creds,
            permission=AccountSasPermissions(read=True)
            if action == "download"
            else AccountSasPermissions(read=True, write=True),
        )

        return url

    def delete(self, container, blob):  # pylint: disable=R0201
        """
        Delete the container/blob, implementation for IndexedFileLocation.delete()

        This call will check for AZ_BLOB_CREDENTIALS which should be
        included in the fence configuration.

        Set AZ_BLOB_CREDENTIALS to a valid Azure Blob Storage Account
        connection string.

        :param str container:
            Name of container.
        :param str blob:
            Name of blob.
        """
        try:
            azure_creds = get_value(
                config,
                "AZ_BLOB_CREDENTIALS",
                InternalError("Azure Blob credentials not configured"),
            )

            blob_service_client = BlobServiceClient.from_connection_string(azure_creds)
            blob_client = blob_service_client.get_blob_client(container, blob)
            blob_client.delete_blob()

            return (flask.jsonify({"message": f"deleted {blob} from {container}"}), 204)
        except Exception as e:
            logger.error(e)
            try:
                status_code = e.resp.status
            except Exception as exc:
                logger.error(exc)
                status_code = 500
            return ("Failed to delete data file.", status_code)


def _get_auth_info_for_id_or_from_request(
    sub_type=str, user=None, username=None, db_session=None
):
    """
    Attempt to parse the request to get information about user and client.
    Fallback to populated information about an anonymous user.

    By default, cast `sub` to str. Use `sub_type` to override this behavior.

    WARNING: This does NOT actually check authorization information and always falls
             back on anonymous user information. DO NOT USE THIS AS A MEANS TO AUTHORIZE,
             IT WILL ALWAYS GIVE YOU BACK ANONYMOUS USER INFO. Only use this
             after you've authorized the access to the data via other means.
    """
    db_session = db_session or current_session

    # set default "anonymous" user_id and username
    # this is fine b/c it might be public data or a client token that is not
    # linked to a user
    final_user_id = None
    if sub_type == str:
        final_user_id = sub_type(ANONYMOUS_USER_ID)
    final_username = ANONYMOUS_USERNAME

    token = ""
    try:
        if user:
            final_username = user.username
            final_user_id = sub_type(user.id)
        elif username:
            result = query_for_user(db_session, username)
            final_username = result.username
            final_user_id = sub_type(result.id)
        else:
            token = validate_request(scope={"user"}, audience=config.get("BASE_URL"))
            set_current_token(token)
            final_user_id = current_token["sub"]
            final_user_id = sub_type(final_user_id)
            final_username = current_token["context"]["user"]["name"]
    except Exception as exc:
        logger.info(
            f"could not determine user auth info from request. setting anonymous user information. Details:\n{exc}"
        )

    client_id = ""
    try:
        if not token:
            token = validate_request(scope=[], audience=config.get("BASE_URL"))
        set_current_token(token)
        client_id = current_token.get("azp") or ""
    except Exception as exc:
        logger.info(
            f"could not determine client auth info from request. setting anonymous client information. Details:\n{exc}"
        )
<<<<<<< HEAD
        user_id = current_token["sub"]
        if sub_type:
            user_id = sub_type(user_id)
        username = current_token["context"]["user"]["name"]
    except JWTError as e:
        print(traceback.format_exc())
        # this is fine b/c it might be public data, sign with anonymous username/id
        user_id = None
        if sub_type == str:
            user_id = ANONYMOUS_USER_ID
        username = ANONYMOUS_USERNAME
=======
>>>>>>> 27c65982

    if final_username == ANONYMOUS_USERNAME and client_id != "":
        raise Forbidden("This endpoint does not support client credentials tokens")

    return {
        "user_id": final_user_id,
        "username": final_username,
        "client_id": client_id,
    }


def _is_anonymous_user(auth_info):
    """
    Check if there's a current user authenticated or if request is anonymous
    """
    auth_info = auth_info or _get_auth_info_for_id_or_from_request()
    return str(auth_info.get("user_id")) == ANONYMOUS_USER_ID


def filter_auth_ids(action, list_auth_ids):
    checked_permission = ""
    if action == "download":
        checked_permission = "read-storage"
    elif action == "upload":
        checked_permission = "write-storage"
    authorized_dbgaps = []
    for key, values in list(list_auth_ids.items()):
        if checked_permission in values:
            authorized_dbgaps.append(key)
    return authorized_dbgaps<|MERGE_RESOLUTION|>--- conflicted
+++ resolved
@@ -1571,20 +1571,6 @@
         logger.info(
             f"could not determine client auth info from request. setting anonymous client information. Details:\n{exc}"
         )
-<<<<<<< HEAD
-        user_id = current_token["sub"]
-        if sub_type:
-            user_id = sub_type(user_id)
-        username = current_token["context"]["user"]["name"]
-    except JWTError as e:
-        print(traceback.format_exc())
-        # this is fine b/c it might be public data, sign with anonymous username/id
-        user_id = None
-        if sub_type == str:
-            user_id = ANONYMOUS_USER_ID
-        username = ANONYMOUS_USERNAME
-=======
->>>>>>> 27c65982
 
     if final_username == ANONYMOUS_USERNAME and client_id != "":
         raise Forbidden("This endpoint does not support client credentials tokens")
