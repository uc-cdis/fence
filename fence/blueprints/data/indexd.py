--- conflicted
+++ resolved
@@ -89,19 +89,11 @@
         file_name=file_name,
     )
 
-<<<<<<< HEAD
-=======
     # increment counter for gen3-metrics
     counter = flask.current_app.prometheus_counters.get("pre_signed_url_req")
     if counter:
         counter.labels(requested_protocol).inc()
 
-    if action == "download":  # for now only record download requests
-        create_presigned_url_audit_log(
-            protocol=requested_protocol, indexed_file=indexed_file, action=action
-        )
-
->>>>>>> 007a38e0
     return {"url": signed_url}
 
 
