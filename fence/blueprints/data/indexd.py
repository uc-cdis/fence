--- conflicted
+++ resolved
@@ -62,15 +62,11 @@
 ANONYMOUS_USERNAME = "anonymous"
 
 
-<<<<<<< HEAD
-def get_signed_url_for_file(action, file_id, file_name=None, requested_protocol=None, ga4gh_passports=None):
+def get_signed_url_for_file(
+    action, file_id, file_name=None, requested_protocol=None, ga4gh_passports=None
+):
     requested_protocol = requested_protocol or flask.request.args.get("protocol", None)
-    r_pays_project = flask.request.args.get("userProject", None, requested_protocol=None)
-=======
-def get_signed_url_for_file(action, file_id, file_name=None, ga4gh_passports=None):
-    requested_protocol = flask.request.args.get("protocol", None)
     r_pays_project = flask.request.args.get("userProject", None)
->>>>>>> c6821c89
 
     # default to signing the url even if it's a public object
     # this will work so long as we're provided a user token
