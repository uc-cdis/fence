--- conflicted
+++ resolved
@@ -89,18 +89,9 @@
                 and ``url``
         """
         index_url = self.indexd.rstrip("/") + "/index/blank"
-<<<<<<< HEAD
-        params = {"uploader": self.uploader}
-        indexd_response = requests.post(
-            index_url,
-            json=params,
-            auth=config["INDEXD_AUTH"],
-        )
-=======
         params = {"uploader": self.uploader, "file_name": self.file_name}
         auth = (config["INDEXD_USERNAME"], config["INDEXD_PASSWORD"])
         indexd_response = requests.post(index_url, json=params, auth=auth)
->>>>>>> f54fe453
         if indexd_response.status_code not in [200, 201]:
             raise InternalError(
                 "received error from indexd trying to create blank record: {}".format(
