--- conflicted
+++ resolved
@@ -162,12 +162,8 @@
     _log_signed_url_data_info(
         indexed_file=indexed_file,
         user_sub=flask.g.audit_data.get("sub", ""),
-<<<<<<< HEAD
         client_id=_get_client_id(),
-        requested_protocol=requested_protocol
-=======
         requested_protocol=requested_protocol,
->>>>>>> b1bdd6a6
     )
 
     return {"url": signed_url}
