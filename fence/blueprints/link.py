import time

import flask
from flask_restful import Resource
from flask_sqlalchemy_session import current_session

from cirrus import GoogleCloudManager
from fence.restful import RestfulApi
from fence.errors import NotFound
from fence.errors import Unauthorized
from fence.errors import UserError

from fence.models import UserGoogleAccount
from fence.models import UserGoogleAccountToProxyGroup
from fence.auth import current_token
from fence.auth import require_auth_header

from fence.resources.google.utils import (
    get_or_create_proxy_group_id,
    get_default_google_account_expiration,
    get_users_linked_google_email,
<<<<<<< HEAD
    get_linked_google_account_email
=======
>>>>>>> 951fd179
)

from fence.utils import clear_cookies, append_query_params


def make_link_blueprint():
    """
    Return:
        flask.Blueprint: the blueprint used for ``/link`` endpoints
    """
    blueprint = flask.Blueprint("link", __name__)
    blueprint_api = RestfulApi(blueprint)

    blueprint_api.add_resource(GoogleLinkRedirect, "/google", strict_slashes=False)
    blueprint_api.add_resource(GoogleCallback, "/google/callback", strict_slashes=False)

    return blueprint


class GoogleLinkRedirect(Resource):
    """
    Endpoint for Google Account linkage to users.

    Linking a google account will add it to user's proxy group for a
    configurable amount of time. During this time, the google account
    will have access to the same resources the user does.
    """

    @require_auth_header({"user"})
    def get(self):
        """
        Link a user's Google Account by running the oauth2 flow with
        Google to AuthN user->Google Account linkage.

        This will obtain user information from the auth token and save off some
        of that into a session so when Google redirects back after authN, we
        can continue to have some user information.

        This will redirect with `error` and `error_description` query params
        if any issues arise.

        Raises:
            UserError: No redirect was provided
        """
        return GoogleLinkRedirect._link_google_account()

    @require_auth_header({"user"})
    def patch(self):
        """
        Extend access of the user's linked Google account.

        This will only succeed if the user already has a linked account.
        """
        return GoogleLinkRedirect._extend_account_expiration()

    @require_auth_header({"user"})
    def delete(self):
        """
        Permanently remove a user's linked Google account. This will first
        remove access of the Google account and then delete the linkage,
        allowing the user to link a different account.

        This will redirect with `error` and `error_description` query params
        if any issues arise.
        """
        return GoogleLinkRedirect._unlink_google_account()

    @staticmethod
    def _link_google_account():
        provided_redirect = flask.request.args.get("redirect")

        if not provided_redirect:
            raise UserError({"error": "No redirect provided."})

        user_id = current_token["sub"]
        google_email = get_users_linked_google_email(user_id)
        proxy_group = get_or_create_proxy_group_id()

        # Set session flag to signify that we're linking and not logging in
        # Save info needed for linking in session since we need to AuthN first
        flask.session["google_link"] = True
        flask.session["user_id"] = user_id
        flask.session["google_proxy_group_id"] = proxy_group
        flask.session["linked_google_email"] = google_email

        if not google_email:
            # save off provided redirect in session and initiate Google AuthN
            flask.session["redirect"] = provided_redirect
            flask.redirect_url = flask.current_app.google_client.get_auth_url()

            # Tell Google to let user select an account
            flask.redirect_url = append_query_params(
                flask.redirect_url, prompt="select_account"
            )
        else:
<<<<<<< HEAD
            # double check that the token isn't stale by hitting db
            linked_email_in_db = get_linked_google_account_email(user_id)

            if linked_email_in_db:
                # skip Google AuthN, already linked, error
                redirect_with_errors = append_query_params(
                    provided_redirect,
                    error='g_acnt_link_error',
                    error_description='User already has a linked Google account.')
                flask.redirect_url = redirect_with_errors
                _clear_google_link_info_from_session()
            else:
                # TODO can we handle this error?
                redirect_with_errors = append_query_params(
                    provided_redirect,
                    error='g_acnt_link_error',
                    error_description='Stale access token, please refresh.')
                flask.redirect_url = redirect_with_errors
                _clear_google_link_info_from_session()
=======
            # skip Google AuthN, already linked, error
            redirect_with_errors = append_query_params(
                provided_redirect,
                error="g_acnt_link_error",
                error_description="User already has a linked Google account.",
            )
            flask.redirect_url = redirect_with_errors
>>>>>>> 951fd179

        return flask.redirect(flask.redirect_url)

    @staticmethod
    def _extend_account_expiration():
        user_id = current_token["sub"]
        google_email = get_users_linked_google_email(user_id)
        proxy_group = get_or_create_proxy_group_id()

        access_expiration = _force_update_user_google_account(
            user_id, google_email, proxy_group, _allow_new=False
        )

        return {"exp": access_expiration}, 200

    @staticmethod
    def _unlink_google_account():
        user_id = current_token["sub"]

        g_account = (
            current_session.query(UserGoogleAccount)
            .filter(UserGoogleAccount.user_id == user_id)
            .first()
        )

        if not g_account:
            error_message = {
                "error": "g_acnt_link_error",
                "error_description": (
                    "Couldn't unlink account for user, no linked Google "
                    "account found."
                ),
            }
            _clear_google_link_info_from_session()
            return error_message, 404

        g_account_access = (
            current_session.query(UserGoogleAccountToProxyGroup)
            .filter(
                UserGoogleAccountToProxyGroup.user_google_account_id == g_account.id
            )
            .first()
        )

        if g_account_access:
            try:
                with GoogleCloudManager() as g_manager:
                    g_manager.remove_member_from_group(
                        member_email=g_account.email,
                        group_id=g_account_access.proxy_group_id,
                    )
            except Exception as exc:
                error_message = {
                    "error": "g_acnt_access_error",
                    "error_description": (
                        "Couldn't remove account from user's proxy group, "
                        "Google API failure. Exception: {}".format(exc)
                    ),
                }
                _clear_google_link_info_from_session()
                return error_message, 400

            current_session.delete(g_account_access)
            current_session.commit()

        current_session.delete(g_account)
        current_session.commit()

        # clear session and cookies so access token and session don't have
        # outdated linkage info
        flask.session.clear()
        response = flask.make_response("", 200)
        clear_cookies(response)

        return response


class GoogleCallback(Resource):
    def get(self):
        """
        Link a user's Google account after AuthN.

        This is Google's callback that occurs after oauth2 flow and does
        the actual linkage/creation in our db.

        This will redirect with `error` and `error_description` query params
        if any issues arise.

        Raises:
            UserError: No redirect provided
        """
        provided_redirect = flask.session.get("redirect")
        code = flask.request.args.get("code")

        google_reponse = flask.current_app.google_client.get_user_id(code)
        email = google_reponse.get("email")

        error = ""
        error_description = ""

        # get info from session and then clear it
        user_id = flask.session.get('user_id')
        proxy_group = flask.session.get('google_proxy_group_id')
        _clear_google_link_info_from_session()

        if not email:
            error = "g_acnt_auth_failure"
            error_description = google_reponse
        else:
<<<<<<< HEAD
            error, error_description = (
                get_errors_update_user_google_account_dry_run(
                    user_id, email, proxy_group, _already_authed=True)
=======
            user_id = flask.session.get("user_id")
            proxy_group = flask.session.get("google_proxy_group_id")
            _clear_google_link_info_from_session()

            error, error_description = get_errors_update_user_google_account_dry_run(
                user_id, email, proxy_group, _already_authed=True
>>>>>>> 951fd179
            )

            if not error:
                exp = _force_update_user_google_account(
                    user_id, email, proxy_group, _allow_new=True
                )

                # TODO: perhaps this is problematic??
                # keep linked email in session so when session refreshes access
                # token, we don't have to hit db to see if user has linked acnt
                # NOTE: This only saves us from a db hit if they maintain their
                # session
                flask.session["linked_google_email"] = email

        # if we have a redirect, follow it and add any errors
        if provided_redirect:
            if error:
                redirect_with_params = append_query_params(
                    provided_redirect, error=error, error_description=error_description
                )
            else:
                redirect_with_params = append_query_params(
                    provided_redirect, linked_email=email, exp=exp
                )

            return flask.redirect(redirect_with_params)
        else:
            # we don't have a redirect, so the endpoint was probably hit
            # without the actual auth flow. Raise with error info
            if error:
                raise UserError({error: error_description})
            else:
                raise UserError({"error": "No redirect provided."})


def get_errors_update_user_google_account_dry_run(
    user_id, google_email, proxy_group, _already_authed=False
):
    """
    Gets error and details for attempting to add user's google account to
    proxy group and/or updating expiration for that google account's access.

    NOTE: This is a dry run, it won't actually perform the update.

    NOTE: _already_authed=True means that AUTHENTICATION SHOULD HAVE
         ALREADY OCCURED. That means that we've already verified that the
         google_email belongs to the given user_id.

    For just updating expiration, you can provide _already_authed=False, which
    means that this will NOT allow the creation of a new UserGoogleAccount and
    only update one that already exists.

    Args:
        user_id (TYPE): User's identifier
        google_email (TYPE): User's Google email
        proxy_group (TYPE): User's Proxy Google group
        _already_authed (bool, optional): Whether or not AuthN has happened

    Returns:
        tuple(str, str): ('error', 'error_description') None in the 'error'
            location means there was no error
    """
    error = None
    error_description = None

    user_google_account = (
        current_session.query(UserGoogleAccount)
        .filter(UserGoogleAccount.email == google_email)
        .first()
    )

    if not user_google_account:
        if _already_authed:
            if not user_id:
                error = "g_acnt_link_error"
                error_description = (
                    "Could not determine authed user "
                    "from session. Unable to link Google account."
                )
        else:
            error = "g_acnt_link_error"
            error_description = (
                "User doesn't have a linked Google account. Cannot "
                "extend expiration."
            )
    elif not proxy_group:
        error = "g_acnt_access_error"
        error_description = (
            "No proxy group found for user {}. Could not give Google Account "
            "access. Proxy groups are created automatically on a timed "
            "schedule. Please try again later.".format(user_id)
        )
    else:
        if user_google_account.user_id != user_id:
            error = "g_acnt_link_error"
            error_description = (
                "Could not link Google account. "
                "The account specified is "
                "already linked to a different user."
            )
        else:
            # valid, no errors
            pass

    return (error, error_description)


def _force_update_user_google_account(
    user_id, google_email, proxy_group_id, _allow_new=False
):
    """
    Adds user's google account to proxy group and/or updates expiration for
    that google account's access.

    WARNING: This assumes that provided arguments represent valid information.
             This BLINDLY adds without verification. Do verification
             before this.

    Specifically, this ASSUMES that the proxy group provided belongs to the
    given user and that the user has ALREADY authenticated to prove the
    provided google_email is also their's.

    Args:
        user_id (str): User's identifier
        google_email (str): User's Google email
        proxy_group (str): User's Proxy Google group id
        _allow_new (bool, optional): Whether or not a new linkage between
            Google email and the given user should be allowed

    Raises:
        NotFound: Linked Google account not found
        Unauthorized: Couldn't determine user

    Returns:
        Expiration time of the newly updated google account's access
    """
    user_google_account = (
        current_session.query(UserGoogleAccount)
        .filter(UserGoogleAccount.email == google_email)
        .first()
    )

    if not user_google_account:
        if _allow_new:
            if user_id is not None:
                user_google_account = _add_new_user_google_account(
                    user_id, google_email
                )
            else:
                raise Unauthorized(
                    "Could not determine authed user "
                    "from session. Unable to link Google account."
                )
        else:
            raise NotFound(
                "User does not have a linked Google account. Update "
                "was attempted and failed."
            )

    expiration = get_default_google_account_expiration()
    account_in_proxy_group = (
        current_session.query(UserGoogleAccountToProxyGroup)
        .filter(
            UserGoogleAccountToProxyGroup.user_google_account_id
            == user_google_account.id
        )
        .first()
    )
    if account_in_proxy_group:
        account_in_proxy_group.expires = expiration
    else:
        account_in_proxy_group = UserGoogleAccountToProxyGroup(
            user_google_account_id=user_google_account.id,
            proxy_group_id=proxy_group_id,
            expires=expiration,
        )
        current_session.add(account_in_proxy_group)

        _add_google_email_to_proxy_group(
            google_email=google_email, proxy_group_id=proxy_group_id
        )

    flask.current_app.logger.info(
        "Adding user's (id: {}) Google account to their proxy group (id: {})."
        " Expiration: {}".format(
            user_google_account.user_id, proxy_group_id, expiration
        )
    )

    current_session.commit()

    return expiration


def _add_new_user_google_account(user_id, google_email):
    user_google_account = UserGoogleAccount(email=google_email, user_id=user_id)
    current_session.add(user_google_account)
    flask.current_app.logger.info(
        "Linking Google account {} to user with id {}.".format(google_email, user_id)
    )
    current_session.commit()
    return user_google_account


def _add_google_email_to_proxy_group(google_email, proxy_group_id):
    with GoogleCloudManager() as g_manager:
        g_manager.add_member_to_group(
            member_email=google_email, group_id=proxy_group_id
        )


def _clear_google_link_info_from_session():
    # remove google linking info from session
    flask.session.pop("google_link", None)
    flask.session.pop("user_id", None)
    flask.session.pop("google_proxy_group_id", None)<|MERGE_RESOLUTION|>--- conflicted
+++ resolved
@@ -19,10 +19,7 @@
     get_or_create_proxy_group_id,
     get_default_google_account_expiration,
     get_users_linked_google_email,
-<<<<<<< HEAD
-    get_linked_google_account_email
-=======
->>>>>>> 951fd179
+    get_linked_google_account_email,
 )
 
 from fence.utils import clear_cookies, append_query_params
@@ -118,7 +115,6 @@
                 flask.redirect_url, prompt="select_account"
             )
         else:
-<<<<<<< HEAD
             # double check that the token isn't stale by hitting db
             linked_email_in_db = get_linked_google_account_email(user_id)
 
@@ -138,15 +134,6 @@
                     error_description='Stale access token, please refresh.')
                 flask.redirect_url = redirect_with_errors
                 _clear_google_link_info_from_session()
-=======
-            # skip Google AuthN, already linked, error
-            redirect_with_errors = append_query_params(
-                provided_redirect,
-                error="g_acnt_link_error",
-                error_description="User already has a linked Google account.",
-            )
-            flask.redirect_url = redirect_with_errors
->>>>>>> 951fd179
 
         return flask.redirect(flask.redirect_url)
 
@@ -256,18 +243,9 @@
             error = "g_acnt_auth_failure"
             error_description = google_reponse
         else:
-<<<<<<< HEAD
             error, error_description = (
                 get_errors_update_user_google_account_dry_run(
                     user_id, email, proxy_group, _already_authed=True)
-=======
-            user_id = flask.session.get("user_id")
-            proxy_group = flask.session.get("google_proxy_group_id")
-            _clear_google_link_info_from_session()
-
-            error, error_description = get_errors_update_user_google_account_dry_run(
-                user_id, email, proxy_group, _already_authed=True
->>>>>>> 951fd179
             )
 
             if not error:
