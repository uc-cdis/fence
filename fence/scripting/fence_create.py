--- conflicted
+++ resolved
@@ -22,15 +22,14 @@
     User,
 )
 
-from fence.models import Client
-from fence.models import GoogleServiceAccount
-<<<<<<< HEAD
-from fence.models import GoogleServiceAccountKey
-=======
->>>>>>> a1593a81
-from fence.models import UserGoogleAccount
-from fence.models import UserGoogleAccountToProxyGroup
-from fence.models import UserRefreshToken
+from fence.models import (
+    Client,
+    GoogleServiceAccount,
+    GoogleServiceAccountKey,
+    UserGoogleAccount,
+    UserGoogleAccountToProxyGroup,
+    UserRefreshToken
+)
 from fence.utils import create_client, drop_client
 from fence.sync.sync_dbgap import DbGapSyncer
 
