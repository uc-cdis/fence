--- conflicted
+++ resolved
@@ -7,13 +7,9 @@
 # third-party
 from authlib.common.encoding import to_unicode
 from cirrus import GoogleCloudManager
-<<<<<<< HEAD
 from cirrus.config import config as cirrus_config
-
 import jwt
-=======
 from cdispyutils.log import get_logger
->>>>>>> d56a32e6
 from userdatamodel.driver import SQLAlchemyDriver
 from userdatamodel.models import (
     AccessPrivilege,
@@ -43,17 +39,13 @@
     GoogleProxyGroupToGoogleBucketAccessGroup,
     UserRefreshToken
 )
-<<<<<<< HEAD
-from fence.sync.sync_dbgap import DbGapSyncer
-from fence.utils import create_client, drop_client
-=======
+
 from fence.utils import create_client, drop_client
 from fence.sync.sync_users import UserSyncer
 
 from fence.jwt.token import (
     issued_and_expiration_times,
 )
->>>>>>> d56a32e6
 
 logger = get_logger(__name__)
 
