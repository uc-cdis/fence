--- conflicted
+++ resolved
@@ -315,10 +315,6 @@
                     .filter(CloudProvider.name == provider)
                     .first()
                 )
-<<<<<<< HEAD
-                logger.info(b)
-=======
->>>>>>> e1550576
                 if not b:
                     b = Bucket(name=bucket)
                     b.provider = c_provider
