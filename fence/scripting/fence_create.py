--- conflicted
+++ resolved
@@ -38,8 +38,6 @@
     GoogleProxyGroupToGoogleBucketAccessGroup,
     UserRefreshToken
 )
-from fence.resources.google.utils import get_prefix_for_google_proxy_groups
-
 from fence.utils import create_client, drop_client
 from fence.sync.sync_users import UserSyncer
 
@@ -309,44 +307,12 @@
 
 
 def google_init(db):
-<<<<<<< HEAD
     """
-    Initial user proxy group / service account creation.
+    DEPRECATED - Initial user proxy group / service account creation.
     No longer necessary as proxy groups and service accounts are lazily
     created.
     """
-=======
-    import fence.settings
-    cirrus_config.update(**fence.settings.CIRRUS_CFG)
-
-    # Initial user proxy group creation
-    db = SQLAlchemyDriver(db)
-    with db.session as s:
-        users_without_proxy = (
-            s.query(User).filter(User.google_proxy_group == None)
-        )
-
-        for user in users_without_proxy:
-            with GoogleCloudManager() as g_mgr:
-                try:
-                    prefix = get_prefix_for_google_proxy_groups()
-                    response = g_mgr.create_proxy_group_for_user(
-                        user.id, user.username, prefix)
-                except Exception as exc:
-                    raise Exception(
-                        'Unable to create proxy group for user {} with id: {}. '
-                        'Google API Error: {}'
-                        .format(user.username, user.id, exc))
-
-                group = response["group"]
-                user.google_proxy_group_id = group["id"]
-
-                proxy_group = GoogleProxyGroup(
-                    id=group["id"],
-                    email=group["email"]
-                )
->>>>>>> 8b4d174e
-
+    pass
 
 
 def remove_expired_google_service_account_keys(db):
