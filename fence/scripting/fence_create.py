--- conflicted
+++ resolved
@@ -20,10 +20,6 @@
     User,
 )
 
-<<<<<<< HEAD
-=======
-
->>>>>>> aff692ba
 from fence.models import Client
 from fence.models import GoogleServiceAccount
 from fence.models import UserRefreshToken
@@ -34,10 +30,7 @@
     issued_and_expiration_times,
 )
 
-<<<<<<< HEAD
-=======
-
->>>>>>> aff692ba
+
 def create_client_action(
         DB, username=None, client=None, urls=None, auto_approve=True):
     try:
