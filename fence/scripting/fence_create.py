import os
import os.path
import time
import uuid
import yaml

from authlib.common.encoding import to_unicode
from cirrus import GoogleCloudManager
from cirrus.config import config as cirrus_config
from cdispyutils.log import get_logger
from sqlalchemy import func
from userdatamodel.driver import SQLAlchemyDriver
from userdatamodel.models import (
    AccessPrivilege,
    Bucket,
    CloudProvider,
    GoogleProxyGroup,
    Group,
    IdentityProvider,
    Project,
    StorageAccess,
    User,
    ProjectToBucket
)

from fence.jwt.token import (
    generate_signed_access_token,
    generate_signed_refresh_token,
    issued_and_expiration_times,
)
from fence.models import (
    Client,
    GoogleServiceAccount,
    GoogleServiceAccountKey,
    UserGoogleAccount,
    UserGoogleAccountToProxyGroup,
    GoogleBucketAccessGroup,
    GoogleProxyGroupToGoogleBucketAccessGroup,
    UserRefreshToken
)

from fence.utils import create_client, drop_client
from fence.sync.sync_users import UserSyncer

logger = get_logger(__name__)


def create_client_action(
        DB, username=None, client=None, urls=None, auto_approve=False):
    try:
        print(create_client(
            username, urls, DB, name=client, auto_approve=auto_approve))
    except Exception as e:
        print(e.message)


def delete_client_action(DB, client):
    try:
        drop_client(client, DB)
        print('Client {} deleted'.format(client))
    except Exception as e:
        print(e.message)


def sync_users(dbGaP, STORAGE_CREDENTIALS, DB,
               projects=None, is_sync_from_dbgap_server=False,
               sync_from_local_csv_dir=None, sync_from_local_yaml_file=None):
    '''
    sync ACL files from dbGap to auth db and storage backends
    imports from local_settings is done here because dbGap is
    an optional requirment for fence so it might not be specified
    in local_settings
    Args:
        projects: path to project_mapping yaml file which contains mapping
        from dbgap phsids to projects in fence database
    Returns:
        None
    Examples:
        the expected yaml structure sould look like:
        .. code-block:: yaml
            phs000178:
              - name: TCGA
                auth_id: phs000178
              - name: TCGA-PCAWG
                auth_id: TCGA-PCAWG
            phs000235:
              - name: CGCI
                auth_id: phs000235
    '''
    import fence.settings
    cirrus_config.update(**fence.settings.CIRRUS_CFG)

    if projects is not None and not os.path.exists(projects):
        logger.error("====={} is not found!!!=======".format(projects))
        return
    if sync_from_local_csv_dir and not os.path.exists(sync_from_local_csv_dir):
        logger.error("====={} is not found!!!=======".format(
            sync_from_local_csv_dir))
        return
    if sync_from_local_yaml_file and not os.path.exists(sync_from_local_yaml_file):
        logger.error("====={} is not found!!!=======".format(
            sync_from_local_yaml_file))
        return

    project_mapping = None
    if projects:
        try:
            with open(projects, 'r') as f:
                project_mapping = yaml.load(f)
        except IOError:
            pass

    syncer = UserSyncer(
        dbGaP, DB, project_mapping=project_mapping,
        storage_credentials=STORAGE_CREDENTIALS,
        is_sync_from_dbgap_server=is_sync_from_dbgap_server,
        sync_from_local_csv_dir=sync_from_local_csv_dir,
        sync_from_local_yaml_file=sync_from_local_yaml_file
    )
    syncer.sync()


def create_sample_data(DB, yaml_input):
    with open(yaml_input, 'r') as f:
        data = yaml.load(f)

    db = SQLAlchemyDriver(DB)
    with db.session as s:
        create_cloud_providers(s, data)
        create_projects(s, data)
        create_group(s, data)
        create_users_with_group(DB, s, data)


def create_group(s, data):
    for group_name, fields in data['groups'].iteritems():
        projects = fields.get('projects', [])
        group = s.query(Group).filter(Group.name == group_name).first()
        if not group:
            group = Group(name=group_name)
        for project_data in projects:
            grant_project_to_group_or_user(s, project_data, group)


def create_projects(s, data):
    projects = data.get('projects', [])
    for project in projects:
        create_project(s, project)


def create_project(s, project_data):
    auth_id = project_data['auth_id']
    name = project_data.get('name', auth_id)
    project = s.query(Project).filter_by(name=name).first()
    if project is None:
        project = Project(name=name, auth_id=auth_id)
        s.add(project)
    if 'storage_accesses' in project_data:
        sa_list = project_data['storage_accesses']
        for storage_access in sa_list:
            provider = storage_access['name']
            buckets = storage_access.get('buckets', [])
            sa = (
                s.query(StorageAccess)
                .join(StorageAccess.provider, StorageAccess.project)
                .filter(Project.name == project.name)
                .filter(CloudProvider.name == provider).first()
            )
            if not sa:
                c_provider = (
                    s
                    .query(CloudProvider)
                    .filter_by(name=provider)
                    .first()
                )
                sa = StorageAccess(provider=c_provider, project=project)
                s.add(sa)
                print(
                    'created storage access for {} to {}'
                    .format(project.name, c_provider.name)
                )
            for bucket in buckets:
                b = (
                    s.query(Bucket)
                    .filter_by(name=bucket)
                    .join(Bucket.provider)
                    .filter(CloudProvider.name == provider)
                    .first()
                )
                print(b)
                if not b:
                    b = Bucket(name=bucket)
                    b.provider = c_provider
                    s.add(b)
                    print('created bucket {} in db'.format(bucket))

    return project


def grant_project_to_group_or_user(s, project_data, group=None, user=None):
    privilege = project_data['privilege']
    project = create_project(s, project_data)
    if group:
        ap = (
            s
            .query(AccessPrivilege).
            join(AccessPrivilege.project)
            .join(AccessPrivilege.research_group)
            .filter(Project.name == project.name, Group.name == group.name)
            .first()
        )
        name = group.name
    elif user:
        ap = (
            s
            .query(AccessPrivilege)
            .join(AccessPrivilege.project)
            .join(AccessPrivilege.user)
            .filter(
                Project.name == project.name,
                func.lower(User.username) == func.lower(user.username),
            )
            .first()
        )
        name = user.username
    else:
        raise Exception('need to provide either a user or group')
    if not ap:
        if group:
            ap = AccessPrivilege(
                project=project, research_group=group, privilege=privilege
            )
        elif user:
            ap = AccessPrivilege(
                project=project, user=user, privilege=privilege
            )
        else:
            raise Exception('need to provide either a user or group')
        s.add(ap)
        print(
            'created access privilege {} of project {} to {}'
            .format(privilege, project.name, name)
        )
    else:
        ap.privilege = privilege
        print('updated access privilege {} of project {} to {}'
              .format(privilege, project.name, name))


def create_cloud_providers(s, data):
    cloud_data = data.get('cloud_providers', [])
    for name, fields, in cloud_data.iteritems():
        cloud_provider = s.query(CloudProvider).filter(
            CloudProvider.name == name
        ).first()
        if not cloud_provider:
            cloud_provider = CloudProvider(
                name=name, backend=fields.get('backend', 'cleversafe'),
                service=fields.get('service', 'storage')
            )
            s.add(cloud_provider)


def create_users_with_group(DB, s, data):
    providers = {}
    data_groups = data['groups']
    for username, data in data['users'].iteritems():
        is_existing_user = True
        user = s.query(User).filter(func.lower(User.username) == username.lower()).first()
        admin = data.get('admin', False)

        if not user:
            is_existing_user = False
            provider_name = data.get('provider', 'google')
            provider = providers.get(provider_name)
            if not provider:
                provider = s.query(IdentityProvider).filter(
                    IdentityProvider.name == provider_name).first()
                providers[provider_name] = provider
                if not provider:
                    raise Exception(
                        'provider {} not found'.format(provider_name))

            user = User(
                username=username, idp_id=provider.id, is_admin=admin
            )
        user.is_admin = admin
        group_names = data.get('groups', [])
        for group_name in group_names:
            assign_group_to_user(s, user, group_name, data_groups[group_name])
        projects = data.get('projects', [])
        for project in projects:
            grant_project_to_group_or_user(s, project, user=user)
        if not is_existing_user:
            s.add(user)
        for client in data.get('clients', []):
            create_client_action(DB, username=username, **client)


def assign_group_to_user(s, user, group_name, group_data):
    group = s.query(Group).filter(Group.name == group_name).first()
    if not group:
        group = Group(name=group_name)
        s.add(group)
        user.groups.append(group)
    if group not in user.groups:
        user.groups.append(group)


def google_init(db):
    import fence.settings
    cirrus_config.update(**fence.settings.CIRRUS_CFG)

    # Initial user proxy group creation
    db = SQLAlchemyDriver(db)
    with db.session as s:
        users_without_proxy = (
            s.query(User).filter(User.google_proxy_group == None)
        )

        for user in users_without_proxy:
            with GoogleCloudManager() as g_mgr:
<<<<<<< HEAD
                group = g_mgr.create_proxy_group_for_user(
                    user.id, user.username)
                service_account_id = (
                    g_mgr.get_valid_service_account_id_for_user(
                        user.id, user.username))
                primary_service_account = (
                    g_mgr.create_service_account_for_proxy_group(
                        group["id"], service_account_id))
=======
                try:
                    response = g_mgr.create_proxy_group_for_user(
                        user.id, user.username)
                except Exception as exc:
                    raise Exception(
                        'Unable to create proxy group for user {} with id: {}. '
                        'Google API Error: {}'
                        .format(user.username, user.id, exc))

                group = response["group"]
>>>>>>> ebdc256b
                user.google_proxy_group_id = group["id"]

                proxy_group = GoogleProxyGroup(
                    id=group["id"],
                    email=group["email"]
                )

                s.add(proxy_group)
                s.commit()


def remove_expired_google_service_account_keys(db):
    import fence.settings
    cirrus_config.update(**fence.settings.CIRRUS_CFG)

    db = SQLAlchemyDriver(db)
    with db.session as current_session:
        client_service_accounts = (
            current_session.query(GoogleServiceAccount, Client).filter(
                GoogleServiceAccount.client_id == Client.client_id)
        )

        current_time = int(time.time())
        print('Current time: {}\n'.format(current_time))

        expired_sa_keys_for_users = (
            current_session.query(GoogleServiceAccountKey)
            .filter(
                GoogleServiceAccountKey
                .expires <= current_time)
        )

        with GoogleCloudManager() as g_mgr:
            # handle service accounts with default max expiration
            for service_account, client in client_service_accounts:
                g_mgr.handle_expired_service_account_keys(
                    service_account.google_unique_id)

            # handle service accounts with custom expiration
            for expired_user_key in expired_sa_keys_for_users:
                sa = (
                    current_session.query(GoogleServiceAccount)
                    .filter(
                        GoogleServiceAccount.id ==
                        expired_user_key.service_account_id).first()
                )
                response = g_mgr.delete_service_account_key(
                    account=sa.google_unique_id,
                    key_name=expired_user_key.key_id
                )
                response_error_code = response.get('error', {}).get('code')

                if not response_error_code:
                    current_session.delete(expired_user_key)
                    print(
                        'INFO: Removed expired service account key {} '
                        'for service account {} (owned by user with id {}).\n'
                        .format(expired_user_key.key_id, sa.email, sa.user_id)
                    )
                elif response_error_code == 404:
                    print(
                        'INFO: Service account key {} for service account {} '
                        '(owned by user with id {}) does not exist in Google. '
                        'Removing from database...\n'
                        .format(expired_user_key.key_id, sa.email, sa.user_id)
                    )
                    current_session.delete(expired_user_key)
                else:
                    print(
                        'ERROR: Google returned an error when attempting to '
                        'remove service account key {} '
                        'for service account {} (owned by user with id {}). '
                        'Error:\n{}\n'
                        .format(
                            expired_user_key.key_id, sa.email, sa.user_id,
                            response)
                    )


def remove_expired_google_accounts_from_proxy_groups(db):
    import fence.settings
    cirrus_config.update(**fence.settings.CIRRUS_CFG)

    db = SQLAlchemyDriver(db)
    with db.session as current_session:
        current_time = int(time.time())
        print('Current time: {}'.format(current_time))

        expired_accounts = (
            current_session.query(UserGoogleAccountToProxyGroup)
            .filter(
                UserGoogleAccountToProxyGroup
                .expires <= current_time)
        )

        with GoogleCloudManager() as g_mgr:
            for expired_account_access in expired_accounts:
                g_account = (
                    current_session.query(UserGoogleAccount)
                    .filter(
                        UserGoogleAccount.id ==
                        expired_account_access.user_google_account_id).first()
                )
                try:
                    response = g_mgr.remove_member_from_group(
                        member_email=g_account.email,
                        group_id=expired_account_access.proxy_group_id
                    )
                    response_error_code = response.get('error', {}).get('code')

                    if not response_error_code:
                        current_session.delete(expired_account_access)
                        print(
                            'INFO: Removed {} from proxy group with id {}.\n'
                            .format(
                                g_account.email,
                                expired_account_access.proxy_group_id)
                        )
                    else:
                        print(
                            'ERROR: Google returned an error when attempting to '
                            'remove member {} from proxy group {}. Error:\n{}\n'
                            .format(
                                g_account.email,
                                expired_account_access.proxy_group_id,
                                response)
                        )
                except Exception as exc:
                    print(
                        'ERROR: Google returned an error when attempting to '
                        'remove member {} from proxy group {}. Error:\n{}\n'
                        .format(
                            g_account.email,
                            expired_account_access.proxy_group_id,
                            exc)
                    )


def delete_users(DB, usernames):
    driver = SQLAlchemyDriver(DB)
    with driver.session as session:
        # NOTE that calling ``.delete()`` on the query itself will not follow
        # cascade deletion rules set up in any relationships.
        lowercase_usernames = [x.lower() for x in usernames]
        users_to_delete = (
            session
            .query(User)
            .filter(func.lower(User.username).in_(lowercase_usernames))
            .all()
        )
        for user in users_to_delete:
            session.delete(user)
        session.commit()


class JWTCreator(object):

    required_kwargs = [
        'kid',
        'private_key',
        'username',
        'scopes',
    ]
    all_kwargs = required_kwargs + [
        'expires_in',
    ]

    default_expiration = 3600

    def __init__(self, db, base_url, **kwargs):
        self.db = db
        self.base_url = base_url

        # These get assigned values just below here, with setattr. Defined here
        # so linters won't complain they're undefined.
        self.kid = None
        self.private_key = None
        self.username = None
        self.scopes = None

        for required_kwarg in self.required_kwargs:
            if required_kwarg not in kwargs:
                raise ValueError(
                    'missing required argument: ' + required_kwarg
                )

        # Set attributes on this object from the kwargs.
        for kwarg_name in self.all_kwargs:
            setattr(self, kwarg_name, kwargs.get(kwarg_name))

        # If the scopes look like this:
        #
        #     'openid,fence,data'
        #
        # convert them to this:
        #
        #     ['openid', 'fence', 'data']
        if isinstance(getattr(self, 'scopes', ''), str):
            self.scopes = [scope.strip() for scope in self.scopes.split(',')]

        self.expires_in = kwargs.get('expires_in') or self.default_expiration

    def create_access_token(self):
        """
        Create a new access token.

        Return:
            JWTResult: result containing the encoded token and claims
        """
        driver = SQLAlchemyDriver(self.db)
        with driver.session as current_session:
            user = (
                current_session.query(User)
                .filter(func.lower(User.username) == self.username.lower())
                .first()
            )
            if not user:
                raise EnvironmentError(
                    'no user found with given username: ' + self.username
                )
            return generate_signed_access_token(
                self.kid, self.private_key, user, self.expires_in, self.scopes,
                iss=self.base_url,
            )

    def create_refresh_token(self):
        """
        Create a new refresh token and add its entry to the database.

        Return:
            JWTResult: the refresh token result
        """
        driver = SQLAlchemyDriver(self.db)
        with driver.session as current_session:
            user = (
                current_session.query(User)
                .filter(func.lower(User.username) == self.username.lower())
                .first()
            )
            if not user:
                raise EnvironmentError(
                    'no user found with given username: ' + self.username
                )
            jwt_result = generate_signed_refresh_token(
                self.kid, self.private_key, user, self.expires_in, self.scopes,
                iss=self.base_url,
            )

            current_session.add(UserRefreshToken(
                jti=jwt_result.claims['jti'], userid=user.id,
                expires=jwt_result.claims['exp']
            ))

            return jwt_result


def link_bucket_to_project(db, bucket_id, bucket_provider, project_auth_id):
    """
    Associate a bucket to a specific project (with provided auth_id).

    Args:
        db (TYPE): database
        bucket_id (str): bucket db id or unique name
            WARNING: name uniqueness is only required for Google so it's not
                     a requirement of the db table. You will get an error if
                     there are multiple buckets with the given name. In that
                     case, you'll have to use the bucket's id.
        bucket_provider (str): CloudProvider.name for the bucket
        project_auth_id (str): Project.auth_id to link to bucket
    """
    driver = SQLAlchemyDriver(db)
    with driver.session as current_session:
        google_cloud_provider = (
            current_session.query(
                CloudProvider).filter_by(name=bucket_provider).first()
        )
        if not google_cloud_provider:
            raise NameError(
                'No bucket with provider "{}" exists.'
                .format(bucket_provider)
            )

        # first try by searching using id
        try:
            bucket_id = int(bucket_id)
            bucket_db_entry = (
                current_session.query(Bucket)
                .filter_by(
                    id=bucket_id,
                    provider_id=google_cloud_provider.id)
            ).first()
        except ValueError:
            # invalid id, must be int
            bucket_db_entry = None

        # nothing found? try searching for single bucket with name bucket_id
        if not bucket_db_entry:
            buckets_by_name = (
                current_session.query(Bucket)
                .filter_by(
                    name=bucket_id,
                    provider_id=google_cloud_provider.id)
            )
            # don't get a bucket if the name isn't unique. NOTE: for Google,
            # these have to be globally unique so they'll be unique here.
            buckets_with_name = buckets_by_name.count()
            if buckets_with_name == 1:
                bucket_db_entry = buckets_by_name[0]
            elif buckets_with_name > 1:
                raise NameError(
                    'No bucket with id "{bucket_id}" exists. Tried buckets '
                    'with name "{bucket_id}", but this returned multiple '
                    'buckets. Please specify the id from the db and not just '
                    'the name.'.format(bucket_id=bucket_id)
                )
            else:
                # keep bucket_db_entry as None
                pass

        if not bucket_db_entry:
            raise NameError(
                'No bucket with id or name "{}" exists.'
                .format(bucket_id)
            )

        project_db_entry = (
            current_session.query(
                Project).filter_by(auth_id=project_auth_id).first()
        )
        if not project_db_entry:
            raise NameError(
                'No project with auth_id "{}" exists.'
                .format(project_auth_id)
            )

        # Add StorageAccess if it doesn't exist for the project
        storage_access = (
            current_session.query(StorageAccess)
            .filter_by(
                project_id=project_db_entry.id,
                provider_id=google_cloud_provider.id
            ).first()
        )
        if not storage_access:
            storage_access = StorageAccess(
                project_id=project_db_entry.id,
                provider_id=google_cloud_provider.id
            )
            current_session.add(storage_access)
            current_session.commit()

        project_linkage = ProjectToBucket(
            project_id=project_db_entry.id,
            bucket_id=bucket_db_entry.id,
            privilege=['owner']  # TODO What should this be???
        )
        current_session.add(project_linkage)
        current_session.commit()


def create_google_bucket(
        db, name, storage_class=None, public=False, requester_pays=False,
        google_project_id=None, project_auth_id=None, access_logs_bucket=None,
        allowed_privileges=None):
    """
    Create a Google bucket and populate database with necessary information.

    If the bucket is not public, this will also create a Google Bucket Access
    Group(s) to control access to the new bucket. In order to give access
    to a new user, simply add them to the Google Bucket Access Group.

    NOTE: At the moment, a different Google Bucket Access Group is created
          for each different privilege in allowed_privileges (which defaults
          to ['read', 'write']). So there will be separate Google Groups for
          each access level.

    Args:
        db (TYPE): database
        name (str): name for the bucket, must be globally unique throughout Google
        storage_class (str): enum, one of the cirrus's GOOGLE_STORAGE_CLASSES
        public (bool, optional): whether or not the bucket should be public
        requester_pays (bool, optional): Whether or not to enable requester_pays
            on the bucket
        google_project_id (str, optional): Google project this bucket should be
            associated with
        project_auth_id (str, optional): a Project.auth_id to associate this
            bucket with. The project must exist in the db already.
        access_logs_bucket (str, optional): Enables logging. Must provide a
            Google bucket name which will store the access logs
        allowed_privileges (List(str), optional): privileges to allow on
            the bucket. Defaults to ['read', 'write']. Also allows:
            ['admin'] for all permission on the bucket including delete,
            ['read'] for viewing access,
            ['write'] for creation rights but not viewing access
    """
    import fence.settings
    cirrus_config.update(**fence.settings.CIRRUS_CFG)

    google_project_id = google_project_id or cirrus_config.GOOGLE_PROJECT_ID

    # default to read access
    allowed_privileges = allowed_privileges or ['read', 'write']

    driver = SQLAlchemyDriver(db)
    with driver.session as current_session:
        # use storage creds to create bucket
        # (default creds don't have permission)
        bucket_db_entry = (
            _create_google_bucket_and_update_db(
                db_session=current_session,
                name=name,
                storage_class=storage_class,
                requester_pays=requester_pays,
                google_project_id=google_project_id,
                public=public,
                project_auth_id=project_auth_id,
                access_logs_bucket=access_logs_bucket)
        )

        if not public:
            for privilege in allowed_privileges:
                _create_google_bucket_access_group(
                    db_session=current_session,
                    google_bucket_name=name,
                    bucket_db_id=bucket_db_entry.id,
                    google_project_id=google_project_id,
                    privileges=[privilege])


def _create_google_bucket_and_update_db(
        db_session, name, storage_class, public, requester_pays,
        google_project_id, project_auth_id, access_logs_bucket):
    """
    Handles creates the Google bucket and adding necessary db entry
    """
    manager = GoogleCloudManager(
        google_project_id, creds=cirrus_config.configs['GOOGLE_STORAGE_CREDS'])
    with manager as g_mgr:
        g_mgr.create_or_update_bucket(
            name,
            storage_class=storage_class,
            public=public,
            requester_pays=requester_pays,
            access_logs_bucket=access_logs_bucket)

        # add bucket to db
        google_cloud_provider = (
            db_session.query(
                CloudProvider).filter_by(name='google').first()
        )
        if not google_cloud_provider:
            google_cloud_provider = CloudProvider(
                name='google',
                description='Google Cloud Platform',
                service='general')
            db_session.add(google_cloud_provider)
            db_session.commit()

        bucket_db_entry = (
            db_session.query(Bucket).filter_by(
                    name=name,
                    provider_id=google_cloud_provider.id).first()
        )
        if not bucket_db_entry:
            bucket_db_entry = Bucket(
                name=name,
                provider_id=google_cloud_provider.id
            )
            db_session.add(bucket_db_entry)
            db_session.commit()

        print('Successfully updated Google Bucket {}.'.format(name))

        # optionally link this new bucket to an existing project
        if project_auth_id:
            project_db_entry = (
                db_session.query(
                    Project).filter_by(auth_id=project_auth_id).first()
            )
            if project_db_entry:
                project_linkage = ProjectToBucket(
                    project_id=project_db_entry.id,
                    bucket_id=bucket_db_entry.id,
                    privilege=['owner']  # TODO What should this be???
                )
                db_session.add(project_linkage)
                db_session.commit()
                print(
                    'Successfully linked project with auth_id {} '
                    'to the bucket.'.format(project_auth_id))
            else:
                print(
                    'No project with auth_id {} found. No linking '
                    'occured.'.format(project_auth_id))

            # Add StorageAccess if it doesn't exist for the project
            storage_access = (
                db_session.query(StorageAccess)
                .filter_by(
                    project_id=project_db_entry.id,
                    provider_id=google_cloud_provider.id
                ).first()
            )
            if not storage_access:
                storage_access = StorageAccess(
                    project_id=project_db_entry.id,
                    provider_id=google_cloud_provider.id
                )
                db_session.add(storage_access)
                db_session.commit()

    return bucket_db_entry


def _create_google_bucket_access_group(
        db_session, google_bucket_name, bucket_db_id, google_project_id,
        privileges):
    access_group = None

    # use default creds for creating group and iam policies
    with GoogleCloudManager(google_project_id) as g_mgr:
        # create bucket access group
        result = g_mgr.create_group(
            name=google_bucket_name + '_' + '_'.join(privileges) + '_gbag')
        group_email = result['email']

        # add bucket group to db
        access_group = GoogleBucketAccessGroup(
            bucket_id=bucket_db_id,
            email=group_email,
            privileges=privileges
        )
        db_session.add(access_group)
        db_session.commit()

        g_mgr.give_group_access_to_bucket(
            group_email, google_bucket_name, access=privileges)

        print(
            'Successfully created Google Bucket Access Group {} '
            'for Google Bucket {}.'
            .format(group_email, google_bucket_name)
        )

    return access_group<|MERGE_RESOLUTION|>--- conflicted
+++ resolved
@@ -320,7 +320,7 @@
 
         for user in users_without_proxy:
             with GoogleCloudManager() as g_mgr:
-<<<<<<< HEAD
+
                 group = g_mgr.create_proxy_group_for_user(
                     user.id, user.username)
                 service_account_id = (
@@ -329,18 +329,7 @@
                 primary_service_account = (
                     g_mgr.create_service_account_for_proxy_group(
                         group["id"], service_account_id))
-=======
-                try:
-                    response = g_mgr.create_proxy_group_for_user(
-                        user.id, user.username)
-                except Exception as exc:
-                    raise Exception(
-                        'Unable to create proxy group for user {} with id: {}. '
-                        'Google API Error: {}'
-                        .format(user.username, user.id, exc))
-
-                group = response["group"]
->>>>>>> ebdc256b
+
                 user.google_proxy_group_id = group["id"]
 
                 proxy_group = GoogleProxyGroup(
