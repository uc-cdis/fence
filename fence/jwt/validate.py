--- conflicted
+++ resolved
@@ -83,11 +83,7 @@
         token_iss = jwt.decode(encoded_token, verify=False).get('iss')
     except jwt.InvalidTokenError as e:
         raise JWTError(e.message)
-<<<<<<< HEAD
-    attempt_refresh = token_iss != iss
-=======
     attempt_refresh = attempt_refresh and (token_iss != iss)
->>>>>>> ccabb279
     public_key = authutils.token.keys.get_public_key_for_token(
         encoded_token, attempt_refresh=attempt_refresh
     )
