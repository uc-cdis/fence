from datetime import datetime, timedelta
import json
import time

from authlib.specs.oidc import CodeIDToken as AuthlibCodeIDToken
from authlib.specs.oidc import IDTokenError
from authlib.common.encoding import to_unicode
from cdispyutils import auth
import flask
import jwt
import uuid

from fence.jwt import blacklist
from fence.jwt import errors
from fence.jwt import keys
from fence.jwt.blacklist import BlacklistedToken


class UnsignedIDToken(AuthlibCodeIDToken):
    # TODO When we upgrade to authlib v0.4, `validate_exp` can be removed
    # There was a bug in `validate_exp` in v0.3 that needed to be patched

    def __init__(self, token):
        super(UnsignedIDToken, self).__init__(token)

    def get_signed_and_encoded_token(self, kid, private_key):
        """
        Return a signed ID token by using the private key and kid provided

        Args:
            kid (str): the key id
            private_key (str): RSA private key to sign and encode the JWT with

        Returns:
            str: UTF-8 encoded JWT ID token signed with ``private_key``
        """
        headers = {'kid': kid}
        token = jwt.encode(self.token, private_key, headers=headers, algorithm='RS256')
        token = to_unicode(token)
        return token

    def validate_exp(self, now):
        """
        Validate that the token hasn't expired

        Args:
            now (int): number of seconds from 1970-01-01T0:0:0Z as measured in
                       UTC until the date/time

        Raises:
            IDTokenError: token has expired
        """
        # Patch bug in authlib where error is raised when exp is in the future
        if 'exp' not in self.token:
            raise IDTokenError('exp is required')
        if now and self.exp < now:
            raise IDTokenError('exp is expired')

    def validate_auth_time(self, max_age):
        """
        Validate that the token isn't too old (in other words, the
        time since user last authN'd is less than `max_age`)

        Args:
            max_age (int): max number of seconds allowed since last user AuthN

        Raises:
            IDTokenError: Either max_age is provided and there's no auth_time
                          field, or the token is too old
        """
        # Patch authlib to actually check max_age against auth_time and handle
        super(UnsignedIDToken, self).validate_auth_time(max_age)
        if max_age:
            age = int(time.time()) - self.auth_time
            if max_age < age:
                # FIXME: OP MUST attempt to actively re-authenticate the End-User
                raise IDTokenError('too old. age since auth_time is greater than max_age')

    def validate(self, client_id, issuer=None, max_age=None, nonce=None):
        """
        Validate the current token. Exceptions are thrown if there are
        issues

        Args:
            client_id (str, optional): Client identifier, defaults to
                                        current client in flask's context
            issuer (str, optional): Issuer Identifier for the Issuer of the response,
                                          Defaults to this app's HOST_NAME
            max_age (int, optional): max number of seconds allowed since last user AuthN
            nonce (str, optional): String value used to associate a Client session with an ID Token
        """
        issuer = issuer or flask.current_app.config.get('HOST_NAME')
        now = time.time()

        super(UnsignedIDToken, self).validate(
            issuer=issuer, client_id=client_id, max_age=max_age, nonce=nonce, now=now)

    @classmethod
    def from_signed_and_encoded_token(
            cls, encoded_token, public_key=None, verify=True,
            client_id=None, issuer=None, max_age=None, nonce=None):
        """
        Return an instance of UnsignedIDToken by decoding an encoded token.

        Args:
            encoded_token (str): encoded JWT ID token signed with a private_key
            public_key (str, optional): Public key used for encoding,
                                        defaults to app's default pub key
            verify (bool, optional): Whether or not to validate the JWT
                                     and ID token.
                                     NOTE: This is TRUE by default
            client_id (str, optional): Client identifier, defaults to
                                       current client in flask context
            issuer (str, optional): Issuer Identifier(s) for the Issuer of the response,
                                          defaults to HOST_NAME
            max_age (int, optional): max number of seconds allowed since last user AuthN
            nonce (str, optional): String value used to associate a Client session with an ID Token

        Returns:
            UnsignedIDToken: A newly created instance with claims obtained
                             from decoding the provided encoded token
        """
        # Use application defaults if not provided
        issuer = issuer or flask.current_app.config.get('HOST_NAME')
        public_key = public_key or keys.default_public_key()

        token = jwt.decode(
            encoded_token, public_key, algorithms='RS256', verify=verify, audience=client_id)

        token = cls(token)

        if verify:
            token.validate(
                client_id=client_id, issuer=issuer, max_age=max_age,
                nonce=nonce)

        return token


def issued_and_expiration_times(seconds_to_expire):
    """
    Return the times in unix time that a token is being issued and will be
    expired (the issuing time being now, and the expiration being
    ``seconds_to_expire`` seconds after that). Used for constructing JWTs

    Args:
        seconds_to_expire (int): lifetime in seconds

    Return:
        Tuple[int, int]: (issued, expired) times in unix time
    """
    now = datetime.now()
    iat = int(now.strftime('%s'))
    exp = int((now + timedelta(seconds=seconds_to_expire)).strftime('%s'))
    return (iat, exp)


def generate_id_token(user, expires_in, client_id,
                      audiences=None, auth_time=None, max_age=None, nonce=None):
    """
    Generate an unsigned ID token object. Use `.get_signed_and_encoded_token` on result
    to retrieve a signed JWT

    Args:
        user (fence.models.User): User to generate ID token for
        expires_in (int): seconds token should last
        client_id (str, optional): Client identifier
        audiences (List(str), optional): Description
        auth_time (int, optional): Last time user authN'd in number of seconds
                                   from 1970-01-01T0:0:0Z as measured in
                                   UTC until the date/time
        max_age (int, optional): max number of seconds allowed since last user AuthN
        nonce (str, optional): String value used to associate a Client session with an ID Token

    Returns:
        UnsignedIDToken: Unsigned ID token
    """
    iat, exp = issued_and_expiration_times(expires_in)
    issuer = flask.current_app.config.get('HOST_NAME')

    # include client_id if not already in audiences
    if audiences:
        if client_id not in audiences:
            audiences.append(client_id)
    else:
        audiences = [client_id]

    # If not provided, assume auth time is time this ID token is issued
    auth_time = auth_time or iat

    claims = {
        'aud': audiences,
        'sub': str(user.id),
        'iss': issuer,
        'iat': iat,
        'exp': exp,
        'jti': str(uuid.uuid4()),
        'auth_time': auth_time,
        'azp': client_id,
        'context': {
            'user': {
                'name': user.username,
                'is_admin': user.is_admin,
                'projects': dict(user.project_access),
            },
        },
    }

    # Only include if provided, used to associate a client session with an ID
    # token. If present in Auth Request from client, should set same val
    # in ID token
    if nonce:
        claims['nonce'] = nonce

    flask.current_app.logger.info(
        'issuing JWT ID token\n' + json.dumps(claims, indent=4)
    )

    token =  UnsignedIDToken(claims)
    token.validate(
        issuer=flask.current_app.config.get('HOST_NAME'),
        client_id=client_id, max_age=max_age, nonce=nonce)

    return token


def generate_signed_id_token(kid, private_key, user, expires_in, client_id,
                             audiences=None, auth_time=None, max_age=None, nonce=None):
    """
    Generate a JWT ID token, and output a UTF-8 string of the encoded JWT
    signed with the private key

    Args:
        kid (str): key id of the generated token
        private_key (str): RSA private key to sign and encode the JWT with
        user (fence.models.User): User to generate ID token for
        expires_in (int): seconds token should last
        client_id (str, optional): Client identifier
        audiences (List(str), optional): Description
        auth_time (int, optional): Last time user authN'd in number of seconds
                                   from 1970-01-01T0:0:0Z as measured in
                                   UTC until the date/time
        max_age (int, optional): max number of seconds allowed since last user AuthN
        nonce (str, optional): String value used to associate a Client session with an ID Token

    Return:
        str: encoded JWT ID token signed with ``private_key``
    """
    token = generate_id_token(
        user, expires_in, client_id,
        audiences=audiences, auth_time=auth_time, max_age=max_age, nonce=nonce)

    signed_token = token.get_signed_and_encoded_token(kid, private_key)
    return signed_token


def generate_signed_refresh_token(kid, private_key, user, expires_in, scopes):
    """
    Generate a JWT refresh token and output a UTF-8
    string of the encoded JWT signed with the private key.

    Args:
<<<<<<< HEAD
        kid (str): key id of the keypair used to generate token
        private_key (str): RSA private key to sign and encode the JWT with
        user (User): the user model
        expires_in (int): seconds until expiration
=======
        kid (str): key id of the generated token
        private_key (str): RSA private key to sign and encode the JWT with
        user (fence.models.User): User to generate ID token for
        expires_in (int): seconds token should last
        scopes (List[str]): oauth scopes for user
>>>>>>> 5dfa37b2

    Return:
        str: encoded JWT refresh token signed with ``private_key``
    """
    headers = {'kid': kid}
    iat, exp = issued_and_expiration_times(expires_in)
    claims = {
        'aud': ['refresh'],
        'sub': str(user.id),
        'iss': flask.current_app.config.get('HOST_NAME'),
        'iat': iat,
        'exp': exp,
        'jti': str(uuid.uuid4()),
        'access_aud': scopes,
    }
    flask.current_app.logger.info(
        'issuing JWT refresh token\n' + json.dumps(claims, indent=4)
    )
    token = jwt.encode(claims, private_key, headers=headers, algorithm='RS256')
    flask.current_app.logger.debug(str(token))
    token = to_unicode(token, 'UTF-8')
    return token


def generate_signed_access_token(kid, private_key, user, expires_in, scopes):
    """
    Generate a JWT access token and output a UTF-8
    string of the encoded JWT signed with the private key.

    Args:
<<<<<<< HEAD
        kid (str): key id of the keypair used to generate token
        private_key (str): RSA private key to sign and encode the JWT with
        user (User): the user model to generate token for
        expires_in (int): seconds until token expiration
        scopes (List[str]): scopes from oauth request (translates to aud)
=======
        kid (str): key id of the generated token
        private_key (str): RSA private key to sign and encode the JWT with
        user (fence.models.User): User to generate ID token for
        expires_in (int): seconds token should last
        scopes (List[str]): oauth scopes for user
>>>>>>> 5dfa37b2

    Return:
        str: encoded JWT access token signed with ``private_key``
    """
    headers = {'kid': kid}
    iat, exp = issued_and_expiration_times(expires_in)
    aud = list(set(scopes).union({'access'}))
    claims = {
        'aud': aud,
        'sub': str(user.id),
        'iss': flask.current_app.config.get('HOST_NAME'),
        'iat': iat,
        'exp': exp,
        'jti': str(uuid.uuid4()),
    }
    flask.current_app.logger.info(
        'issuing JWT access token\n' + json.dumps(claims, indent=4)
    )
    token = jwt.encode(claims, private_key, headers=headers, algorithm='RS256')
    flask.current_app.logger.debug(str(token))
    token = to_unicode(token, 'UTF-8')
    return token


def validate_refresh_token(refresh_token):
    """
    Validate token existing

    Args:
        refresh_token (str): encoded JWT refresh token

    Returns:
        Token: Decoded refresh token

    Raises:
        errors.JWTError: Invalid token
    """
    if not refresh_token:
        raise errors.JWTError('No token provided.')

    # Must contain just a `'refresh'` audience for a refresh token.
    decoded_jwt = auth.validate_jwt(
        encoded_token=refresh_token,
        public_key=keys.default_public_key(),
        aud={'refresh'},
        iss=flask.current_app.config['HOST_NAME'],
    )

    # Validate jti and make sure refresh token is not blacklisted.
    jti = decoded_jwt.get('jti')
    if not jti:
        errors.JWTError('Token missing jti claim.')
    with flask.current_app.db.session as session:
        if session.query(BlacklistedToken).filter_by(jti=jti).first():
            raise errors.JWTError('Token is blacklisted.')

    return decoded_jwt


def revoke_token(encoded_token):
    """
    Revoke a refresh token.

    If the operation is successful, return an empty response with a 204 status
    code. Otherwise, return error message in JSON with a 400 code.

    Return:
        Tuple[str, int]: JSON response and status code
    """

    # Try to blacklist the token; see possible exceptions raised in
    # ``blacklist_encoded_token``.
    try:
        blacklist.blacklist_encoded_token(encoded_token)
    except jwt.InvalidTokenError:
        raise errors.JWTError('invalid token', 400)
    except KeyError as e:
        msg = 'token missing claim: {}'.format(str(e))
        raise errors.JWTError(msg, 400)
    except ValueError as e:
        raise errors.JWTError(str(e), 400)<|MERGE_RESOLUTION|>--- conflicted
+++ resolved
@@ -35,7 +35,9 @@
             str: UTF-8 encoded JWT ID token signed with ``private_key``
         """
         headers = {'kid': kid}
-        token = jwt.encode(self.token, private_key, headers=headers, algorithm='RS256')
+        token = jwt.encode(
+            self.token, private_key, headers=headers, algorithm='RS256'
+        )
         token = to_unicode(token)
         return token
 
@@ -73,8 +75,11 @@
         if max_age:
             age = int(time.time()) - self.auth_time
             if max_age < age:
-                # FIXME: OP MUST attempt to actively re-authenticate the End-User
-                raise IDTokenError('too old. age since auth_time is greater than max_age')
+                # FIXME: OP MUST attempt to actively re-authenticate the
+                # End-User
+                raise IDTokenError(
+                    'too old. age since auth_time is greater than max_age'
+                )
 
     def validate(self, client_id, issuer=None, max_age=None, nonce=None):
         """
@@ -82,18 +87,25 @@
         issues
 
         Args:
-            client_id (str, optional): Client identifier, defaults to
-                                        current client in flask's context
-            issuer (str, optional): Issuer Identifier for the Issuer of the response,
-                                          Defaults to this app's HOST_NAME
-            max_age (int, optional): max number of seconds allowed since last user AuthN
-            nonce (str, optional): String value used to associate a Client session with an ID Token
+            client_id (Optional[str]):
+                Client identifier, defaults to current client in flask's
+                context
+            issuer (Optional[str]):
+                Issuer Identifier for the Issuer of the response, Defaults to
+                this app's HOST_NAME
+            max_age (Optional[int]):
+                max number of seconds allowed since last user AuthN
+            nonce (Optional[str]):
+                string value used to associate a Client session with an ID
+                Token
         """
         issuer = issuer or flask.current_app.config.get('HOST_NAME')
         now = time.time()
 
         super(UnsignedIDToken, self).validate(
-            issuer=issuer, client_id=client_id, max_age=max_age, nonce=nonce, now=now)
+            issuer=issuer, client_id=client_id, max_age=max_age, nonce=nonce,
+            now=now
+        )
 
     @classmethod
     def from_signed_and_encoded_token(
@@ -111,10 +123,14 @@
                                      NOTE: This is TRUE by default
             client_id (str, optional): Client identifier, defaults to
                                        current client in flask context
-            issuer (str, optional): Issuer Identifier(s) for the Issuer of the response,
-                                          defaults to HOST_NAME
-            max_age (int, optional): max number of seconds allowed since last user AuthN
-            nonce (str, optional): String value used to associate a Client session with an ID Token
+            issuer (str, optional)l
+                Issuer Identifier(s) for the Issuer of the response, defaults
+                to HOST_NAME
+            max_age (int, optional):
+                max number of seconds allowed since last user AuthN
+            nonce (str, optional):
+                String value used to associate a Client session with an ID
+                Token
 
         Returns:
             UnsignedIDToken: A newly created instance with claims obtained
@@ -125,7 +141,9 @@
         public_key = public_key or keys.default_public_key()
 
         token = jwt.decode(
-            encoded_token, public_key, algorithms='RS256', verify=verify, audience=client_id)
+            encoded_token, public_key, algorithms='RS256', verify=verify,
+            audience=client_id
+        )
 
         token = cls(token)
 
@@ -155,22 +173,25 @@
     return (iat, exp)
 
 
-def generate_id_token(user, expires_in, client_id,
-                      audiences=None, auth_time=None, max_age=None, nonce=None):
-    """
-    Generate an unsigned ID token object. Use `.get_signed_and_encoded_token` on result
-    to retrieve a signed JWT
+def generate_id_token(
+        user, expires_in, client_id, audiences=None, auth_time=None,
+        max_age=None, nonce=None):
+    """
+    Generate an unsigned ID token object. Use `.get_signed_and_encoded_token`
+    on result to retrieve a signed JWT
 
     Args:
         user (fence.models.User): User to generate ID token for
         expires_in (int): seconds token should last
         client_id (str, optional): Client identifier
         audiences (List(str), optional): Description
-        auth_time (int, optional): Last time user authN'd in number of seconds
-                                   from 1970-01-01T0:0:0Z as measured in
-                                   UTC until the date/time
-        max_age (int, optional): max number of seconds allowed since last user AuthN
-        nonce (str, optional): String value used to associate a Client session with an ID Token
+        auth_time (int, optional):
+            Last time user authN'd in number of seconds from 1970-01-01T0:0:0Z
+            as measured in UTC until the date/time
+        max_age (int, optional):
+            max number of seconds allowed since last user AuthN
+        nonce (str, optional):
+            string value used to associate a Client session with an ID Token
 
     Returns:
         UnsignedIDToken: Unsigned ID token
@@ -216,7 +237,7 @@
         'issuing JWT ID token\n' + json.dumps(claims, indent=4)
     )
 
-    token =  UnsignedIDToken(claims)
+    token = UnsignedIDToken(claims)
     token.validate(
         issuer=flask.current_app.config.get('HOST_NAME'),
         client_id=client_id, max_age=max_age, nonce=nonce)
@@ -224,8 +245,9 @@
     return token
 
 
-def generate_signed_id_token(kid, private_key, user, expires_in, client_id,
-                             audiences=None, auth_time=None, max_age=None, nonce=None):
+def generate_signed_id_token(
+        kid, private_key, user, expires_in, client_id, audiences=None,
+        auth_time=None, max_age=None, nonce=None):
     """
     Generate a JWT ID token, and output a UTF-8 string of the encoded JWT
     signed with the private key
@@ -240,8 +262,10 @@
         auth_time (int, optional): Last time user authN'd in number of seconds
                                    from 1970-01-01T0:0:0Z as measured in
                                    UTC until the date/time
-        max_age (int, optional): max number of seconds allowed since last user AuthN
-        nonce (str, optional): String value used to associate a Client session with an ID Token
+        max_age (int, optional):
+            max number of seconds allowed since last user AuthN
+        nonce (str, optional):
+            string value used to associate a Client session with an ID Token
 
     Return:
         str: encoded JWT ID token signed with ``private_key``
@@ -260,18 +284,11 @@
     string of the encoded JWT signed with the private key.
 
     Args:
-<<<<<<< HEAD
         kid (str): key id of the keypair used to generate token
         private_key (str): RSA private key to sign and encode the JWT with
-        user (User): the user model
+        user (fence.models.User): User to generate token for
         expires_in (int): seconds until expiration
-=======
-        kid (str): key id of the generated token
-        private_key (str): RSA private key to sign and encode the JWT with
-        user (fence.models.User): User to generate ID token for
-        expires_in (int): seconds token should last
         scopes (List[str]): oauth scopes for user
->>>>>>> 5dfa37b2
 
     Return:
         str: encoded JWT refresh token signed with ``private_key``
@@ -302,19 +319,11 @@
     string of the encoded JWT signed with the private key.
 
     Args:
-<<<<<<< HEAD
         kid (str): key id of the keypair used to generate token
         private_key (str): RSA private key to sign and encode the JWT with
-        user (User): the user model to generate token for
-        expires_in (int): seconds until token expiration
-        scopes (List[str]): scopes from oauth request (translates to aud)
-=======
-        kid (str): key id of the generated token
-        private_key (str): RSA private key to sign and encode the JWT with
         user (fence.models.User): User to generate ID token for
-        expires_in (int): seconds token should last
+        expires_in (int): seconds until expiration
         scopes (List[str]): oauth scopes for user
->>>>>>> 5dfa37b2
 
     Return:
         str: encoded JWT access token signed with ``private_key``
