--- conflicted
+++ resolved
@@ -178,14 +178,9 @@
 
     claims = {
         "pur": "session",
-<<<<<<< HEAD
-        "aud": ["fence", issuer],
-        "sub": str(context.get("user_id", "")),
-=======
         #TODO remove http://fence-service/ from aud
         "aud": ["fence", issuer, "http://fence-service/"],
-        "sub": context.get("user_id", ""),
->>>>>>> 765d01e1
+        "sub": str(context.get("user_id", "")),
         "iss": issuer,
         "iat": iat,
         "exp": exp,
