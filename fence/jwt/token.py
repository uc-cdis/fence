from datetime import datetime, timedelta
import json
import time

from authlib.specs.oidc import CodeIDToken as AuthlibCodeIDToken
from authlib.specs.oidc import IDTokenError
from authlib.common.encoding import to_unicode
from cdispyutils import auth
import flask
import jwt
import uuid

from fence.jwt import blacklist
from fence.jwt import errors
from fence.jwt import keys
from fence.jwt.blacklist import BlacklistedToken


class UnsignedIDToken(AuthlibCodeIDToken):
    # TODO When we upgrade to authlib v0.4, `validate_exp` can be removed
    # There was a bug in `validate_exp` in v0.3 that needed to be patched

    def __init__(self, token):
        super(UnsignedIDToken, self).__init__(token)

    def get_signed_and_encoded_token(self, kid, private_key):
        """
        Return a signed ID token by using the private key and kid provided

        Args:
            kid (str): the key id
            private_key (str): RSA private key to sign and encode the JWT with

        Returns:
            str: UTF-8 encoded JWT ID token signed with ``private_key``
        """
        headers = {'kid': kid}
        token = jwt.encode(self.token, private_key, headers=headers, algorithm='RS256')
        token = to_unicode(token)
        return token

    def validate_exp(self, now):
        """
        Validate that the token hasn't expired

        Args:
            now (int): number of seconds from 1970-01-01T0:0:0Z as measured in
                       UTC until the date/time

        Raises:
            IDTokenError: token has expired
        """
        # Patch bug in authlib where error is raised when exp is in the future
        if 'exp' not in self.token:
            raise IDTokenError('exp is required')
        if now and self.exp < now:
            raise IDTokenError('exp is expired')

    def validate_auth_time(self, max_age):
        """
        Validate that the token isn't too old (in other words, the
        time since user last authN'd is less than `max_age`)

        Args:
            max_age (int): max number of seconds allowed since last user AuthN

        Raises:
            IDTokenError: Either max_age is provided and there's no auth_time
                          field, or the token is too old
        """
        # Patch authlib to actually check max_age against auth_time and handle
        super(UnsignedIDToken, self).validate_auth_time(max_age)
        if max_age:
            age = int(time.time()) - self.auth_time
            if max_age < age:
                # FIXME: OP MUST attempt to actively re-authenticate the End-User
                raise IDTokenError('too old. age since auth_time is greater than max_age')

    def validate(self, client_id, issuer=None, max_age=None, nonce=None):
        """
        Validate the current token. Exceptions are thrown if there are
        issues

        Args:
            client_id (str, optional): Client identifier, defaults to
                                        current client in flask's context
            issuer (str, optional): Issuer Identifier for the Issuer of the response,
                                          Defaults to this app's HOST_NAME
            max_age (int, optional): max number of seconds allowed since last user AuthN
            nonce (str, optional): String value used to associate a Client session with an ID Token
        """
        issuer = issuer or flask.current_app.config.get('HOST_NAME')
        now = time.time()

        super(UnsignedIDToken, self).validate(
            issuer=issuer, client_id=client_id, max_age=max_age, nonce=nonce, now=now)

    @classmethod
    def from_signed_and_encoded_token(
            cls, encoded_token, public_key=None, verify=True,
            client_id=None, issuer=None, max_age=None, nonce=None):
        """
        Return an instance of UnsignedIDToken by decoding an encoded token.

        Args:
            encoded_token (str): encoded JWT ID token signed with a private_key
            public_key (str, optional): Public key used for encoding,
                                        defaults to app's default pub key
            verify (bool, optional): Whether or not to validate the JWT
                                     and ID token.
                                     NOTE: This is TRUE by default
            client_id (str, optional): Client identifier, defaults to
                                       current client in flask context
            issuer (str, optional): Issuer Identifier(s) for the Issuer of the response,
                                          defaults to HOST_NAME
            max_age (int, optional): max number of seconds allowed since last user AuthN
            nonce (str, optional): String value used to associate a Client session with an ID Token

        Returns:
            UnsignedIDToken: A newly created instance with claims obtained
                             from decoding the provided encoded token
        """
        # Use application defaults if not provided
        issuer = issuer or flask.current_app.config.get('HOST_NAME')
        public_key = public_key or keys.default_public_key()

        token = jwt.decode(
            encoded_token, public_key, algorithms='RS256', verify=verify, audience=client_id)

        token = cls(token)

        if verify:
            token.validate(
                client_id=client_id, issuer=issuer, max_age=max_age,
                nonce=nonce)

        return token


def issued_and_expiration_times(seconds_to_expire):
    """
    Return the times in unix time that a token is being issued and will be
    expired (the issuing time being now, and the expiration being
    ``seconds_to_expire`` seconds after that). Used for constructing JWTs

    Args:
        seconds_to_expire (int): lifetime in seconds

    Return:
        Tuple[int, int]: (issued, expired) times in unix time
    """
    now = datetime.now()
    iat = int(now.strftime('%s'))
    exp = int((now + timedelta(seconds=seconds_to_expire)).strftime('%s'))
    return (iat, exp)


<<<<<<< HEAD
def generate_id_token(user, expires_in, client_id,
                      audiences=None, auth_time=None, max_age=None, nonce=None):
    """
    Generate an unsigned ID token object. Use `.get_signed_and_encoded_token` on result
    to retrieve a signed JWT

    Args:
        user (fence.models.User): User to generate ID token for
        expires_in (int): seconds token should last
        client_id (str, optional): Client identifier
        audiences (List(str), optional): Description
        auth_time (int, optional): Last time user authN'd in number of seconds
                                   from 1970-01-01T0:0:0Z as measured in
                                   UTC until the date/time
        max_age (int, optional): max number of seconds allowed since last user AuthN
        nonce (str, optional): String value used to associate a Client session with an ID Token

    Returns:
        UnsignedIDToken: Unsigned ID token
    """
    iat, exp = issued_and_expiration_times(expires_in)
    issuer = flask.current_app.config.get('HOST_NAME')

    # include client_id if not already in audiences
    if audiences:
        if client_id not in audiences:
            audiences.append(client_id)
    else:
        audiences = [client_id]

    # If not provided, assume auth time is time this ID token is issued
    auth_time = auth_time or iat

    claims = {
        'aud': audiences,
        'sub': str(user.id),
        'iss': issuer,
        'iat': iat,
        'exp': exp,
        'jti': str(uuid.uuid4()),
        'auth_time': auth_time,
        'azp': client_id,
        'context': {
            'user': {
                'name': user.username,
                'is_admin': user.is_admin,
                'projects': dict(user.project_access),
            },
        },
    }

    # Only include if provided, used to associate a client session with an ID
    # token. If present in Auth Request from client, should set same val
    # in ID token
    if nonce:
        claims['nonce'] = nonce

    flask.current_app.logger.info(
        'issuing JWT ID token\n' + json.dumps(claims, indent=4)
    )

    token =  UnsignedIDToken(claims)
    token.validate(
        issuer=flask.current_app.config.get('HOST_NAME'),
        client_id=client_id, max_age=max_age, nonce=nonce)

    return token


def generate_signed_id_token(kid, private_key, user, expires_in, client_id,
                             audiences=None, auth_time=None, max_age=None, nonce=None):
    """
    Generate a JWT ID token, and output a UTF-8 string of the encoded JWT
    signed with the private key

    Args:
        kid (str): key id of the generated token
        private_key (str): RSA private key to sign and encode the JWT with
        user (fence.models.User): User to generate ID token for
        expires_in (int): seconds token should last
        client_id (str, optional): Client identifier
        audiences (List(str), optional): Description
        auth_time (int, optional): Last time user authN'd in number of seconds
                                   from 1970-01-01T0:0:0Z as measured in
                                   UTC until the date/time
        max_age (int, optional): max number of seconds allowed since last user AuthN
        nonce (str, optional): String value used to associate a Client session with an ID Token

    Return:
        str: encoded JWT ID token signed with ``private_key``
    """
    token = generate_id_token(
        user, expires_in, client_id,
        audiences=audiences, auth_time=auth_time, max_age=max_age, nonce=nonce)

    signed_token = token.get_signed_and_encoded_token(kid, private_key)
    return signed_token


def generate_signed_refresh_token(kid, private_key, user, expires_in, scopes):
=======
def generate_signed_refresh_token(kid, private_key, user, expires_in,
                                  scopes, client_id):
>>>>>>> 90a6319b
    """
    Generate a JWT refresh token and output a UTF-8
    string of the encoded JWT signed with the private key.

    Args:
        kid (str): key id of the generated token
        private_key (str): RSA private key to sign and encode the JWT with
        user (fence.models.User): User to generate ID token for
        expires_in (int): seconds token should last
        scopes (List[str]): oauth scopes for user

    Return:
        str: encoded JWT refresh token signed with ``private_key``
    """
    headers = {'kid': kid}
    iat, exp = issued_and_expiration_times(expires_in)
    claims = {
        'aud': ['refresh'],
        'sub': str(user.id),
        'iss': flask.current_app.config.get('HOSTNAME'),
        'iat': iat,
        'exp': exp,
        'jti': str(uuid.uuid4()),
        'access_aud': scopes,
<<<<<<< HEAD
=======
        'context': {
            'user': {
                'name': user.username,
                'is_admin': user.is_admin,
                'projects': dict(user.project_access),
            }
        },
        'azp': client_id or ''
>>>>>>> 90a6319b
    }
    flask.current_app.logger.info(
        'issuing JWT refresh token\n' + json.dumps(claims, indent=4)
    )
    token = jwt.encode(claims, private_key, headers=headers, algorithm='RS256')
    flask.current_app.logger.debug(str(token))
    token = to_unicode(token, 'UTF-8')
    return token


def generate_signed_access_token(kid, private_key, user, expires_in,
                                 scopes, client_id):
    """
    Generate a JWT access token and output a UTF-8
    string of the encoded JWT signed with the private key.

    Args:
        kid (str): key id of the generated token
        private_key (str): RSA private key to sign and encode the JWT with
        user (fence.models.User): User to generate ID token for
        expires_in (int): seconds token should last
        scopes (List[str]): oauth scopes for user

    Return:
        str: encoded JWT access token signed with ``private_key``
    """
    headers = {'kid': kid}
    iat, exp = issued_and_expiration_times(expires_in)
    claims = {
        'aud': scopes + ['access'],
        'sub': str(user.id),
        'iss': flask.current_app.config.get('HOSTNAME'),
        'iat': iat,
        'exp': exp,
        'jti': str(uuid.uuid4()),
<<<<<<< HEAD
=======
        'context': {
            'user': {
                'name': user.username,
                'is_admin': user.is_admin,
                'projects': dict(user.project_access),
            }
        },
        'azp': client_id or ''
>>>>>>> 90a6319b
    }
    flask.current_app.logger.info(
        'issuing JWT access token\n' + json.dumps(claims, indent=4)
    )
    token = jwt.encode(claims, private_key, headers=headers, algorithm='RS256')
    flask.current_app.logger.debug(str(token))
    token = to_unicode(token, 'UTF-8')
    return token


def validate_refresh_token(refresh_token):
    """
    Validate token existing

    Args:
        refresh_token (str): encoded JWT refresh token

    Returns:
        Token: Decoded refresh token

    Raises:
        errors.JWTError: Invalid token
    """
    if not refresh_token:
        raise errors.JWTError('No token provided.')

    # Must contain just a `'refresh'` audience for a refresh token.
    decoded_jwt = auth.validate_jwt(
        encoded_token=refresh_token,
        public_key=keys.default_public_key(),
        aud={'refresh'},
        iss=flask.current_app.config['HOSTNAME'],
    )

    # Validate jti and make sure refresh token is not blacklisted.
    jti = decoded_jwt.get('jti')
    if not jti:
        errors.JWTError('Token missing jti claim.')
    with flask.current_app.db.session as session:
        if session.query(BlacklistedToken).filter_by(jti=jti).first():
            raise errors.JWTError('Token is blacklisted.')

    return decoded_jwt


def revoke_token(encoded_token):
    """
    Revoke a refresh token.

    If the operation is successful, return an empty response with a 204 status
    code. Otherwise, return error message in JSON with a 400 code.

    Return:
        Tuple[str, int]: JSON response and status code
    """

    # Try to blacklist the token; see possible exceptions raised in
    # ``blacklist_encoded_token``.
    try:
        blacklist.blacklist_encoded_token(encoded_token)
    except jwt.InvalidTokenError:
        raise errors.JWTError('invalid token', 400)
    except KeyError as e:
        msg = 'token missing claim: {}'.format(str(e))
        raise errors.JWTError(msg, 400)
    except ValueError as e:
        raise errors.JWTError(str(e), 400)<|MERGE_RESOLUTION|>--- conflicted
+++ resolved
@@ -35,7 +35,9 @@
             str: UTF-8 encoded JWT ID token signed with ``private_key``
         """
         headers = {'kid': kid}
-        token = jwt.encode(self.token, private_key, headers=headers, algorithm='RS256')
+        token = jwt.encode(
+            self.token, private_key, headers=headers, algorithm='RS256'
+        )
         token = to_unicode(token)
         return token
 
@@ -73,8 +75,11 @@
         if max_age:
             age = int(time.time()) - self.auth_time
             if max_age < age:
-                # FIXME: OP MUST attempt to actively re-authenticate the End-User
-                raise IDTokenError('too old. age since auth_time is greater than max_age')
+                # FIXME: OP MUST attempt to actively re-authenticate the
+                # End-User
+                raise IDTokenError(
+                    'age since auth_time is greater than max_age'
+                )
 
     def validate(self, client_id, issuer=None, max_age=None, nonce=None):
         """
@@ -84,16 +89,22 @@
         Args:
             client_id (str, optional): Client identifier, defaults to
                                         current client in flask's context
-            issuer (str, optional): Issuer Identifier for the Issuer of the response,
-                                          Defaults to this app's HOST_NAME
-            max_age (int, optional): max number of seconds allowed since last user AuthN
-            nonce (str, optional): String value used to associate a Client session with an ID Token
+            issuer (str, optional):
+                Issuer Identifier for the Issuer of the response, Defaults to
+                this app's HOST_NAME
+            max_age (int, optional):
+                max number of seconds allowed since last user AuthN
+            nonce (str, optional):
+                String value used to associate a Client session with an ID
+                Token
         """
         issuer = issuer or flask.current_app.config.get('HOST_NAME')
         now = time.time()
 
         super(UnsignedIDToken, self).validate(
-            issuer=issuer, client_id=client_id, max_age=max_age, nonce=nonce, now=now)
+            issuer=issuer, client_id=client_id, max_age=max_age, nonce=nonce,
+            now=now
+        )
 
     @classmethod
     def from_signed_and_encoded_token(
@@ -109,12 +120,16 @@
             verify (bool, optional): Whether or not to validate the JWT
                                      and ID token.
                                      NOTE: This is TRUE by default
-            client_id (str, optional): Client identifier, defaults to
-                                       current client in flask context
-            issuer (str, optional): Issuer Identifier(s) for the Issuer of the response,
-                                          defaults to HOST_NAME
-            max_age (int, optional): max number of seconds allowed since last user AuthN
-            nonce (str, optional): String value used to associate a Client session with an ID Token
+            client_id (str, optional):
+                Client identifier, defaults to current client in flask context
+            issuer (str, optional):
+                Issuer Identifier(s) for the Issuer of the response, defaults
+                to HOST_NAME
+            max_age (int, optional):
+                max number of seconds allowed since last user AuthN
+            nonce (str, optional):
+                String value used to associate a Client session with an ID
+                Token
 
         Returns:
             UnsignedIDToken: A newly created instance with claims obtained
@@ -125,7 +140,9 @@
         public_key = public_key or keys.default_public_key()
 
         token = jwt.decode(
-            encoded_token, public_key, algorithms='RS256', verify=verify, audience=client_id)
+            encoded_token, public_key, algorithms='RS256', verify=verify,
+            audience=client_id
+        )
 
         token = cls(token)
 
@@ -155,12 +172,12 @@
     return (iat, exp)
 
 
-<<<<<<< HEAD
-def generate_id_token(user, expires_in, client_id,
-                      audiences=None, auth_time=None, max_age=None, nonce=None):
-    """
-    Generate an unsigned ID token object. Use `.get_signed_and_encoded_token` on result
-    to retrieve a signed JWT
+def generate_id_token(
+        user, expires_in, client_id, audiences=None, auth_time=None,
+        max_age=None, nonce=None):
+    """
+    Generate an unsigned ID token object. Use ``.get_signed_and_encoded_token``
+    on result to retrieve a signed JWT
 
     Args:
         user (fence.models.User): User to generate ID token for
@@ -170,8 +187,10 @@
         auth_time (int, optional): Last time user authN'd in number of seconds
                                    from 1970-01-01T0:0:0Z as measured in
                                    UTC until the date/time
-        max_age (int, optional): max number of seconds allowed since last user AuthN
-        nonce (str, optional): String value used to associate a Client session with an ID Token
+        max_age (int, optional):
+            max number of seconds allowed since last user AuthN
+        nonce (str, optional):
+            String value used to associate a Client session with an ID Token
 
     Returns:
         UnsignedIDToken: Unsigned ID token
@@ -217,7 +236,7 @@
         'issuing JWT ID token\n' + json.dumps(claims, indent=4)
     )
 
-    token =  UnsignedIDToken(claims)
+    token = UnsignedIDToken(claims)
     token.validate(
         issuer=flask.current_app.config.get('HOST_NAME'),
         client_id=client_id, max_age=max_age, nonce=nonce)
@@ -225,8 +244,9 @@
     return token
 
 
-def generate_signed_id_token(kid, private_key, user, expires_in, client_id,
-                             audiences=None, auth_time=None, max_age=None, nonce=None):
+def generate_signed_id_token(
+        kid, private_key, user, expires_in, client_id, audiences=None,
+        auth_time=None, max_age=None, nonce=None):
     """
     Generate a JWT ID token, and output a UTF-8 string of the encoded JWT
     signed with the private key
@@ -238,11 +258,13 @@
         expires_in (int): seconds token should last
         client_id (str, optional): Client identifier
         audiences (List(str), optional): Description
-        auth_time (int, optional): Last time user authN'd in number of seconds
-                                   from 1970-01-01T0:0:0Z as measured in
-                                   UTC until the date/time
-        max_age (int, optional): max number of seconds allowed since last user AuthN
-        nonce (str, optional): String value used to associate a Client session with an ID Token
+        auth_time (int, optional):
+            Last time user authN'd in number of seconds from 1970-01-01T0:0:0Z
+            as measured in UTC until the date/time
+        max_age (int, optional):
+            max number of seconds allowed since last user AuthN
+        nonce (str, optional):
+            String value used to associate a Client session with an ID Token
 
     Return:
         str: encoded JWT ID token signed with ``private_key``
@@ -255,11 +277,8 @@
     return signed_token
 
 
-def generate_signed_refresh_token(kid, private_key, user, expires_in, scopes):
-=======
-def generate_signed_refresh_token(kid, private_key, user, expires_in,
-                                  scopes, client_id):
->>>>>>> 90a6319b
+def generate_signed_refresh_token(
+        kid, private_key, user, expires_in, scopes, client_id):
     """
     Generate a JWT refresh token and output a UTF-8
     string of the encoded JWT signed with the private key.
@@ -283,18 +302,7 @@
         'iat': iat,
         'exp': exp,
         'jti': str(uuid.uuid4()),
-        'access_aud': scopes,
-<<<<<<< HEAD
-=======
-        'context': {
-            'user': {
-                'name': user.username,
-                'is_admin': user.is_admin,
-                'projects': dict(user.project_access),
-            }
-        },
         'azp': client_id or ''
->>>>>>> 90a6319b
     }
     flask.current_app.logger.info(
         'issuing JWT refresh token\n' + json.dumps(claims, indent=4)
@@ -305,8 +313,8 @@
     return token
 
 
-def generate_signed_access_token(kid, private_key, user, expires_in,
-                                 scopes, client_id):
+def generate_signed_access_token(
+        kid, private_key, user, expires_in, scopes, client_id):
     """
     Generate a JWT access token and output a UTF-8
     string of the encoded JWT signed with the private key.
@@ -330,8 +338,6 @@
         'iat': iat,
         'exp': exp,
         'jti': str(uuid.uuid4()),
-<<<<<<< HEAD
-=======
         'context': {
             'user': {
                 'name': user.username,
@@ -340,7 +346,6 @@
             }
         },
         'azp': client_id or ''
->>>>>>> 90a6319b
     }
     flask.current_app.logger.info(
         'issuing JWT access token\n' + json.dumps(claims, indent=4)
