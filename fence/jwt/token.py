--- conflicted
+++ resolved
@@ -375,45 +375,29 @@
         "azp": client_id or "",
     }
 
-<<<<<<< HEAD
     if include_project_access:
-        # NOTE: "THIS IS A TERRIBLE STOP-GAP SOLUTION SO THAT USERS WITH
-        #       MINIMAL ACCESS CAN STILL USE LATEST VERSION OF FENCE
-        #       WITH VERSIONS OF PEREGRINE/SHEEPDOG THAT DO NOT CURENTLY
-        #       SUPPORT AUTHORIZATION CHECKS AGAINST ARBORIST (AND INSTEAD
-        #       RELY ON THE PROJECTS IN THE TOKEN). If the token is too large
-        #       everything breaks. I'm sorry" --See PXP-3717
-        if len(dict(user.project_access)) < config["TOKEN_PROJECTS_CUTOFF"]:
-            claims["context"]["user"]["projects"] = dict(user.project_access)
-        else:
-            logger.warning(
-                "NOT including project_access = {} in claims for user {} because there are too many projects for the token\n".format(
-                    user.project_access, user.username
-                )
-=======
-    # NOTE: "THIS IS A TERRIBLE STOP-GAP SOLUTION SO THAT USERS WITH
-    #       MINIMAL ACCESS CAN STILL USE LATEST VERSION OF FENCE
-    #       WITH VERSIONS OF PEREGRINE/SHEEPDOG THAT DO NOT CURENTLY
-    #       SUPPORT AUTHORIZATION CHECKS AGAINST ARBORIST (AND INSTEAD
-    #       RELY ON THE PROJECTS IN THE TOKEN). If the token is too large
-    #       everything breaks. I'm sorry" --See PXP-3717
-    if len(dict(user.project_access)) < config["TOKEN_PROJECTS_CUTOFF"]:
-        claims["context"]["user"]["projects"] = dict(user.project_access)
-    else:
-        # truncate to configured number of projects in token
-        projects = dict(user.project_access)
-        for key in list(projects)[config["TOKEN_PROJECTS_CUTOFF"]:]:
-            del projects[key]
-        claims["context"]["user"]["projects"] = projects
-        logger.warning(
-            "NOT including project_access = {} in claims for user {} because there are too many projects for the token\n".format(
-                {
-                    k: dict(user.project_access)[k]
-                    for k in set(dict(user.project_access)) - set(projects)
-                },
-                user.username,
->>>>>>> a95c91d5
-            )
+      # NOTE: "THIS IS A TERRIBLE STOP-GAP SOLUTION SO THAT USERS WITH
+      #       MINIMAL ACCESS CAN STILL USE LATEST VERSION OF FENCE
+      #       WITH VERSIONS OF PEREGRINE/SHEEPDOG THAT DO NOT CURENTLY
+      #       SUPPORT AUTHORIZATION CHECKS AGAINST ARBORIST (AND INSTEAD
+      #       RELY ON THE PROJECTS IN THE TOKEN). If the token is too large
+      #       everything breaks. I'm sorry" --See PXP-3717
+      if len(dict(user.project_access)) < config["TOKEN_PROJECTS_CUTOFF"]:
+          claims["context"]["user"]["projects"] = dict(user.project_access)
+      else:
+          # truncate to configured number of projects in token
+          projects = dict(user.project_access)
+          for key in list(projects)[config["TOKEN_PROJECTS_CUTOFF"]:]:
+              del projects[key]
+          claims["context"]["user"]["projects"] = projects
+          logger.warning(
+              "NOT including project_access = {} in claims for user {} because there are too many projects for the token\n".format(
+                  {
+                      k: dict(user.project_access)[k]
+                      for k in set(dict(user.project_access)) - set(projects)
+                  },
+                  user.username,
+              )
 
     # only add google linkage information if provided
     if linked_google_email:
