--- conflicted
+++ resolved
@@ -379,9 +379,7 @@
     exp = forced_exp_time or exp
     sub = str(user.id)
     jti = str(uuid.uuid4())
-<<<<<<< HEAD
-
-=======
+
     if not iss:
         try:
             iss = flask.current_app.config.get('BASE_URL')
@@ -390,7 +388,6 @@
                 'must provide value for `iss` (issuer) field if'
                 ' running outside of flask application'
             )
->>>>>>> 655b7381
     claims = {
         'pur': 'access',
         'aud': scopes,
