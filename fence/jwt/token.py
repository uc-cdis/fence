import json
import time
import uuid

from authlib.common.encoding import to_unicode
from authlib.oidc.core import CodeIDToken as AuthlibCodeIDToken
from cdislogging import get_logger
import flask
import jwt

from fence.jwt import keys
from fence.jwt.errors import JWTSizeError
from fence.config import config

logger = get_logger(__name__)


SCOPE_DESCRIPTION = {
    "openid": "default scope",
    "user": "Know your {idp_names} basic account information and what you are authorized to access.",
    "data": "Retrieve controlled-access datasets to which you have access on your behalf.",
    "credentials": "View and update your credentials.",
<<<<<<< HEAD
    "google_link": "Link your Google identity and get basic account information.",
    "google_credentials": "Receive temporary Google credentials to access data on google",
=======
    "google_link": "Allow providing your personal Google account access to data on Google.",
    "google_credentials": "Receive temporary Google credentials to access data on Google.",
>>>>>>> 2c0edb7d
    "google_service_account": "Allow registration of external Google service accounts to access data.",
    "admin": "View and update user authorizations.",
}


<<<<<<< HEAD
# Allowed scopes for user requested token and oauth2 client requested token
# TODO: this should be more discoverable and configurable
#
# Only allow web session based auth access credentials so that user
# can't create a long-lived API key using a short lived access_token
SESSION_ALLOWED_SCOPES = [
    "openid",
    "user",
    "credentials",
    "data",
    "admin",
    "google_link",
    "google_credentials",
    "google_service_account",
]

USER_ALLOWED_SCOPES = [
    "fence",
    "openid",
    "user",
    "data",
    "admin",
    "google_link",
    "google_credentials",
    "google_service_account",
]

CLIENT_ALLOWED_SCOPES = [
    "openid",
    "user",
    "data",
    "google_link",
    "google_credentials",
    "google_service_account",
]


=======
>>>>>>> 2c0edb7d
class JWTResult(object):
    """
    Just a container for the results necessary to keep track of from generating
    a JWT.
    """

    def __init__(self, token=None, kid=None, claims=None):
        self.token = token
        self.kid = kid
        self.claims = claims


class UnsignedIDToken(AuthlibCodeIDToken):
    def __init__(self, token, header=None, **kwargs):
        header = header or {}
        super(UnsignedIDToken, self).__init__(token, header, **kwargs)

    def get_signed_and_encoded_token(self, kid, private_key):
        """
        Return a signed ID token by using the private key and kid provided

        Args:
            kid (str): the key id
            private_key (str): RSA private key to sign and encode the JWT with

        Returns:
            str: UTF-8 encoded JWT ID token signed with ``private_key``
        """
        headers = {"kid": kid}
        headers.update(self.header)
        token = jwt.encode(self, private_key, headers=headers, algorithm="RS256")
        token = to_unicode(token)
        return token

    @classmethod
    def from_signed_and_encoded_token(
        cls,
        encoded_token,
        public_key=None,
        verify=True,
        client_id=None,
        issuer=None,
        max_age=None,
        nonce=None,
    ):
        """
        Return an instance of UnsignedIDToken by decoding an encoded token.

        Args:
            encoded_token (str): encoded JWT ID token signed with a private_key
            public_key (str, optional): Public key used for encoding,
                                        defaults to app's default pub key
            verify (bool, optional): Whether or not to validate the JWT
                                     and ID token.
                                     NOTE: This is TRUE by default
            client_id (str, optional): Client identifier, defaults to
                                       current client in flask context
            issuer (str, optional)
                Issuer Identifier(s) for the Issuer of the response, defaults
                to BASE_URL
            max_age (int, optional):
                max number of seconds allowed since last user AuthN
            nonce (str, optional):
                String value used to associate a Client session with an ID
                Token

        Returns:
            UnsignedIDToken: A newly created instance with claims obtained
                             from decoding the provided encoded token
        """
        # Use application defaults if not provided
        issuer = issuer or config.get("BASE_URL")
        public_key = public_key or keys.default_public_key()

        payload = jwt.decode(
            encoded_token,
            public_key,
            algorithms="RS256",
            verify=verify,
            audience=client_id,
        )
        headers = {}
        token = cls(payload, headers)

        if verify:
            token.validate()

        return token


def issued_and_expiration_times(seconds_to_expire):
    """
    Return the times in unix time that a token is being issued and will be
    expired (the issuing time being now, and the expiration being
    ``seconds_to_expire`` seconds after that). Used for constructing JWTs

    Args:
        seconds_to_expire (int): lifetime in seconds

    Return:
        Tuple[int, int]: (issued, expired) times in unix time
    """
    iat = int(time.time())
    exp = iat + int(seconds_to_expire)
    return (iat, exp)


def generate_signed_session_token(kid, private_key, expires_in, context=None):
    """
    Generate a JWT session token from the given request, and output a UTF-8
    string of the encoded JWT signed with the private key.

    Args:
        private_key (str): RSA private key to sign and encode the JWT with
        request (oauthlib.common.Request): token request to handle
        session_started (int):
            unix time the original session token was provided

    Return:
        str: encoded JWT session token signed with ``private_key``
    """
    headers = {"kid": kid}
    iat, exp = issued_and_expiration_times(expires_in)

    issuer = config.get("BASE_URL")

    # Create context based on provided information
    if not context:
        context = {}
    if "session_started" not in context:
        context["session_started"] = iat

    claims = {
        "pur": "session",
        "aud": ["fence"],
        "sub": context.get("user_id", ""),
        "iss": issuer,
        "iat": iat,
        "exp": exp,
        "jti": str(uuid.uuid4()),
        "context": context,
    }
    logger.debug("issuing JWT session token\n" + json.dumps(claims, indent=4))
    token = jwt.encode(claims, private_key, headers=headers, algorithm="RS256")
    token = to_unicode(token, "UTF-8")

    # Browser may clip cookies larger than 4096 bytes
    if len(token) > 4096:
        raise JWTSizeError("JWT exceeded 4096 bytes")

    return JWTResult(token=token, kid=kid, claims=claims)


def generate_signed_id_token(
    kid,
    private_key,
    user,
    expires_in,
    client_id,
    audiences=None,
    auth_time=None,
    max_age=None,
    nonce=None,
    **kwargs
):
    """
    Generate a JWT ID token, and output a UTF-8 string of the encoded JWT
    signed with the private key

    Args:
        kid (str): key id of the generated token
        private_key (str): RSA private key to sign and encode the JWT with
        user (fence.models.User): User to generate ID token for
        expires_in (int): seconds token should last
        client_id (str, optional): Client identifier
        audiences (List(str), optional): Description
        auth_time (int, optional): Last time user authN'd in number of seconds
                                   from 1970-01-01T0:0:0Z as measured in
                                   UTC until the date/time
        max_age (int, optional):
            max number of seconds allowed since last user AuthN
        nonce (str, optional):
            string value used to associate a Client session with an ID Token

    Return:
        str: encoded JWT ID token signed with ``private_key``
    """
    token = generate_id_token(
        user,
        expires_in,
        client_id,
        audiences=audiences,
        auth_time=auth_time,
        max_age=max_age,
        nonce=nonce,
        **kwargs
    )
    signed_token = token.get_signed_and_encoded_token(kid, private_key)
    return JWTResult(token=signed_token, kid=kid, claims=token)


def generate_signed_refresh_token(
    kid, private_key, user, expires_in, scopes, iss=None, client_id=None
):
    """
    Generate a JWT refresh token and output a UTF-8
    string of the encoded JWT signed with the private key.

    Args:
        kid (str): key id of the keypair used to generate token
        private_key (str): RSA private key to sign and encode the JWT with
        user (fence.models.User): User to generate token for
        expires_in (int): seconds until expiration
        scopes (List[str]): oauth scopes for user

    Return:
        str: encoded JWT refresh token signed with ``private_key``
    """
    headers = {"kid": kid}
    iat, exp = issued_and_expiration_times(expires_in)
    jti = str(uuid.uuid4())
    sub = str(user.id)
    if not iss:
        try:
            iss = config.get("BASE_URL")
        except RuntimeError:
            raise ValueError(
                "must provide value for `iss` (issuer) field if"
                " running outside of flask application"
            )
    claims = {
        "pur": "refresh",
        "aud": scopes,
        "sub": sub,
        "iss": iss,
        "iat": iat,
        "exp": exp,
        "jti": jti,
        "azp": client_id or "",
    }

    logger.info("issuing JWT refresh token with id [{}] to [{}]".format(jti, sub))
    logger.debug("issuing JWT refresh token\n" + json.dumps(claims, indent=4))

    token = jwt.encode(claims, private_key, headers=headers, algorithm="RS256")
    token = to_unicode(token, "UTF-8")

    return JWTResult(token=token, kid=kid, claims=claims)


def generate_api_key(kid, private_key, user_id, expires_in, scopes, client_id):
    """
    Generate a JWT refresh token and output a UTF-8
    string of the encoded JWT signed with the private key.

    Args:
        kid (str): key id of the keypair used to generate token
        private_key (str): RSA private key to sign and encode the JWT with
        user_id (user id): User id to generate token for
        expires_in (int): seconds until expiration
        scopes (List[str]): oauth scopes for user_id

    Return:
        str: encoded JWT refresh token signed with ``private_key``
    """
    headers = {"kid": kid}
    iat, exp = issued_and_expiration_times(expires_in)
    jti = str(uuid.uuid4())
    sub = str(user_id)
    claims = {
        "pur": "api_key",
        "aud": scopes,
        "sub": sub,
        "iss": config.get("BASE_URL"),
        "iat": iat,
        "exp": exp,
        "jti": jti,
        "azp": client_id or "",
    }
    logger.info("issuing JWT API key with id [{}] to [{}]".format(jti, sub))
    logger.debug("issuing JWT API key\n" + json.dumps(claims, indent=4))
    token = jwt.encode(claims, private_key, headers=headers, algorithm="RS256")
    logger.debug(str(token))
    token = to_unicode(token, "UTF-8")
    return JWTResult(token=token, kid=kid, claims=claims)


def generate_signed_access_token(
    kid,
    private_key,
    user,
    expires_in,
    scopes,
    iss=None,
    forced_exp_time=None,
    client_id=None,
    linked_google_email=None,
):
    """
    Generate a JWT access token and output a UTF-8
    string of the encoded JWT signed with the private key.

    Args:
        kid (str): key id of the keypair used to generate token
        private_key (str): RSA private key to sign and encode the JWT with
        user (fence.models.User): User to generate ID token for
        expires_in (int): seconds until expiration
        scopes (List[str]): oauth scopes for user

    Return:
        str: encoded JWT access token signed with ``private_key``
    """
    headers = {"kid": kid}
    iat, exp = issued_and_expiration_times(expires_in)
    # force exp time if provided
    exp = forced_exp_time or exp
    sub = str(user.id)
    jti = str(uuid.uuid4())
    if not iss:
        try:
            iss = config.get("BASE_URL")
        except RuntimeError:
            raise ValueError(
                "must provide value for `iss` (issuer) field if"
                " running outside of flask application"
            )

    claims = {
        "pur": "access",
        "aud": scopes,
        "sub": sub,
        "iss": iss,
        "iat": iat,
        "exp": exp,
        "jti": jti,
        "context": {
            "user": {
                "name": user.username,
                "is_admin": user.is_admin,
                "projects": dict(user.project_access),
                "google": {"proxy_group": user.google_proxy_group_id},
            }
        },
        "azp": client_id or "",
    }

    # only add google linkage information if provided
    if linked_google_email:
        claims["context"]["user"]["google"][
            "linked_google_account"
        ] = linked_google_email

    logger.info("issuing JWT access token with id [{}] to [{}]".format(jti, sub))
    logger.debug("issuing JWT access token\n" + json.dumps(claims, indent=4))

    token = jwt.encode(claims, private_key, headers=headers, algorithm="RS256")
    token = to_unicode(token, "UTF-8")

    # Browser may clip cookies larger than 4096 bytes
    if len(token) > 4096:
        raise JWTSizeError("JWT exceeded 4096 bytes")

    return JWTResult(token=token, kid=kid, claims=claims)


def generate_id_token(
    user,
    expires_in,
    client_id,
    audiences=None,
    auth_time=None,
    max_age=None,
    nonce=None,
    **kwargs
):
    """
    Generate an unsigned ID token object. Use `.get_signed_and_encoded_token`
    on result to retrieve a signed JWT

    Args:
        user (fence.models.User): User to generate ID token for
        expires_in (int): seconds token should last
        client_id (str, optional): Client identifier
        audiences (List(str), optional): Description
        auth_time (int, optional):
            Last time user authN'd in number of seconds from 1970-01-01T0:0:0Z
            as measured in UTC until the date/time
        max_age (int, optional):
            max number of seconds allowed since last user AuthN
        nonce (str, optional):
            string value used to associate a Client session with an ID Token

    Returns:
        UnsignedIDToken: Unsigned ID token
    """
    iat, exp = issued_and_expiration_times(expires_in)
    issuer = config.get("BASE_URL")

    # include client_id if not already in audiences
    if audiences:
        if client_id not in audiences:
            audiences.append(client_id)
    else:
        audiences = [client_id]

    # If not provided, assume auth time is time this ID token is issued
    auth_time = auth_time or iat

    # NOTE: if the claims here are modified, be sure to update the
    # `claims_supported` field returned from the OIDC configuration endpoint
    # ``/.well-known/openid-configuration``, in
    # ``fence/blueprints/well_known.py``.
    claims = {
        "pur": "id",
        "aud": audiences,
        "sub": str(user.id),
        "iss": issuer,
        "iat": iat,
        "exp": exp,
        "jti": str(uuid.uuid4()),
        "auth_time": auth_time,
        "azp": client_id,
        "context": {
            "user": {
                "name": user.username,
                "is_admin": user.is_admin,
                "projects": dict(user.project_access),
                "email": user.email,
                "display_name": user.display_name,
                "phone_number": user.phone_number,
            }
        },
    }
    if user.tags:
        claims["context"]["user"]["tags"] = {tag.key: tag.value for tag in user.tags}

    linked_google_email = kwargs.get("linked_google_email")
    linked_google_account_exp = kwargs.get("linked_google_account_exp")
    # only add google linkage information if provided
    if linked_google_email:
        claims["context"]["user"]["google"] = {
            "linked_google_account": linked_google_email,
            "linked_google_account_exp": linked_google_account_exp,
        }

    # Only include if provided, used to associate a client session with an ID
    # token. If present in Auth Request from client, should set same val
    # in ID token
    if nonce:
        claims["nonce"] = nonce

    logger.info("issuing JWT ID token\n" + json.dumps(claims, indent=4))

    token_options = {
        "iss": {"essential": True, "value": config.get("BASE_URL")},
        "nonce": {"value": nonce},
    }
    token = UnsignedIDToken(claims, options=token_options)
    token.validate()

    return token<|MERGE_RESOLUTION|>--- conflicted
+++ resolved
@@ -20,58 +20,12 @@
     "user": "Know your {idp_names} basic account information and what you are authorized to access.",
     "data": "Retrieve controlled-access datasets to which you have access on your behalf.",
     "credentials": "View and update your credentials.",
-<<<<<<< HEAD
     "google_link": "Link your Google identity and get basic account information.",
     "google_credentials": "Receive temporary Google credentials to access data on google",
-=======
-    "google_link": "Allow providing your personal Google account access to data on Google.",
-    "google_credentials": "Receive temporary Google credentials to access data on Google.",
->>>>>>> 2c0edb7d
     "google_service_account": "Allow registration of external Google service accounts to access data.",
     "admin": "View and update user authorizations.",
 }
 
-
-<<<<<<< HEAD
-# Allowed scopes for user requested token and oauth2 client requested token
-# TODO: this should be more discoverable and configurable
-#
-# Only allow web session based auth access credentials so that user
-# can't create a long-lived API key using a short lived access_token
-SESSION_ALLOWED_SCOPES = [
-    "openid",
-    "user",
-    "credentials",
-    "data",
-    "admin",
-    "google_link",
-    "google_credentials",
-    "google_service_account",
-]
-
-USER_ALLOWED_SCOPES = [
-    "fence",
-    "openid",
-    "user",
-    "data",
-    "admin",
-    "google_link",
-    "google_credentials",
-    "google_service_account",
-]
-
-CLIENT_ALLOWED_SCOPES = [
-    "openid",
-    "user",
-    "data",
-    "google_link",
-    "google_credentials",
-    "google_service_account",
-]
-
-
-=======
->>>>>>> 2c0edb7d
 class JWTResult(object):
     """
     Just a container for the results necessary to keep track of from generating
