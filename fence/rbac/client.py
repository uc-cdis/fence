--- conflicted
+++ resolved
@@ -198,23 +198,6 @@
         Raises:
             - ArboristError: if the operation failed (couldn't create role)
         """
-<<<<<<< HEAD
-        return _request_get_json(requests.post(self._role_url, json=role_json))
-
-    def create_policy(self, policy_json):
-        return _request_get_json(requests.post(
-            self._policy_url, json=policy_json
-        ))
-
-    def get_policy(self, policy_id):
-        """
-        Return the JSON representation of a policy with this ID.
-        """
-        response = requests.get(self._policy_url + policy_id)
-        if response.status_code == 404:
-            return None
-        return response.json()
-=======
         response = _request_get_json(requests.post(self._role_url, json=role_json))
         if 'error' in response:
             self.logger.error(
@@ -224,6 +207,15 @@
             raise ArboristError(response['error'])
         self.logger.info('created role {}'.format(role_json['id']))
         return response
+
+    def get_policy(self, policy_id):
+        """
+        Return the JSON representation of a policy with this ID.
+        """
+        response = requests.get(self._policy_url + policy_id)
+        if response.status_code == 404:
+            return None
+        return response.json()
 
     def create_policy(self, policy_json):
         response = _request_get_json(requests.post(
@@ -236,5 +228,4 @@
             )
             raise ArboristError(response['error'])
         self.logger.info('created policy {}'.format(policy_json['id']))
-        return response
->>>>>>> 60eced81
+        return response