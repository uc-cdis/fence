--- conflicted
+++ resolved
@@ -18,13 +18,8 @@
     """
     try:
         return response.json()
-<<<<<<< HEAD
     except ValueError as e:
-        return {'error': str(e)}
-=======
-    except json.decoder.JSONDecodeError as e:
         return {"error": str(e)}
->>>>>>> eb25be46
 
 
 class ArboristError(APIError):
@@ -154,18 +149,11 @@
         #
         path = self._resource_url + parent_path
         response = _request_get_json(requests.post(path, json=resource_json))
-<<<<<<< HEAD
-        if 'error' in response:
-            msg = response['error'].get('message', str(response['error']))
+        if "error" in response:
+            msg = response["error"].get("message", str(response["error"]))
             self.logger.error(
-                'could not create resource `{}` in arborist: {}'
+                "could not create resource `{}` in arborist: {}"
                 .format(path, msg)
-=======
-        if "error" in response:
-            self.logger.error(
-                "could not create resource `{}` in arborist: ".format(path)
-                + response["error"]
->>>>>>> eb25be46
             )
             raise ArboristError(response["error"])
         return response
