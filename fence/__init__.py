from collections import OrderedDict
import os

from authutils.oauth2.client import OAuthClient
import cirrus
import flask
from flask_cors import CORS
from flask_sqlalchemy_session import flask_scoped_session, current_session
from cdislogging import get_stream_handler
import urlparse
from userdatamodel.driver import SQLAlchemyDriver

from fence.auth import logout, build_redirect_url
from fence.errors import UserError
from fence.jwt import keys
from fence.models import migrate
from fence.oidc.jwt_generator import generate_token
from fence.oidc.client import query_client
from fence.oidc.server import server
from fence.rbac.client import ArboristClient
from fence.resources.aws.boto_manager import BotoManager
from fence.resources.openid.google_oauth2 import Oauth2Client as GoogleClient
from fence.resources.storage import StorageManager
from fence.resources.user.user_session import UserSessionInterface
from fence.error_handler import get_error_response
from fence.utils import random_str
import fence.blueprints.admin
import fence.blueprints.data
import fence.blueprints.login
import fence.blueprints.oauth2
import fence.blueprints.rbac
import fence.blueprints.storage_creds
import fence.blueprints.user
import fence.blueprints.well_known
import fence.blueprints.link
import fence.blueprints.google
import fence.client


app = flask.Flask(__name__)
CORS(app=app, headers=["content-type", "accept"], expose_headers="*")


def app_config(app, settings="fence.settings", root_dir=None):
    """
    Set up the config for the Flask app.
    """
    app.config.from_object(settings)
    if "BASE_URL" not in app.config:
        base_url = app.config["HOSTNAME"]
        if not base_url.startswith("http"):
            base_url = "https://" + base_url
        app.config["BASE_URL"] = base_url
    if "ROOT_URL" not in app.config:
        url = urlparse.urlparse(app.config["BASE_URL"])
        app.config["ROOT_URL"] = "{}://{}".format(url.scheme, url.netloc)

    if root_dir is None:
        root_dir = os.path.dirname(os.path.dirname(os.path.realpath(__file__)))
<<<<<<< HEAD
    if app.config.get("AWS_CREDENTIALS"):
=======
    if "AWS_CREDENTIALS" in app.config and len(app.config["AWS_CREDENTIALS"]) > 0:
>>>>>>> f7f5e774
        value = app.config["AWS_CREDENTIALS"].values()[0]
        app.boto = BotoManager(value, logger=app.logger)
        app.register_blueprint(fence.blueprints.data.blueprint, url_prefix="/data")

    app.keypairs = keys.load_keypairs(os.path.join(root_dir, "keys"))

    app.jwt_public_keys = {
        app.config["BASE_URL"]: OrderedDict(
            [(str(keypair.kid), str(keypair.public_key)) for keypair in app.keypairs]
        )
    }

    cirrus.config.config.update(**app.config.get("CIRRUS_CFG", {}))
<<<<<<< HEAD


def configure_oidc(app, overrides=None):
    """
    NOTE: app must have loaded keypairs already as ``app.keypairs``.
    """
    overrides = overrides or {}
    settings = {
        "OAUTH2_JWT_KEY": keys.default_private_key(app),
        "OAUTH2_JWT_ISS": app.config["BASE_URL"],
    }
    settings.update(overrides)
=======
>>>>>>> f7f5e774


def app_register_blueprints(app):
    app.register_blueprint(fence.blueprints.oauth2.blueprint, url_prefix="/oauth2")
    app.register_blueprint(fence.blueprints.user.blueprint, url_prefix="/user")

    creds_blueprint = fence.blueprints.storage_creds.make_creds_blueprint()
    app.register_blueprint(creds_blueprint, url_prefix="/credentials")

    app.register_blueprint(fence.blueprints.admin.blueprint, url_prefix="/admin")
    app.register_blueprint(
        fence.blueprints.well_known.blueprint, url_prefix="/.well-known"
    )

    login_blueprint = fence.blueprints.login.make_login_blueprint(app)
    app.register_blueprint(login_blueprint, url_prefix="/login")

    link_blueprint = fence.blueprints.link.make_link_blueprint()
    app.register_blueprint(link_blueprint, url_prefix="/link")

    google_blueprint = fence.blueprints.google.make_google_blueprint()
    app.register_blueprint(google_blueprint, url_prefix="/google")

    if app.config.get("ARBORIST"):
        app.register_blueprint(fence.blueprints.rbac.blueprint, url_prefix="/rbac")

    @app.route("/")
    def root():
        """
        Register the root URL.
        """
        endpoints = {
            "oauth2 endpoint": "/oauth2",
            "user endpoint": "/user",
            "keypair endpoint": "/credentials",
        }
        return flask.jsonify(endpoints)

    @app.route("/logout")
    def logout_endpoint():
        root = app.config.get("BASE_URL", "")
        request_next = flask.request.args.get("next", root)
        if request_next.startswith("https") or request_next.startswith("http"):
            next_url = request_next
        else:
            next_url = build_redirect_url(app.config.get("ROOT_URL", ""), request_next)
        return logout(next_url=next_url)

    @app.route("/jwt/keys")
    def public_keys():
        """
        Return the public keys which can be used to verify JWTs signed by fence.

        The return value should look like this:

            {
                "keys": [
                    {
                        "key-01": " ... [public key here] ... "
                    }
                ]
            }
        """
        return flask.jsonify(
            {"keys": [(keypair.kid, keypair.public_key) for keypair in app.keypairs]}
        )


def app_sessions(app):
    app.url_map.strict_slashes = False
    app.db = SQLAlchemyDriver(app.config["DB"])
    migrate(app.db)
    session = flask_scoped_session(app.db.Session, app)  # noqa
    app.storage_manager = StorageManager(
        app.config["STORAGE_CREDENTIALS"], logger=app.logger
    )
    enabled_idp_ids = app.config["ENABLED_IDENTITY_PROVIDERS"]["providers"].keys()
    # Add OIDC client for Google if configured.
    configured_google = (
        "OPENID_CONNECT" in app.config and "google" in app.config["OPENID_CONNECT"]
    )
    if configured_google:
        app.google_client = GoogleClient(
            app.config["OPENID_CONNECT"]["google"],
            HTTP_PROXY=app.config.get("HTTP_PROXY"),
            logger=app.logger,
        )
    # Add OIDC client for multi-tenant fence if configured.
    configured_fence = (
        "OPENID_CONNECT" in app.config
        and "fence" in app.config["OPENID_CONNECT"]
        and "fence" in enabled_idp_ids
    )
    if configured_fence:
        app.fence_client = OAuthClient(**app.config["OPENID_CONNECT"]["fence"])
    app.session_interface = UserSessionInterface()
    if app.config.get("ARBORIST"):
<<<<<<< HEAD
        app.arborist = ArboristClient(
            arborist_base_url=app.config["ARBORIST"]["base_url"]
        )


def app_config_oauth(app):
    # authlib OIDC settings
    settings = {
        "OAUTH2_JWT_ENABLED": True,
        "OAUTH2_JWT_ALG": "RS256",
        "OAUTH2_JWT_ISS": app.config["BASE_URL"],
        "OAUTH2_JWT_KEY": app.keypairs[0].private_key,
    }
    app.config.update(settings)


def app_init(app, settings="fence.settings", root_dir=None):
=======
        app.arborist = ArboristClient(arborist_base_url=app.config["ARBORIST"])


def app_init(app, settings="fence.settings", root_dir=None):
    app.logger.addHandler(get_stream_handler())
>>>>>>> f7f5e774
    app_config(app, settings=settings, root_dir=root_dir)
    app_sessions(app)
    app_register_blueprints(app)
    app_config_oauth(app)
    server.init_app(app, query_client=query_client)


@app.errorhandler(Exception)
def handle_error(error):
    """
    Register an error handler for general exceptions.
    """
    return get_error_response(error)


@app.before_request
def check_csrf():
    has_auth = "Authorization" in flask.request.headers
    no_username = not flask.session.get("username")
    if has_auth or no_username:
        return
    if not app.config.get("ENABLE_CSRF_PROTECTION", True):
        return
    # cookie based authentication
    if flask.request.method != "GET":
        csrf_header = flask.request.headers.get("x-csrf-token")
        csrf_cookie = flask.request.cookies.get("csrftoken")
        referer = flask.request.headers.get("referer")
        flask.current_app.logger.debug("HTTP REFERER " + str(referer))
        if not all([csrf_cookie, csrf_header, csrf_cookie == csrf_header, referer]):
            raise UserError("CSRF verification failed. Request aborted")


@app.after_request
def set_csrf(response):
    """
    Create a cookie for CSRF protection if one does not yet exist.
    """
    if not flask.request.cookies.get("csrftoken"):
        secure = app.config.get("SESSION_COOKIE_SECURE", True)
        response.set_cookie("csrftoken", random_str(40), secure=secure)

    if flask.request.method in ["POST", "PUT", "DELETE"]:
        current_session.commit()
    return response<|MERGE_RESOLUTION|>--- conflicted
+++ resolved
@@ -57,11 +57,7 @@
 
     if root_dir is None:
         root_dir = os.path.dirname(os.path.dirname(os.path.realpath(__file__)))
-<<<<<<< HEAD
     if app.config.get("AWS_CREDENTIALS"):
-=======
-    if "AWS_CREDENTIALS" in app.config and len(app.config["AWS_CREDENTIALS"]) > 0:
->>>>>>> f7f5e774
         value = app.config["AWS_CREDENTIALS"].values()[0]
         app.boto = BotoManager(value, logger=app.logger)
         app.register_blueprint(fence.blueprints.data.blueprint, url_prefix="/data")
@@ -75,7 +71,6 @@
     }
 
     cirrus.config.config.update(**app.config.get("CIRRUS_CFG", {}))
-<<<<<<< HEAD
 
 
 def configure_oidc(app, overrides=None):
@@ -88,8 +83,6 @@
         "OAUTH2_JWT_ISS": app.config["BASE_URL"],
     }
     settings.update(overrides)
-=======
->>>>>>> f7f5e774
 
 
 def app_register_blueprints(app):
@@ -187,10 +180,7 @@
         app.fence_client = OAuthClient(**app.config["OPENID_CONNECT"]["fence"])
     app.session_interface = UserSessionInterface()
     if app.config.get("ARBORIST"):
-<<<<<<< HEAD
-        app.arborist = ArboristClient(
-            arborist_base_url=app.config["ARBORIST"]["base_url"]
-        )
+        app.arborist = ArboristClient(arborist_base_url=app.config["ARBORIST"])
 
 
 def app_config_oauth(app):
@@ -205,13 +195,7 @@
 
 
 def app_init(app, settings="fence.settings", root_dir=None):
-=======
-        app.arborist = ArboristClient(arborist_base_url=app.config["ARBORIST"])
-
-
-def app_init(app, settings="fence.settings", root_dir=None):
     app.logger.addHandler(get_stream_handler())
->>>>>>> f7f5e774
     app_config(app, settings=settings, root_dir=root_dir)
     app_sessions(app)
     app_register_blueprints(app)
