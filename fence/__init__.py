--- conflicted
+++ resolved
@@ -491,17 +491,13 @@
 
 def _setup_arborist_client(app):
     if app.config.get("ARBORIST"):
-<<<<<<< HEAD
-        app.arborist = ArboristClient(arborist_base_url=config["ARBORIST"])
+        app.arborist = ArboristClient(
+            arborist_base_url=config["ARBORIST"],
+            timeout=app.config.get("ARBORIST_TIMEOUT", 30),
+        )
     else:
         logger.info("Arborist not configured")
         app.arborist = None
-=======
-        app.arborist = ArboristClient(
-            arborist_base_url=config["ARBORIST"],
-            timeout=app.config.get("ARBORIST_TIMEOUT", 30),
-        )
->>>>>>> 4692dcee
 
 
 def _setup_audit_service_client(app):
