--- conflicted
+++ resolved
@@ -5,13 +5,8 @@
 from flask_sqlalchemy_session import current_session
 
 from fence.errors import Unauthorized, InternalError
-<<<<<<< HEAD
 from fence.jwt.validate import validate_jwt
 from fence.models import User, IdentityProvider
-=======
-from fence.data_model.models import User, IdentityProvider
-from flask import current_app as capp
->>>>>>> ac29e4a3
 
 
 def login_user(request, username, provider):
@@ -136,17 +131,10 @@
     )
 
 
-<<<<<<< HEAD
 def get_user_from_claims(claims):
     return (
         current_session
         .query(User)
         .filter(User.id == claims['sub'])
         .first()
-    )
-=======
-def get_user_from_token(decoded_jwt):
-    username = decoded_jwt["context"]["user"]["name"]
-    return current_session.query(
-        User).filter(User.username == username).first()
->>>>>>> ac29e4a3
+    )