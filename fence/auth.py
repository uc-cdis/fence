<<<<<<< HEAD
import urllib.error
import urllib.parse
import urllib.request
import json
from configparser import RawConfigParser
import flask
from flask import current_app
from datetime import datetime
from functools import wraps
from datetime import datetime
=======
import re
import urllib.request, urllib.parse, urllib.error
from datetime import datetime
from functools import wraps
>>>>>>> 4173550f

import flask
from flask import current_app
from authutils.errors import JWTError, JWTExpiredError
from authutils.token.validate import (
    current_token, 
    require_auth_header,
    set_current_token, 
    validate_request
)
<<<<<<< HEAD
from fence.config import config
from fence.errors import InternalError, Unauthorized
=======
from cdislogging import get_logger

from fence.authz.auth import check_arborist_auth
from fence.config import config
from fence.errors import Unauthorized, InternalError
>>>>>>> 4173550f
from fence.jwt.validate import validate_jwt
from fence.models import User, IdentityProvider, query_for_user
from fence.user import get_current_user
from fence.utils import clear_cookies
<<<<<<< HEAD
from cdislogging import get_logger
from fence.authz.auth import check_arborist_auth
=======
from fence.config import config
>>>>>>> 4173550f

logger = get_logger(__name__)


def get_jwt():
    """
    Return the user's JWT from authorization header. Requires flask application context.
    Raises:
        - Unauthorized, if header is missing or not in the correct format
    """
    header = flask.request.headers.get("Authorization")
    if not header:
        raise Unauthorized("missing authorization header")
    try:
        bearer, token = header.split(" ")
    except ValueError:
        msg = "authorization header not in expected format"
        logger.debug(f"{msg}. Received header: {header}")
        logger.error(f"{msg}.")
        raise Unauthorized(msg)
    if bearer.lower() != "bearer":
        raise Unauthorized("expected bearer token in auth header")
    return token

def build_redirect_url(hostname, path):
    """
    Compute a redirect given a hostname and next path where
    Args:
        hostname (str): may be empty string or a bare hostname or
               a hostname with a protocal attached (https?://...)
        path (int): is a path to attach to hostname
    Return:
        string url suitable for flask.redirect
    """
    redirect_base = hostname
    # BASE_URL may be empty or a bare hostname or a hostname with a protocol
    if bool(redirect_base) and not redirect_base.startswith("http"):
        redirect_base = "https://" + redirect_base
    return redirect_base + path


def get_ip_information_string():
    """
    Returns a string containing the client's IP address and any X-Forwarded headers.

    Returns:
        str: A formatted string containing the client's IP address and X-Forwarded headers.
    """
    x_forwarded_headers = [
        f"{header}: {value}"
        for header, value in flask.request.headers
        if "X-Forwarded" in header
    ]
    return f"flask.request.remote_addr={flask.request.remote_addr} x_forwarded_headers={x_forwarded_headers}"


def _identify_user_and_update_database(
    user,
    username,
    provider,
    email=None,
    id_from_idp=None,
    username_deny_regex=None,
) -> bool:
    """
    Create a new user if one doesn't already exist in the database. Commit the user
    and associated idp information to the database.

    Args:
        user (User): user to be logged in, if it already exists, None otherwise
        username (str): specific username of user to be logged in
        provider (str): specfic idp of user to be logged in
        email (str, optional): email of user (may or may not match username depending
            on the IdP)
        id_from_idp (str, optional): id from the IDP (which may be different than
            the username)

    Return:
        User: the created or updated user
    """
    username_deny_regex = username_deny_regex or config["GLOBAL_USERNAME_DENY_REGEX"]
    if username_deny_regex:
        if re.search(pattern=username_deny_regex, string=username):
            logger.info(
                f"Blocked login of user with username {username} due to deny regex: {username_deny_regex}"
            )

            # intentionally empty message to prevent information leakage
            raise Unauthorized(message="")

    if user:
        if user.active == False:
            # Abort login if user.active == False:
            raise Unauthorized(
                "User is known but not authorized/activated in the system"
            )
        _update_users_email(user, email)
        _update_users_id_from_idp(user, id_from_idp)
        _update_users_last_auth(user)
    else:
        if not config["ALLOW_NEW_USER_ON_LOGIN"]:
            # do not create new active users automatically
            raise Unauthorized("New user is not yet authorized/activated in the system")

        # add the new user
        user = User(username=username)

        if email:
            user.email = email

        if id_from_idp:
            user.id_from_idp = id_from_idp
            # TODO: update iss_sub mapping table?

    # This expression is relevant to those users who already have user and
    # idp info persisted to the database. We avoid unnecessarily re-saving
    # that user and idp info.
    if not user.identity_provider or not user.identity_provider.name == provider:
        # setup idp connection for new user (or existing user w/o it setup)
        idp = (
            current_app.scoped_session()
            .query(IdentityProvider)
            .filter(IdentityProvider.name == provider)
            .first()
        )
        if not idp:
            idp = IdentityProvider(name=provider)

        user.identity_provider = idp
        current_app.scoped_session().add(user)
        current_app.scoped_session().commit()

    # `login_in_progress_username` stored for use by the user registration code.
    # not using `flask.session["username"]` because other code relies on it to know
    # whether a user is logged in; in this case the user isn't logged in yet.
    flask.session["login_in_progress_username"] = user.username

    flask.g.user = user
    return user


def _is_user_registration_required_before_login(user, provider) -> bool:
    auto_registration_enabled = (
        config["OPENID_CONNECT"]
        .get(provider, {})
        .get("enable_idp_users_registration", False)
    )
    # Registration is required if:
    # - Registration is enabled in the config, AND
    # - Automatic registration is NOT enabled, AND
    # - The user's registration info is empty
    return (
        config["REGISTER_USERS_ON"]
        and not auto_registration_enabled
        and user.additional_info.get("registration_info", {}) == {}
    )


def login_user_or_require_registration(
    username, provider, upstream_idp=None, shib_idp=None, email=None, id_from_idp=None
) -> bool:
    """
    Check if a user needs to go through the registration flow before being logged in. If not,
    login the user with the given username and provider. Set values in Flask session to indicate
    the user being logged in.

    Args:
        username (str): specific username of user to be logged in
        provider (str): specfic idp of user to be logged in
        upstream_idp (str, optional): upstream fence IdP
        shib_idp (str, optional): upstream shibboleth IdP
        email (str, optional): email of user (may or may not match username depending
            on the IdP)
        id_from_idp (str, optional): id from the IDP (which may be different than
            the username)

    Return:
        bool: whether the user has been logged in (if registration is enabled and the user is not
            registered, this would be False)
    """

    def log_ip(user):
        ip_info = get_ip_information_string()
        logger.info(
            f"User logged in. user.id={user.id} user.username={user.username} {ip_info}"
        )

    def set_flask_session_values(user):
        """
        Helper fuction to set user values in the session.

        Args:
            user (User): User object
        """
        flask.session["username"] = user.username
        flask.session["user_id"] = str(user.id)
        flask.session["provider"] = user.identity_provider.name
        if upstream_idp:
            flask.session["upstream_idp"] = upstream_idp
        if shib_idp:
            flask.session["shib_idp"] = shib_idp
        flask.g.user = user
        flask.g.scopes = ["_all"]
        flask.g.token = None

    user = query_for_user(session=current_app.scoped_session(), username=username)
    user = _identify_user_and_update_database(
        user, username, provider, email, id_from_idp
    )
    log_user_in = not _is_user_registration_required_before_login(user, provider)
    if log_user_in:
        set_flask_session_values(user)
        log_ip(user)
    return log_user_in


def logout(next_url, force_era_global_logout=False):
    """
    Return a redirect which another logout from IDP or the provided redirect.
    Depending on the IDP, this logout will propogate. For example, if using
    another fence as an IDP, this will hit that fence's logout endpoint.
    Args:
        next_url (str): Final redirect desired after logout
    """
    logger.debug("IN AUTH LOGOUT, next_url = {0}".format(next_url))

    # propogate logout to IDP
    provider_logout = None
    provider = flask.session.get("provider")
    if force_era_global_logout or provider == IdentityProvider.itrust:
        safe_url = urllib.parse.quote_plus(next_url)
        provider_logout = config["ITRUST_GLOBAL_LOGOUT"] + safe_url
    elif provider == IdentityProvider.fence:
        base = config["OPENID_CONNECT"]["fence"]["api_base_url"]
        provider_logout = base + "/logout?" + urllib.parse.urlencode({"next": next_url})

    flask.session.clear()
    redirect_response = flask.make_response(
        flask.redirect(provider_logout or urllib.parse.unquote(next_url))
    )
    clear_cookies(redirect_response)
    return redirect_response


def check_scope(scope):
    def wrapper(f):
        @wraps(f)
        def check_scope_and_call(*args, **kwargs):
            if "_all" in flask.g.scopes or scope in flask.g.scopes:
                return f(*args, **kwargs)
            else:
                raise Unauthorized(
                    "Requested scope {} can't access this endpoint".format(scope)
                )

        return check_scope_and_call

    return wrapper


def login_required(scope=None):
    """
    Create decorator to require a user session
    """

    def decorator(f):
        @wraps(f)
        def wrapper(*args, **kwargs):
            # logger.debug("Decorator login_required wrapper")

            if flask.session.get("username"):
                is_logged_in = login_user_or_require_registration(
                    flask.session["username"], flask.session["provider"]
                )
                if not is_logged_in:
                    raise Unauthorized("Please register to login")
                return f(*args, **kwargs)

            eppn = None
            if config["LOGIN_OPTIONS"]:
                enable_shib = "shibboleth" in [
                    option["idp"] for option in config["LOGIN_OPTIONS"]
                ]
            else:
                # fall back on "providers"
                enable_shib = "shibboleth" in (
                    config.get("ENABLED_IDENTITY_PROVIDERS") or {}
                ).get("providers", {})

            if enable_shib and "SHIBBOLETH_HEADER" in config:
                eppn = flask.request.headers.get(config["SHIBBOLETH_HEADER"])

            if config.get("MOCK_AUTH") is True:
                eppn = "test"
            # if there is authorization header for oauth
            if "Authorization" in flask.request.headers:
                # logger.debug("Decorator login_required wrapper, if 'Authorization'")
                has_oauth(scope=scope)
                return f(*args, **kwargs)
            # if there is shibboleth session, then create user session and
            # log user in
            elif eppn:
                # logger.debug("Decorator login_required wrapper, if eppn")
                username = eppn.split("!")[-1]
                flask.session["username"] = username
                flask.session["provider"] = IdentityProvider.itrust
                is_logged_in = login_user_or_require_registration(
                    username, flask.session["provider"]
                )
                if not is_logged_in:
                    raise Unauthorized("Please register to login")
                return f(*args, **kwargs)
            else:
                # logger.debug("Decorator login_required wrapper, all else failed")
                # logger.debug(f"Decorator login_required wrapper, headers: {str(flask.request.headers)}")
                raise Unauthorized("Please login")

        return wrapper

    return decorator


def has_oauth(scope=None):
    scope = scope or set()
    scope.update({"openid"})
    try:
        access_token_claims = validate_jwt(
            scope=scope,
            purpose="access",
        )
    except JWTError as e:
        raise Unauthorized("failed to validate token: {}".format(e))
    if "sub" in access_token_claims:
        user_id = access_token_claims["sub"]
        user = (
            current_app.scoped_session().query(User).filter_by(id=int(user_id)).first()
        )
        if not user:
            raise Unauthorized("no user found with id: {}".format(user_id))
        # set some application context for current user
        flask.g.user = user
    # set some application context for current client id
    # client_id should be None if the field doesn't exist or is empty
    flask.g.client_id = access_token_claims.get("azp") or None
    flask.g.token = access_token_claims


def get_user_from_claims(claims):
    return (
        current_app.scoped_session()
        .query(User)
        .filter(User.id == claims["sub"])
        .first()
    )


def admin_login_required(function):
    """Use the check_arborist_auth decorator checking on admin authorization."""
    return check_arborist_auth(["/services/fence/admin"], "*", check_signature=True)(function)


def _update_users_email(user, email):
    """
    Update email if provided and doesn't match db entry.
    """
    if email and user.email != email:
        logger.info(
            f"Updating username {user.username}'s email from {user.email} to {email}"
        )
        user.email = email

        current_app.scoped_session().add(user)
        current_app.scoped_session().commit()


def _update_users_id_from_idp(user, id_from_idp):
    """
    Update id_from_idp if provided and doesn't match db entry.
    """
    if id_from_idp and user.id_from_idp != id_from_idp:
        logger.info(
            f"Updating username {user.username}'s id_from_idp from {user.id_from_idp} to {id_from_idp}"
        )
        user.id_from_idp = id_from_idp

        current_app.scoped_session().add(user)
        current_app.scoped_session().commit()


def _update_users_last_auth(user):
    """
    Update _last_auth.
    """
    logger.info(
        f"Updating username {user.username}'s _last_auth."
    )
    user._last_auth = datetime.now()

    current_app.scoped_session().add(user)
    current_app.scoped_session().commit()<|MERGE_RESOLUTION|>--- conflicted
+++ resolved
@@ -1,20 +1,7 @@
-<<<<<<< HEAD
-import urllib.error
-import urllib.parse
-import urllib.request
-import json
-from configparser import RawConfigParser
-import flask
-from flask import current_app
-from datetime import datetime
-from functools import wraps
-from datetime import datetime
-=======
 import re
 import urllib.request, urllib.parse, urllib.error
 from datetime import datetime
 from functools import wraps
->>>>>>> 4173550f
 
 import flask
 from flask import current_app
@@ -25,26 +12,16 @@
     set_current_token, 
     validate_request
 )
-<<<<<<< HEAD
-from fence.config import config
-from fence.errors import InternalError, Unauthorized
-=======
+
 from cdislogging import get_logger
-
 from fence.authz.auth import check_arborist_auth
 from fence.config import config
 from fence.errors import Unauthorized, InternalError
->>>>>>> 4173550f
 from fence.jwt.validate import validate_jwt
 from fence.models import User, IdentityProvider, query_for_user
 from fence.user import get_current_user
 from fence.utils import clear_cookies
-<<<<<<< HEAD
-from cdislogging import get_logger
-from fence.authz.auth import check_arborist_auth
-=======
-from fence.config import config
->>>>>>> 4173550f
+
 
 logger = get_logger(__name__)
 
