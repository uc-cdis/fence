import flask
from flask import current_app
from datetime import datetime
from functools import wraps
import urllib.request, urllib.parse, urllib.error

from authutils.errors import JWTError, JWTExpiredError
from authutils.token.validate import (
    current_token,
    require_auth_header,
    set_current_token,
    validate_request,
)
from cdislogging import get_logger

from fence.errors import Unauthorized, InternalError
from fence.jwt.validate import validate_jwt
from fence.models import User, IdentityProvider, query_for_user
from fence.user import get_current_user
from fence.utils import clear_cookies
from fence.config import config
from fence.authz.auth import check_arborist_auth

logger = get_logger(__name__)


def get_jwt():
    """
    Return the user's JWT from authorization header. Requires flask application context.
    Raises:
        - Unauthorized, if header is missing or not in the correct format
    """
    header = flask.request.headers.get("Authorization")
    if not header:
        raise Unauthorized("missing authorization header")
    try:
        bearer, token = header.split(" ")
    except ValueError:
        msg = "authorization header not in expected format"
        logger.debug(f"{msg}. Received header: {header}")
        logger.error(f"{msg}.")
        raise Unauthorized(msg)
    if bearer.lower() != "bearer":
        raise Unauthorized("expected bearer token in auth header")
    return token


def build_redirect_url(hostname, path):
    """
    Compute a redirect given a hostname and next path where
    Args:
        hostname (str): may be empty string or a bare hostname or
               a hostname with a protocal attached (https?://...)
        path (int): is a path to attach to hostname
    Return:
        string url suitable for flask.redirect
    """
    redirect_base = hostname
    # BASE_URL may be empty or a bare hostname or a hostname with a protocol
    if bool(redirect_base) and not redirect_base.startswith("http"):
        redirect_base = "https://" + redirect_base
    return redirect_base + path


def get_ip_information_string():
    """
    Returns a string containing the client's IP address and any X-Forwarded headers.

    Returns:
        str: A formatted string containing the client's IP address and X-Forwarded headers.
    """
    x_forwarded_headers = [
        f"{header}: {value}"
        for header, value in flask.request.headers
        if "X-Forwarded" in header
    ]
    return f"flask.request.remote_addr={flask.request.remote_addr} x_forwarded_headers={x_forwarded_headers}"


def login_user(
<<<<<<< HEAD
    username, provider, fence_idp=None, shib_idp=None, email=None, id_from_idp=None #, perform_actual_login=True
) -> bool:
=======
    username, provider, upstream_idp=None, shib_idp=None, email=None, id_from_idp=None
):
>>>>>>> 4692dcee
    """
    Login a user with the given username and provider. Set values in Flask
    session to indicate the user being logged in. In addition, commit the user
    and associated idp information to the db.

    Args:
        username (str): specific username of user to be logged in
        provider (str): specfic idp of user to be logged in
        upstream_idp (str, optional): upstream fence IdP
        shib_idp (str, optional): upstream shibboleth IdP
        email (str, optional): email of user (may or may not match username depending
            on the IdP)
        id_from_idp (str, optional): id from the IDP (which may be different than
            the username)

    TODO perform_actual_login - and rename/refactor function - document returned value
    """

    def set_flask_session_values_and_log_ip(user):
        set_flask_session_values(user)

        ip_info = get_ip_information_string()
        logger.info(
            f"User logged in. user.id={user.id} user.username={user.username} {ip_info}"
        )

    def set_flask_session_values(user):
        """
        Helper fuction to set user values in the session.

        Args:
            user (User): User object
        """
        flask.session["username"] = user.username
        flask.session["user_id"] = str(user.id)
        flask.session["provider"] = user.identity_provider.name
        if upstream_idp:
            flask.session["upstream_idp"] = upstream_idp
        if shib_idp:
            flask.session["shib_idp"] = shib_idp
        flask.g.user = user
        flask.g.scopes = ["_all"]
        flask.g.token = None

    user = query_for_user(session=current_app.scoped_session(), username=username)
    # print('login_user - flask.g.user', flask.g.user)
    print("login_user -", 'REGISTER_USERS_ON =', config["REGISTER_USERS_ON"], '; user.registration_info =', user and user.additional_info.get("registration_info"))
    perform_actual_login = not config["REGISTER_USERS_ON"] or (user is not None and user.additional_info.get("registration_info", {}) != {})
    print('login_user perform_actual_login =', perform_actual_login)
    if perform_actual_login:
        print("     LOGGING USER IN")
    else:
        print("     NOT LOGGING USER IN")

    if user:
        # not using `flask.session["username"]` because other code relies on it to know
        # whether a user is logged in; in this case the user isn't logged in yet.
        flask.session["login_in_progress_username"] = user.username
        if user.active == False:
            # Abort login if user.active == False:
            raise Unauthorized(
                "User is known but not authorized/activated in the system"
            )

        _update_users_email(user, email)
        _update_users_id_from_idp(user, id_from_idp)
        _update_users_last_auth(user)

        #  This expression is relevant to those users who already have user and
        #  idp info persisted to the database. We return early to avoid
        #  unnecessarily re-saving that user and idp info.
        if perform_actual_login and user.identity_provider and user.identity_provider.name == provider:
            set_flask_session_values_and_log_ip(user)
            return perform_actual_login
    else:
        if not config["ALLOW_NEW_USER_ON_LOGIN"]:
            # do not create new active users automatically
            raise Unauthorized("New user is not yet authorized/activated in the system")

        # add the new user
        user = User(username=username)
        # not using `flask.session["username"]` because other code relies on it to know
        # whether a user is logged in; in this case the user isn't logged in yet.
        flask.session["login_in_progress_username"] = user.username

        if email:
            user.email = email

        if id_from_idp:
            user.id_from_idp = id_from_idp
            # TODO: update iss_sub mapping table?

    # setup idp connection for new user (or existing user w/o it setup)
    idp = (
        current_app.scoped_session()
        .query(IdentityProvider)
        .filter(IdentityProvider.name == provider)
        .first()
    )
    if not idp:
        idp = IdentityProvider(name=provider)

    user.identity_provider = idp
    current_app.scoped_session().add(user)
    current_app.scoped_session().commit()

    if perform_actual_login:
        set_flask_session_values_and_log_ip(user)

    return perform_actual_login


def logout(next_url, force_era_global_logout=False):
    """
    Return a redirect which another logout from IDP or the provided redirect.
    Depending on the IDP, this logout will propogate. For example, if using
    another fence as an IDP, this will hit that fence's logout endpoint.
    Args:
        next_url (str): Final redirect desired after logout
    """
    logger.debug("IN AUTH LOGOUT, next_url = {0}".format(next_url))

    # propogate logout to IDP
    provider_logout = None
    provider = flask.session.get("provider")
    if force_era_global_logout or provider == IdentityProvider.itrust:
        safe_url = urllib.parse.quote_plus(next_url)
        provider_logout = config["ITRUST_GLOBAL_LOGOUT"] + safe_url
    elif provider == IdentityProvider.fence:
        base = config["OPENID_CONNECT"]["fence"]["api_base_url"]
        provider_logout = base + "/logout?" + urllib.parse.urlencode({"next": next_url})

    flask.session.clear()
    redirect_response = flask.make_response(
        flask.redirect(provider_logout or urllib.parse.unquote(next_url))
    )
    clear_cookies(redirect_response)
    return redirect_response


def check_scope(scope):
    def wrapper(f):
        @wraps(f)
        def check_scope_and_call(*args, **kwargs):
            if "_all" in flask.g.scopes or scope in flask.g.scopes:
                return f(*args, **kwargs)
            else:
                raise Unauthorized(
                    "Requested scope {} can't access this endpoint".format(scope)
                )

        return check_scope_and_call

    return wrapper


def login_required(scope=None):
    """
    Create decorator to require a user session
    """

    def decorator(f):
        @wraps(f)
        def wrapper(*args, **kwargs):
            try:
                if flask.session.get("username"):
                    login_user(flask.session["username"], flask.session["provider"])
                    return f(*args, **kwargs)

                eppn = None
                if config["LOGIN_OPTIONS"]:
                    enable_shib = "shibboleth" in [
                        option["idp"] for option in config["LOGIN_OPTIONS"]
                    ]
                else:
                    # fall back on "providers"
                    enable_shib = "shibboleth" in (
                        config.get("ENABLED_IDENTITY_PROVIDERS") or {}
                    ).get("providers", {})

                if enable_shib and "SHIBBOLETH_HEADER" in config:
                    eppn = flask.request.headers.get(config["SHIBBOLETH_HEADER"])

                if config.get("MOCK_AUTH") is True:
                    eppn = "test"
                # if there is authorization header for oauth
                if "Authorization" in flask.request.headers:
                    has_oauth(scope=scope)
                    return f(*args, **kwargs)
                # if there is shibboleth session, then create user session and
                # log user in
                elif eppn:
                    username = eppn.split("!")[-1]
                    flask.session["username"] = username
                    flask.session["provider"] = IdentityProvider.itrust
                    login_user(username, flask.session["provider"])
                    return f(*args, **kwargs)
                else:
                    raise Unauthorized("Please login")
            except Exception:
                import traceback; traceback.print_exc()
                raise

        return wrapper

    return decorator


def has_oauth(scope=None):
    scope = scope or set()
    scope.update({"openid"})
    try:
        access_token_claims = validate_jwt(
            scope=scope,
            purpose="access",
        )
    except JWTError as e:
        raise Unauthorized("failed to validate token: {}".format(e))
    if "sub" in access_token_claims:
        user_id = access_token_claims["sub"]
        user = (
            current_app.scoped_session().query(User).filter_by(id=int(user_id)).first()
        )
        if not user:
            raise Unauthorized("no user found with id: {}".format(user_id))
        # set some application context for current user
        flask.g.user = user
    # set some application context for current client id
    # client_id should be None if the field doesn't exist or is empty
    flask.g.client_id = access_token_claims.get("azp") or None
    flask.g.token = access_token_claims


def get_user_from_claims(claims):
    return (
        current_app.scoped_session()
        .query(User)
        .filter(User.id == claims["sub"])
        .first()
    )


def admin_login_required(function):
    """Use the check_arborist_auth decorator checking on admin authorization."""
    return check_arborist_auth(["/services/fence/admin"], "*")(function)


def _update_users_email(user, email):
    """
    Update email if provided and doesn't match db entry.
    """
    if email and user.email != email:
        logger.info(
            f"Updating username {user.username}'s email from {user.email} to {email}"
        )
        user.email = email

        current_app.scoped_session().add(user)
        current_app.scoped_session().commit()


def _update_users_id_from_idp(user, id_from_idp):
    """
    Update id_from_idp if provided and doesn't match db entry.
    """
    if id_from_idp and user.id_from_idp != id_from_idp:
        logger.info(
            f"Updating username {user.username}'s id_from_idp from {user.id_from_idp} to {id_from_idp}"
        )
        user.id_from_idp = id_from_idp

        current_app.scoped_session().add(user)
        current_app.scoped_session().commit()


def _update_users_last_auth(user):
    """
    Update _last_auth.
    """
    logger.info(f"Updating username {user.username}'s _last_auth.")
    user._last_auth = datetime.now()

    current_app.scoped_session().add(user)
    current_app.scoped_session().commit()<|MERGE_RESOLUTION|>--- conflicted
+++ resolved
@@ -78,13 +78,8 @@
 
 
 def login_user(
-<<<<<<< HEAD
-    username, provider, fence_idp=None, shib_idp=None, email=None, id_from_idp=None #, perform_actual_login=True
+    username, provider, upstream_idp=None, shib_idp=None, email=None, id_from_idp=None #, perform_actual_login=True
 ) -> bool:
-=======
-    username, provider, upstream_idp=None, shib_idp=None, email=None, id_from_idp=None
-):
->>>>>>> 4692dcee
     """
     Login a user with the given username and provider. Set values in Flask
     session to indicate the user being logged in. In addition, commit the user
