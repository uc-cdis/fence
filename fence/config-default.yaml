--- conflicted
+++ resolved
@@ -499,13 +499,7 @@
     region: 'us-east-1' 
   bucket2:
     cred: 'CRED2'
-<<<<<<< HEAD
-    # "region" is optional, but if specified avoids a call to GetBucketLocation
-    # which you may lack the AWS ACLs for.
-    region: 'us-east-1'
-=======
     region: 'us-east-1' 
->>>>>>> a0d91bcb
   bucket3:
     cred: '*'
     region: 'us-east-1' 
