---
############################### Fence Configuration ####################################
# This file contains various configurations for the Fence microservice.
#
# README:
# - This is initially configured for minimal local development with reasonable defaults.
# - Descriptions for each of the configurations (if any) will be *above* the variable as
#   comments.
# - Some configuration variables will have examples commented out below them.
# - This is broken up into 2 main sections for REQUIRED and OPTIONAL configurations.
#     - Optional configs will note what features or endpoints they support
# - Underneath each main section the variables are logically grouped under named
#   sections.
#
# NOTE: Login is NOT ready out of the box. Fill out REQUIRED configurations first

########################################################################################
#                               REQUIRED CONFIGURATIONS                                #
########################################################################################

# //////////////////////////////////////////////////////////////////////////////////////
# GENERAL
#   - Fill out all variables!
# //////////////////////////////////////////////////////////////////////////////////////
APP_NAME: 'Gen3 Data Commons'
# Where fence microservice is deployed
BASE_URL: 'http://localhost/user'
# a standardized name unique to each app for service-to-service interaction
# so the service receiving the request knows it came from another Gen3 service
SERVICE_NAME: 'fence'
# postgres db to connect to
# connection url format:
#     postgresql://[user[:password]@][netloc][:port][/dbname]
# can also be set via env var DB
DB: 'postgresql://test:test@localhost:5432/fence'

# A URL-safe base64-encoded 32-byte key for encrypting keys in db
# in python you can use the following script to generate one:
#     import base64
#     import os
#     key = base64.urlsafe_b64encode(os.urandom(32))
#     print(key)
ENCRYPTION_KEY: ''

# Cross-service keys
AMANUENSIS_PUBLIC_KEY_PATH: '/amanuensis/jwt_public_key.pem'

# //////////////////////////////////////////////////////////////////////////////////////
# DEBUG & SECURITY SETTINGS
#   - Modify based on whether you're in a dev environment or in production
# //////////////////////////////////////////////////////////////////////////////////////
# flask's debug setting
# WARNING: DO NOT ENABLE IN PRODUCTION (for testing purposes only)
DEBUG: false
# if true, will automatically login a user with username "test"
# WARNING: DO NOT ENABLE IN PRODUCTION (for testing purposes only)
MOCK_AUTH: false
# if true, will fake a successful login response from Google in /login/google
#     NOTE: this will also modify the behavior of /link/google endpoints
# WARNING: DO NOT ENABLE IN PRODUCTION (for testing purposes only)
# will login as the username set in cookie DEV_LOGIN_COOKIE_NAME
MOCK_GOOGLE_AUTH: false
DEV_LOGIN_COOKIE_NAME: "dev_login"
# if true, will ignore anything configured in STORAGE_CREDENTIALS
MOCK_STORAGE: true
# allow OIDC traffic on http for development. By default it requires https.
#
# WARNING: ONLY set to true when fence will be deployed in such a way that it will
#          ONLY receive traffic from internal clients and can safely use HTTP.
AUTHLIB_INSECURE_TRANSPORT: true

# enable Prometheus Metrics for observability purposes
#
# WARNING: Any counters, gauges, histograms, etc. should be carefully
# reviewed to make sure its labels do not contain any PII / PHI
ENABLE_PROMETHEUS_METRICS: false

# set if you want browsers to only send cookies with requests over HTTPS
SESSION_COOKIE_SECURE: true

ENABLE_CSRF_PROTECTION: true

# Signing key for WTForms to sign CSRF tokens with
WTF_CSRF_SECRET_KEY: '{{ENCRYPTION_KEY}}'

# fence (at the moment) attempts a migration on startup. setting this to false will disable that
# WARNING: ONLY set to false if you do NOT want to automatically migrate your database.
#          You should be careful about incompatible versions of your db schema with what
#          fence expects. In other words, things could be broken if you update to a later
#          fence that expects a schema your database isn't migrated to.
# NOTE: We are working to improve the migration process in the near future
ENABLE_DB_MIGRATION: true

# Key to lock the database during migrations
DB_MIGRATION_POSTGRES_LOCK_KEY: 100

# //////////////////////////////////////////////////////////////////////////////////////
# OPEN ID CONNECT (OIDC)
#   - Fully configure at least one client so login works
#   - WARNING: Be careful changing the *_ALLOWED_SCOPES as you can break basic
#              and optional functionality
# //////////////////////////////////////////////////////////////////////////////////////

OPENID_CONNECT:
  # any OIDC IDP that does not differ from the generic implementation can be
  # configured without code changes
  generic_oidc_idp:  # choose a unique ID and replace this key
    name: 'some_idp'  # optional; display name for this IDP
    client_id: ''
    client_secret: ''
    redirect_url: '{{BASE_URL}}/login/some_idp/login'  # replace IDP name
    # use `discovery` to configure IDPs that do not expose a discovery
    # endpoint. One of `discovery_url` or `discovery` should be configured
    discovery_url: 'https://server.com/.well-known/openid-configuration'
    discovery:
      authorization_endpoint: ''
      token_endpoint: ''
      jwks_uri: ''
    user_id_field: ''  # optional (default "sub"); claims field to get the user_id from
    email_field: ''  # optional (default "email"); claims field to get the user email from
    scope: ''  # optional (default "openid")
    multifactor_auth_claim_info: # optional, include if you're using arborist to enforce mfa on a per-file level
      claim: '' # claims field that indicates mfa, either the acr or acm claim.
      values: [ "" ] # possible values that indicate mfa was used. At least one value configured here is required to be in the token
    # use `idp_discovery` to configure a URL at which the list of available upstream IdPs is
    # provided. The list will be parsed and cached by fence. When `idp_discovery` is configured,
    # `LOGIN_OPTIONS` for this IdP must include `upstream_idps`.
    idp_discovery:
      url: 'https://server.com/disco'
      format: xml-mdq-v1.0
    # use `authorization_url_param_map` to set parameters when redirecting to the IdP.
    # for the example config below, if the login URL includes `idp=google`, the redirect URL will
    # include `upstream_idp_parameter=google`.
    authorization_url_param_map:
     idp: upstream_idp_parameter
    # When true, it allows refresh tokens to be stored even if is_authz_groups_sync_enabled is set false.
    # When false, the system will only store refresh tokens if is_authz_groups_sync_enabled is enabled
    persist_refresh_token: false
    # is_authz_groups_sync_enabled: A configuration flag that determines whether the application should
    # verify and synchronize user group memberships between the identity provider (IdP)
    # and the local authorization system (Arborist). When enabled, the refresh token is stored, the system retrieves
    # the user's group information from their token issued by the IdP and compares it against
    # the groups defined in the local system. Based on the comparison, the user is added to
    # or removed from relevant groups in the local system to ensure their group memberships
    # remain up-to-date. If this flag is disabled, no group synchronization occurs
    is_authz_groups_sync_enabled: true
    # Key used to retrieve group information from the token
    group_claim_field: "groups"
    # IdP group membership expiration (seconds).
    group_membership_expiration_duration: 604800
    authz_groups_sync:
      # This defines the prefix used to identify authorization groups.
      group_prefix: "some_prefix"
    # This flag indicates whether the audience (aud) claim in the JWT should be verified during token validation.
    verify_aud: true
    # This specifies the expected audience (aud) value for the JWT, ensuring that the token is intended for use with the 'fence' service.
    audience: fence
    # default refresh token expiration duration
    default_refresh_token_exp: 3600
    # firstname claim field from idp
    firstname_claim_field: 'firstName'
    # lastname claim field from idp
    lastname_claim_field: 'lastName'
    # organization claim field from idp
    organization_claim_field: 'org'
    # default organization
    default_organization: 'Default Organization'
    # automatically register users from Idp
    enable_idp_users_registration: true
  # These Google values must be obtained from Google's Cloud Console
  # Follow: https://developers.google.com/identity/protocols/OpenIDConnect
  #
  # You'll need to obtain a Client ID and Client Secret. Set the redirect URIs
  # in Google to be '{{BASE_URL}}/login/google/login', but expand BASE_URL to
  # whatever you set it to above.
  google:
    discovery_url: 'https://accounts.google.com/.well-known/openid-configuration'
    client_id: ''
    client_secret: ''
    # this is be the allowed redirect back to fence, should not need to change
    redirect_url: '{{BASE_URL}}/login/google/login/'
    scope: 'openid email'
    # if mock is true, will fake a successful login response from Google in /login/google
    #     NOTE: this will also modify the behavior of /link/google endpoints
    # WARNING: DO NOT ENABLE IN PRODUCTION (for testing purposes only)
    # will login as the username set in cookie DEV_LOGIN_COOKIE_NAME or default provided
    # here
    mock: '{{MOCK_GOOGLE_AUTH}}'  # for backwards compatibility with older cfg files
    mock_default_user: 'test@example.com'
  # Support for multi-tenant fence (another fence is this fence's IDP)
  # If this fence instance is a client of another fence, fill this cfg out.
  # REMOVE if not needed
  fence:
    # Custom name to display for consent screens. If not provided, will use `fence`.
    # If the other fence is using NIH Login, you should make name: `NIH Login`
    name: ''
    # this api_base_url should be the root url for the OTHER fence
    # something like: https://example.com
    api_base_url: ''
    # this client_id and client_secret should be obtained by registering THIS fence as
    # a new client of the OTHER fence
    client_id: ''
    client_secret: ''
    client_kwargs:
      # openid is required to use OIDC flow
      scope: 'openid'
      # callback after logging in through the other fence
      redirect_uri: '{{BASE_URL}}/login/fence/login'
    # The next 3 should not need to be changed if the provider is following
    # Oauth2 endpoint naming conventions
    authorize_url: '{{api_base_url}}/oauth2/authorize'
    access_token_url: '{{api_base_url}}/oauth2/token'
    refresh_token_url: '{{api_base_url}}/oauth2/token'
    # if mock is true, will fake a successful login response for login
    # WARNING: DO NOT ENABLE IN PRODUCTION (for testing purposes only)
    mock: false
    mock_default_user: 'test@example.com'
    # this is needed to enable InCommon login, if some LOGIN_OPTIONS are configured with idp=fence and a list of shib_idps:
    shibboleth_discovery_url: 'https://login.bionimbus.org/Shibboleth.sso/DiscoFeed'
  # you can setup up an orcid client here: https://orcid.org/developer-tools
  orcid:
    discovery_url: 'https://orcid.org/.well-known/openid-configuration'
    client_id: ''
    client_secret: ''
    # make sure you put the FULL url for this deployment in the allowed redirects in
    # ORCID.org. DO NOT include {{BASE_URL}} at ORCID.org, you need to actually put the
    # full url
    redirect_url: '{{BASE_URL}}/login/orcid/login/'
    scope: 'openid'
    # if mock is true, will fake a successful login response for login
    # WARNING: DO NOT ENABLE IN PRODUCTION (for testing purposes only)
    mock: false
    mock_default_user: '0000-0002-2601-8132'
  ras:
    discovery_url: 'https://sts.nih.gov/.well-known/openid-configuration'
    client_id: ''
    client_secret: ''
    redirect_url: '{{BASE_URL}}/login/ras/callback'
    scope: 'openid email profile ga4gh_passport_v1'
#    multifactor_auth_claim_info:
#      claim: 'acr'
#      values: [ 'https://stsstg.nih.gov/assurance/aal/2' ]
    # if mock is true, will fake a successful login response for login
    # WARNING: DO NOT ENABLE IN PRODUCTION (for testing purposes only)
    mock: false
    mock_default_user: 'test@example.com'
  # Create a client in Azure here:
  #   https://portal.azure.com/#blade/Microsoft_AAD_IAM/ActiveDirectoryMenuBlade/RegisteredAppsPreview
  # Currently supports organizational account only, so when registering a new App in
  # Azure, make sure to select the `Accounts in any organizational directory` for
  # supported account types.
  microsoft:
    discovery_url: 'https://login.microsoftonline.com/organizations/v2.0/.well-known/openid-configuration'
    # after registering a new appl, client_id can be found as
    # "APPLICATION (CLIENT) ID" in Microsoft Azure
    client_id: ''
    # You have a generate a secret in Azure for this app, there should be a
    # "Certificates & secrets" section where you can create a "New client secret"
    client_secret: ''
    # make sure you put the FULL url for this deployment in the allowed redirects in
    # your app in Azure. DO NOT include {{BASE_URL}} in Azure, you need to actually put the
    # full url
    redirect_url: '{{BASE_URL}}/login/microsoft/login/'
    scope: 'openid email'
    # if mock is true, will fake a successful login response for login
    # WARNING: DO NOT ENABLE IN PRODUCTION (for testing purposes only)
    mock: false
    mock_default_user: 'test@example.com'
    #    multifactor_auth_claim_info:
    #      claim: 'amr'
    #      values: [ "mfa", "otp", "rsa", "ngcmfa", "wiaormfa" ]
  # For information on configuring an Okta tenant as an OIDC IdP refer to Okta documentation at:
  # https://developer.okta.com/docs/reference/api/oidc/#2-okta-as-the-identity-platform-for-your-app-or-api
  okta:
    discovery_url: ''
    client_id: ''
    client_secret: ''
    redirect_url: '{{BASE_URL}}/login/okta/login/'
    scope: 'openid email'
    #    multifactor_auth_claim_info:
    #      claim: 'amr'
    #      values: [ "mfa", "otp", "sms" ]
  cognito:
    # You must create a user pool in order to have a discovery url
    discovery_url: 'https://cognito-idp.{REGION}.amazonaws.com/{USER-POOL-ID}/.well-known/openid-configuration'
    client_id: ''
    client_secret: ''
    redirect_url: '{{BASE_URL}}/login/cognito/login/'
    scope: 'openid email'
    # In the case where Cognito is being used solely as an intermediary to a single IdP,
    # and that IdP is a SAML IdP with no 'email_verified' outgoing claim, but it is safe
    # to assume all emails from this SAML IdP are in fact verified, we may set this to True
    assume_emails_verified: False
  # CILogon subscribers can create and manage OIDC clients using COmanage Registry.
  # Free tier users may request OIDC clients at https://cilogon.org/oauth2/register
  cilogon:
    discovery_url: 'https://cilogon.org/.well-known/openid-configuration'
    client_id: ''
    client_secret: ''
    # When registering the Callback URLs for your CILogon OIDC client be
    # sure to include the FULL url for this deployment, including the https:// scheme
    # and server FQDN.
    redirect_url: '{{BASE_URL}}/login/cilogon/login/'
    scope: 'openid email profile'
    # if mock is true, will fake a successful login response for login
    # WARNING: DO NOT ENABLE IN PRODUCTION (for testing purposes only)
    mock: false
    mock_default_user: 'http://cilogon.org/serverT/users/64703'
    #    multifactor_auth_claim_info:
    #      claim: 'acr'
    #      values: [ "https://refeds.org/profile/mfa" ]
  synapse:
    discovery_url: ''
    client_id: ''
    client_secret: ''
    redirect_url: ''
    scope: 'openid'
  shibboleth:
    client_id: ''
    client_secret: ''
    redirect_url: '{{BASE_URL}}/login/shib/login'

# these are the *possible* scopes a client can be given, NOT scopes that are
# given to all clients. You can be more restrictive during client creation
CLIENT_ALLOWED_SCOPES:
  - "openid"
  - "user"
  - "data"
  - "google_credentials"
  - "google_service_account"
  - "google_link"
  - "ga4gh_passport_v1"

# these are the scopes that CAN be included in a user's own access_token
USER_ALLOWED_SCOPES:
  - "fence"
  - "openid"
  - "user"
  - "data"
  - "admin"
  - "google_credentials"
  - "google_service_account"
  - "google_link"
  - "ga4gh_passport_v1"

# these are the scopes that a browser session can create for a user (very
# similar to USER_ALLOWED_SCOPES, as the session will actually create access_tokens
# for an actively logged in user)
SESSION_ALLOWED_SCOPES:
  - "openid"
  - "user"
  - "credentials"
  - "data"
  - "admin"
  - "google_credentials"
  - "google_service_account"
  - "google_link"
  - "ga4gh_passport_v1"

# //////////////////////////////////////////////////////////////////////////////////////
# LOGIN
#   - Modify based on which OIDC provider(s) are configured in OPENID_CONNECT
#   - NOTE: You can have multiple IDPs for users to login with, but one has to be set
#           as the default
# //////////////////////////////////////////////////////////////////////////////////////

# List of enabled login options (used by data-portal to display login buttons).
# Each option must be configured with a "name" and an "idp".
# - "idp" must be a configured provider in OPENID_CONNECT section.
#   Multiple options can be configured with the same idp.
# - "name": display name for this provider
# - "upstream_idps" can be '*' (all available IdPs) or a list of one or more IdPs supported by the
#   upstream provider (aka "idp" above). If "*", the list of available IdPs is fetched by
#   configuring `idp_discovery` in the `OPENID_CONNECT` section.
#   For example, if idp is "fence" (multi-tenant Fence setup), upstream_idps can include any of the
#   providers supported by the other Fence. For multi-tenant Fence, if upstream_idps is not
#   specified, will default to NIH login.
# - "shib_idps": if "idp" is "fence" and upstream_idps is ["shibboleth"], a list of
#   "shib_idps" can be configured for InCommon login. Can be '*' (all available IdPs) or a list of
#   one or more entity IDs. If not specified, will default to NIH login.
# - "fence_idp": deprecated; same as a `upstream_idps` list of 1 item.
#   ^ [Backwards compatibility for Fence multi-tenant login / Shibboleth legacy configuration]
# - Optional parameters: "desc" (description) and "secondary" (boolean - can
#   be used by the frontend to display secondary buttons differently).
LOGIN_OPTIONS: [] # !!! remove the empty list to enable login options!
  # - name: 'Login from Google'
  #   desc: 'description'
  #   idp: google
  #   secondary: True
  # - name: 'ORCID Login'
  #   idp: orcid
  # - name: 'Microsoft Login'
  #   idp: microsoft
  # - name: 'Okta Login'
  #   idp: okta
  # # Cognito login: You may want to edit the name to reflect Cognito's IdP,
  # # especially if Cognito is only using one IdP
  # - name: 'Login from Cognito'
  #   desc: 'Amazon Cognito login'
  #   idp: cognito
  # - name: 'Login from RAS'
  #   idp: ras
  # - name: 'Generic OIDC Login'
  #   idp: generic_oidc_idp
  #   upstream_idps:
  #     - urn:mace:incommon:nih.gov
  #     - urn:mace:incommon:uchicago.edu
  # - name: 'NIH Login'
  #   idp: fence
  #   upstream_idps: [shibboleth]
  # - name: 'ORCID Login through other Fence'
  #   idp: fence
  #   upstream_idps: [orcid]
  # - name: 'CILogon Login'
  #   idp: cilogon
  # - name: 'InCommon Login'
  #   idp: fence
  #   upstream_idps: [shibboleth]
  #   shib_idps:
  #     - urn:mace:incommon:nih.gov
  #     - urn:mace:incommon:uchicago.edu
# The following can be used for shibboleth login, simply uncomment.
# NOTE: Don't enable shibboleth if the deployment is not protected by
# shibboleth module, the shib module takes care of preventing header
# spoofing.
  # - name: 'Shibboleth Login'
  #   idp: shibboleth

# Default login provider:
# - must be configured in LOGIN_OPTIONS and OPENID_CONNECT
# - if several options in LOGIN_OPTIONS are defined for this IDP, will default
# to the first one.
DEFAULT_LOGIN_IDP: null

# Default login URL: DEPRECATED and replaced by LOGIN_OPTIONS + DEFAULT_LOGIN_IDP configs
# - Google? Use: '{{BASE_URL}}/login/google'
# - Multi-tenant fence (e.g. another fence instance)? Use: '{{BASE_URL}}/login/fence'
# - Sibboleth? Use: '{{BASE_URL}}/login/shib'
DEFAULT_LOGIN_URL: '{{BASE_URL}}/login/google'

# `LOGIN_REDIRECT_WHITELIST` is a list of extra whitelisted URLs which can be redirected
# to by the `/login/*` endpoints. Fence automatically populates this with the redirect
# URLs for any registered OAuth clients, and its own URL. When validating the redirects,
# fence chesk whether the domain for the redirect matches a domain in the whitelist (so
# only the domains for the additional desired redirects are necessary here).
LOGIN_REDIRECT_WHITELIST: []

### DEPRECATED and replaced by OPENID_CONNECT + LOGIN_OPTIONS configs
ENABLED_IDENTITY_PROVIDERS: {}


# //////////////////////////////////////////////////////////////////////////////////////
# LIBRARY CONFIGURATION (flask)
#   - Already contains reasonable defaults
# //////////////////////////////////////////////////////////////////////////////////////

# used for flask, "path mounted under by the application / web server"
# since we deploy as microservices, fence is typically under {{base}}/user
# this is also why our BASE_URL default ends in /user
APPLICATION_ROOT: '/user'


# //////////////////////////////////////////////////////////////////////////////////////
# Tokens, Lifetimes, & Expirations
#   - Already contains reasonable defaults
#
#   WARNING: Some of these default times are strict external requirements for compliance
#            of running Gen3 instances. DO NOT CHANGE WITHOUT CONSIDERING THE RAMIFICATIONS.
#
# //////////////////////////////////////////////////////////////////////////////////////
# The name of the browser cookie in which the access token will be stored.
ACCESS_TOKEN_COOKIE_NAME: "access_token"

# The name of the browser cookie in which the session token will be stored.
# Note that the session token also stores information for the
# ``flask.session`` in the ``context`` field of the token.
SESSION_COOKIE_NAME: "fence"

# The domain of the browser cookie in which the session token will be stored.
# Leave unset (not empty string!) for normal single-site deployment.
SESSION_COOKIE_DOMAIN:

OAUTH2_TOKEN_EXPIRES_IN:
  "authorization_code": 1200
  "implicit": 1200

# The number of seconds after an access token is issued until it expires.
ACCESS_TOKEN_EXPIRES_IN: 1200

# The number of seconds after a refresh token is issued until it expires.
REFRESH_TOKEN_EXPIRES_IN: 2592000

# The number of seconds after which a browser session is considered stale.
SESSION_TIMEOUT: 900

# The maximum session lifetime in seconds.
SESSION_LIFETIME: 28800

# The number of seconds the user's Google service account key used for
# url signing will last before being expired/rotated
# 30 days: 2592000 seconds
GOOGLE_SERVICE_ACCOUNT_KEY_FOR_URL_SIGNING_EXPIRES_IN: 2592000

# The number of seconds after a User's Google Service account is added to bucket
# access until it expires.
# 7 days: 604800 seconds
GOOGLE_USER_SERVICE_ACCOUNT_ACCESS_EXPIRES_IN: 604800

# The number of seconds after a User's Google account is added to bucket
# access until it expires.
GOOGLE_ACCOUNT_ACCESS_EXPIRES_IN: 86400

# The number of seconds after a pre-signed url is issued until it expires.
MAX_PRESIGNED_URL_TTL: 3600

# The number of seconds after an API KEY is issued until it expires.
MAX_API_KEY_TTL: 2592000

# The number of seconds after an access token is issued from an API key until it expires.
MAX_ACCESS_TOKEN_TTL: 3600

# TEMPORARY: The maximum number of projects allowed in token claims.
# This config var should be removed after sheepdog and peregrine support
# auth checks against Arborist, and no longer check the token.
TOKEN_PROJECTS_CUTOFF: 10

# If set to true, will generate an new access token each time when a browser session update happens
RENEW_ACCESS_TOKEN_BEFORE_EXPIRATION: false

# The maximum lifetime of a Gen3 passport in seconds
GEN3_PASSPORT_EXPIRES_IN: 43200

# The JSON field the GA4GH Passport is in when a request is POST-ed to DRS
# We use the same field name for POSTs to /data/download for consistency
GA4GH_DRS_POSTED_PASSPORT_FIELD: "passports"

# The number of seconds after a refresh token from an IdP will expire if there is not
# a specific exp configured for that IdP above in OPENID_CONNECT
DEFAULT_REFRESH_TOKEN_EXP: 3600

########################################################################################
#                               OPTIONAL CONFIGURATIONS                                #
########################################################################################

# For displaying a privacy policy to users, we can either link to the URL specified by
# PRIVACY_POLICY_URL, or default to the `static/privacy_policy.md` file in fence.
PRIVACY_POLICY_URL: null

DOCUMENT_TYPES: ['privacy-policy', 'terms-and-conditions', 'survival-user-agreement', 'data-portal-user-guide']
INITIAL_DOCUMENTS: {}

# //////////////////////////////////////////////////////////////////////////////////////
# RELIABILITY OPTS
# //////////////////////////////////////////////////////////////////////////////////////
# Configurations related to resiliency, fault-tolerance and availability
# This is the number of requests per second that the Nginx proxy will accept before reaching fence
# The value defined in fence-config-public.yaml takes precedence over this one
# In the absence of this OVERRIDE prefixed config, the legacy NGINX_RATE_LIMIT from the k8s deployment yaml is applied
OVERRIDE_NGINX_RATE_LIMIT: 18

# This is the maximum numbers of retries when exponentially backing off against an
# error from an external API.
DEFAULT_BACKOFF_SETTINGS_MAX_TRIES: 3

# //////////////////////////////////////////////////////////////////////////////////////
# SUPPORT INFO
# //////////////////////////////////////////////////////////////////////////////////////
# If you want an email address to show up when an unhandled error occurs, provide one
# here. Something like: support@example.com
SUPPORT_EMAIL_FOR_ERRORS: null

# //////////////////////////////////////////////////////////////////////////////////////
# USER ACTIVATION
# //////////////////////////////////////////////////////////////////////////////////////
# If you want new users (read: users that login for the first time) to automatically be
# allowed through and added to the Fence DB, set this to true. Otherwise, set this to false.
# Setting it to false will ensure the user will only be able to login after the user
# is added to the Fence DB via a separate process. This two-step process allows for
# a separate onboarding and user "approval" process, instead of the default automatic approval.
ALLOW_NEW_USER_ON_LOGIN: true

# //////////////////////////////////////////////////////////////////////////////////////
# SHIBBOLETH
#   - Support using `shibboleth` in LOGIN_OPTIONS
#   - Contains defaults for using NIH's Login.
# //////////////////////////////////////////////////////////////////////////////////////
# assumes shibboleth is deployed under {{BASE_URL}}/shibboleth
SHIBBOLETH_HEADER: 'persistent_id'
SSO_URL: 'https://auth.nih.gov/affwebservices/public/saml2sso?SPID={{BASE_URL}}/shibboleth&RelayState='
ITRUST_GLOBAL_LOGOUT: 'https://auth.nih.gov/siteminderagent/smlogout.asp?mode=nih&AppReturnUrl='

# //////////////////////////////////////////////////////////////////////////////////////
# dbGaP USER SYNCING SUPPORT
#   - Support syncing authorization information from dbGaP
# //////////////////////////////////////////////////////////////////////////////////////
# "dbGaP project serves as an access gateway for researchers seeking to gain
#  access to genotype and phenotype data"
#
# User syncing and access can also be done throught a User Access file. See
# fence's README for more information
dbGaP:
  - info:
      host: ''
      username: ''
      password: ''
      port: 22
      proxy: ''
      proxy_user: ''
    protocol: 'sftp'
    decrypt_key: ''
    # allow non_dbgap_whitelist allows you to read a non-dbgap sftp server.
    # by default Fence only allows usersync to read a dbgap whitelist with
    # the format authentication_file_phs000123.csv enabling this with addition to
    # providing a list of additional_allowed_project_id_patterns allows usersyn to
    # read any filename that matches the patterns in the list.
    allow_non_dbGaP_whitelist: false
    additional_allowed_project_id_patterns: []
    # parse out the consent from the dbgap accession number such that something
    # like "phs000123.v1.p1.c2" becomes "phs000123.c2".
    #
    # NOTE: when this is "false" the above would become "phs000123"
    parse_consent_code: true
    # When a dbGaP study authorizes access to child studies through a parent study ID,
    # you can use this mapping. When a user gets access to the first ID, they automatically
    # get access to the list of projects to the right.
    #
    # There's usually a note in the "Authorized Access" section of the dbGaP study page
    # (https://www.ncbi.nlm.nih.gov/projects/gap/cgi-bin/study.cgi?study_id=phs001843.v1.p2)
    # along the lines of:
    # Note: The data for this study is collected as a substudy of
    #       phs001194.v3.p2. dbGaP Authorized Access requests for
    #       this data should be made for study phs001194.v3.p2 and
    #       not phs001843.v1.p2
    #
    # There are also other dbGaP APIs that expose this parent/child mapping.
    # Example: https://dbgap.ncbi.nlm.nih.gov/ss/dbgapssws.cgi?request=Study&phs=000571&v=6
    #
    # If `parse_consent_code` is true, then a user will be given access to the exact
    # same consent codes in the child studies
    parent_to_child_studies_mapping: {}
      # 'phs001194': ['phs000571', 'phs001843']
    # A consent of "c999" can indicate access to that study's "exchange area data"
    # and when a user has access to one study's exchange area data, they
    # have access to the parent study's "common exchange area data" that is not study
    # specific. The following config is whether or not to parse/handle "c999" codes
    # for access to the common exchange area data
    #
    # NOTE: When enabled you MUST also provide a mapping to the
    # `study_common_exchange_areas` from study -> parent common exchange area resource
    enable_common_exchange_area_access: false
    # The below configuration is a mapping from studies to their "common exchange area data"
    # Fence project name a user gets access to when parsing c999 exchange area codes (and
    # subsequently gives access to an Arborist resource representing this common area
    # as well)
    study_common_exchange_areas:
      'example': 'test_common_exchange_area'
      # 'studyX': 'test_common_exchange_area'
      # 'studyY': 'test_common_exchange_area'
      # 'studyZ': 'test_common_exchange_area'
    # A mapping from the dbgap study / Fence project to which authorization namespaces the
    # actual data lives in. For example, `studyX` data may exist in multiple organizations, so
    # we need to know how to map authorization to all orgs resources
    study_to_resource_namespaces:
      '_default': ['/']
      'test_common_exchange_area': ['/dbgap/']
      # above are for default support and exchange area support
      # below are further examples
      #
      # 'studyX': ['/orgA/', '/orgB/']
      # 'studyX.c2': ['/orgB/', '/orgC/']
      # 'studyZ': ['/orgD/']
    # Allowed patterns for project_ids. The default value in usersync is 'phs(\d{6}) for dbgap projects'
    allowed_project_id_patterns: []
    # Additional allowed patterns for project_ids. The default value in usersync is 'phs(\d{6}) for dbgap projects'
    additional_allowed_project_id_patterns: []
# Regex to match an assession number that has consent information in forms like:
#   phs00301123.c999
#   phs000123.v3.p1.c3
#   phs000123.c3
#   phs00301123.v3.p4.c999
# Will NOT MATCH forms like: phs000123
#
# WARNING: Do not change this without consulting the code that uses it
DBGAP_ACCESSION_WITH_CONSENT_REGEX: '(?P<phsid>phs[0-9]+)(.(?P<version>v[0-9]+)){0,1}(.(?P<participant_set>p[0-9]+)){0,1}.(?P<consent>c[0-9]+)'

# //////////////////////////////////////////////////////////////////////////////////////
# STORAGE BACKENDS AND CREDENTIALS
#   - Optional: Used for `/admin` & `/credentials` endpoints for user management.
#               Also used during User Syncing process to automate managing Storage
#               access for users.
# //////////////////////////////////////////////////////////////////////////////////////
# When true, this modifies usersync (not fence service itself) such that when syncing user
# access to a Google storage backend happens in "bulk" by doing a diff *per google group*
# between what's in Google and what's expected. Then it adds, removes only as necessary.
# This is in contrast to the default logic which does blind updates per user and ignores
# 409s from Google.
# NOTE: This reduces the number of API calls to Google in the general case, but increases
#       memory usages by usersync (as it has to track all the Google groups and user access)
GOOGLE_BULK_UPDATES: false

# Configuration for various storage systems for the backend
# NOTE: Remove the {} and supply backends if needed. Example in comments below
STORAGE_CREDENTIALS: {}
# Google Cloud Storage backend
#
#  'google':
#    backend: 'google'
#    # this should be the project id where the Google Groups for data access are managed
#    google_project_id: 'some-project-id-12378923'

# Cleversafe data storage backend
#
#  'cleversafe-server-a':
#    backend: 'cleversafe'
#    aws_access_key_id: ''
#    aws_secret_access_key: ''
#    host: 'somemanager.osdc.io'
#    public_host: 'someobjstore.example.com'
#    port: 443
#    is_secure: true
#    username: 'someone'
#    password: 'somepass'
#    is_mocked: true

# //////////////////////////////////////////////////////////////////////////////////////
# AWS BUCKETS AND CREDENTIALS
#   - Support `/data` endpoints
# //////////////////////////////////////////////////////////////////////////////////////
AWS_CREDENTIALS: {}
# NOTE: Remove the {} and supply creds if needed. Example in comments below
#   'CRED1':
#     aws_access_key_id: ''
#     aws_secret_access_key: ''
#   'CRED2':
#     aws_access_key_id: ''
#     aws_secret_access_key: ''

# NOTE: the region is optonal for s3_buckets, however it should be specified to avoid a
# call to GetBucketLocation which you make lack the AWS ACLs for.
# public buckets do not need the region field.
# the cred values should be keys in section `AWS_CREDENTIALS`.
S3_BUCKETS: {}
# NOTE: Remove the {} and supply buckets if needed. Example in comments below
#   bucket1:
#     cred: 'CRED1'
#     region: 'us-east-1'
#     # optionally you can manually specify an s3-compliant endpoint for this bucket
#     endpoint_url: 'https://cleversafe.example.com/'
#   bucket2:
#     cred: 'CRED2'
#     region: 'us-east-1'
#   bucket3:
#     cred: '*' # public bucket
#   bucket4:
#     cred: 'CRED1'
#     region: 'us-east-1'
#     role-arn: 'arn:aws:iam::role1'
#   bucket5:
#     cred: 'CRED3'
#     region: 'us-east-1'
#     requester_pays: true # to indicate this is a requester pay enabled S3 bucket
GS_BUCKETS: {}
# NOTE: Remove the {} and supply buckets if needed. Example in comments below
#   bucket1:
#     region: 'us-east-1'
#   bucket2:
#     region: 'us-east-1'
#   bucket3:
#     region: 'us-east-1'

# When using the Cleversafe storageclient, whether or not to send verify=true
# for requests
VERIFY_CLEVERSAFE_CERT: true

# Names of the S3 buckets to which data files can be uploaded. They should be
# configured in `S3_BUCKETS`.
ALLOWED_DATA_UPLOAD_BUCKETS: []

# Default S3 bucket to which data files are uploaded, when the bucket is not specified
# by the uploader. It should be configured in `S3_BUCKETS`.
DATA_UPLOAD_BUCKET: ''

# //////////////////////////////////////////////////////////////////////////////////////
# PROXY
#   - Optional: If the api is behind firewall that needs to set http proxy
# //////////////////////////////////////////////////////////////////////////////////////
# NOTE: leave as-is to not use proxy
# this is only used by the Google Oauth2Client at the moment if provided
HTTP_PROXY:
  host: null
  port: 3128

# //////////////////////////////////////////////////////////////////////////////////////
# MICROSERVICE PATHS
#   - Support `/data` endpoints & authz functionality
# //////////////////////////////////////////////////////////////////////////////////////
# url where indexd microservice is running (for signed urls primarily)
# NOTE: Leaving as null will force fence to default to {{BASE_URL}}/index
# example value: 'https://example.com/index'
INDEXD: null

# this is the username which fence uses to make authenticated requests to indexd
INDEXD_USERNAME: 'fence'
# this is the password which fence uses to make authenticated requests to indexd
# can also be set via env var INDEXD_PASSWORD
INDEXD_PASSWORD: ''

# //////////////////////////////////////////////////////////////////////////////////////
# AZURE STORAGE BLOB CONFIGURATION
#   - Support Azure Blob Data Access Methods
# //////////////////////////////////////////////////////////////////////////////////////

# https://docs.microsoft.com/en-us/azure/storage/common/storage-account-keys-manage?toc=%2Fazure%2Fstorage%2Fblobs%2Ftoc.json&tabs=azure-portal#view-account-access-keys
# AZ_BLOB_CREDENTIALS: 'fake connection string'
AZ_BLOB_CREDENTIALS:

# AZ_BLOB_CONTAINER_URL: 'https://storageaccount.blob.core.windows.net/container/'
# this is the container used for uploading, and should match the storage account
# used in the connection string for AZ_BLOB_CREDENTIALS
AZ_BLOB_CONTAINER_URL: 'https://myfakeblob.blob.core.windows.net/my-fake-container/'

# url where authz microservice is running
ARBORIST: null
<<<<<<< HEAD

BASIC_REGISTRATION_ACCESS_POLICY: [login_no_access, analysis]

=======
# time in seconds to wait for arborist to respond to requests from fence
ARBORIST_TIMEOUT: 30
>>>>>>> 4692dcee
# url where the audit-service is running
AUDIT_SERVICE: 'http://audit-service'
ENABLE_AUDIT_LOGS:
  presigned_url: false
  login: false
# `PUSH_AUDIT_LOGS_CONFIG.type` is one of: [api, aws_sqs].
# - if type == api: logs are created by hitting the log creation endpoint.
# - if type == aws_sqs: logs are pushed to an SQS and `aws_sqs_config` fields
# `sqs_url` and `region` are required. Field `aws_cred` is optional and it
# should be a key in section `AWS_CREDENTIALS`.
PUSH_AUDIT_LOGS_CONFIG:
  type: aws_sqs
  aws_sqs_config:
    sqs_url:
    region:
    aws_cred:

# //////////////////////////////////////////////////////////////////////////////////////
# CLOUD API LIBRARY (CIRRUS) AND GOOGLE CONFIGURATION
#   - Support Google Data Access Methods
# //////////////////////////////////////////////////////////////////////////////////////
# Setting this up allows fence to create buckets, manage Google groups, etc.
# See directions here for setting up cirrus: https://github.com/uc-cdis/cirrus
CIRRUS_CFG:
  GOOGLE_API_KEY: ''
  GOOGLE_PROJECT_ID: ''
  GOOGLE_APPLICATION_CREDENTIALS: ''
  GOOGLE_STORAGE_CREDS: ''
  GOOGLE_ADMIN_EMAIL: ''
  GOOGLE_IDENTITY_DOMAIN: ''
  GOOGLE_CLOUD_IDENTITY_ADMIN_EMAIL: ''

# Prefix to namespace Google Groups on a single Cloud Identity (see cirrus
# setup for more info on Cloud Identity)
#
# NOTE: Make this short! Less than 8 characters if possible. Google has
#       length restrictions on group names.
GOOGLE_GROUP_PREFIX: ''

# Prefix to namespace Google Service Accounts in a single Google Cloud Platform Project.
# This is primarily to support multiple instances of fence references the same Google
# project. If that is not something you need to support, then you can leave this blank.
#
# NOTE: Make this short! Less than 8 characters if possible. Google has
#       length restrictions on service account names.
GOOGLE_SERVICE_ACCOUNT_PREFIX: ''

# A Google Project identitifier representing the default project to bill to for
# accessing Google Requester Pays buckets (for signed urls and/or temporary service account
# credentials). If this is provided and the API call for
# Google access does not include a `userProject`, this will be used instead.
#
# WARNING: Setting this WITHOUT setting "ENABLE_AUTOMATIC_BILLING_*" to `true` below,
#          means that clients and end-users will be responsible for making sure that
#          the service account used in either of these methods actually has billing
#          permission in the specified project.
BILLING_PROJECT_FOR_SIGNED_URLS:
BILLING_PROJECT_FOR_SA_CREDS:

# Setting this to `true` will make Fence automatically attempt to create a Custom Role
# in the billing project and give the necessary Google Service Account that role
# (which will allow it to bill to the project).
#
# NOTE: The Fence SA will need the necessary permissions in the specified project to
#       both create a custom role and update the Project's IAM Policy to include the
#       necessary SA. At the time of writing, there are pre-defined roles in Google's
#       IAM that provide the necessary permissions. Those are "Project IAM Admin" and
#       "Role Administrator"
#
#       NOTE2: It may be possible to further restrict the permissions in the future to
#              be more fine-grained.
#
ENABLE_AUTOMATIC_BILLING_PERMISSION_SIGNED_URLS: false
ENABLE_AUTOMATIC_BILLING_PERMISSION_SA_CREDS: false

# //////////////////////////////////////////////////////////////////////////////////////
# EMAIL
#   - Support for sending emails from fence. Used for user certificates
#     and `/google/service_accounts` endpoints
# //////////////////////////////////////////////////////////////////////////////////////
# Gun Mail Service (for sending emails from fence)
#
# NOTE: Example in comments below
GUN_MAIL:
  'datacommons.io':
    smtp_hostname: 'smtp.mailgun.org'
    api_key: ''
    default_login: 'postmaster@mailgun.example.com'
    api_url: 'https://api.mailgun.net/v3/mailgun.example.com'
    smtp_password: ''

# For emails regarding users certificates
EMAIL_SERVER: 'localhost'
SEND_FROM: 'example@gmail.com'
SEND_TO: 'example@gmail.com'

# //////////////////////////////////////////////////////////////////////////////////////
# EMAIL
#   - Support for sending hubspot API work updates to project management team
# //////////////////////////////////////////////////////////////////////////////////////
# Simple Email Service (for sending emails from fence)
#
# NOTE: Example in comments below
AWS_SES:
  SENDER: ""
  RECIPIENT: ""
  AWS_REGION: "us-east-1"
  AWS_ACCESS_KEY: ""
  AWS_SECRET_KEY: ""

HUBSPOT:
  API_KEY: "DEV_KEY"
  
# //////////////////////////////////////////////////////////////////////////////////////
# DATA ACCESS: GOOGLE LINKING & SERVICE ACCOUNT REGISTRATION
#   - Support `/google/service_accounts` endpoints
# //////////////////////////////////////////////////////////////////////////////////////
# whether or not to allow access to the /link/google endpoints
ALLOW_GOOGLE_LINKING: true

# A Google Project with controlled data access will be determined INVALID if
# if it has a parent organization UNLESS that parent organization's ID is in this
# whitelist.
#
# NOTE: Remove the [] and Google Organization IDs if needed. Example in comments below
WHITE_LISTED_GOOGLE_PARENT_ORGS: []
#  - '12345678910'

# A Google Project with Google Service Accounts determined INVALID will result in the
# the entire project being invalid UNLESS that service accounts's email is in this
# whitelist.
#
# NOTE: Remove the [] and service account emails if needed. Example in comments below
WHITE_LISTED_SERVICE_ACCOUNT_EMAILS: []
#  - 'example@developer.gserviceaccount.com'
#  - 'example@test.iam.gserviceaccount.com'

# when service accounts or google projects are determined invalid, an email is sent
# to the project owners. These settings are for that email
REMOVE_SERVICE_ACCOUNT_EMAIL_NOTIFICATION:
  enable: false
  # this domain MUST exist in GUN_MAIL config
  domain: 'example.com'
  from: 'do-not-reply@example.com'
  subject: 'User service account removal notification'
  # the {} gets replaced dynamically in the Python code to be the Project ID
  content: >
    Service accounts were removed from access control data because some users or
    service accounts of GCP Project {} are not authorized to access the data sets
    associated to the service accounts, or do not adhere to the security policies.
  # this admin email will be included as a recipient to *any* email to anyone about
  # service account removal.
  #
  # WARNING: This is NOT a bcc so the email is visible to the end-user
  admin:
    - 'admin@example.edu'

PROBLEM_USER_EMAIL_NOTIFICATION:
  # this domain MUST exist in GUN_MAIL config
  domain: 'example.com'
  from: 'do-not-reply@example.com'
  subject: 'Account access error notification'
  # the {} gets replaced dynamically in the Python code to be the Project ID
  content: >
    The Data Commons Framework utilizes dbGaP for data access authorization.
    Another member of a Google project you belong to ({}) is attempting to
    register a service account to the following additional datasets ({}).
    Please contact dbGaP to request access.
  # this admin email will be included as a recipient to *any* email to anyone about
  # service account removal.
  #
  # WARNING: This is NOT a bcc so the email is visible to the end-user
  admin:
    - 'admin@example.edu'

# Service account email domains that represent a service account that Google owns.
# These are usually created when a sepcific GCP service is enabled.
# This is used for Service Account Validation for Data Access.
GOOGLE_MANAGED_SERVICE_ACCOUNT_DOMAINS:
  - 'dataflow-service-producer-prod.iam.gserviceaccount.com'
  - 'cloudbuild.gserviceaccount.com'
  - 'cloud-ml.google.com.iam.gserviceaccount.com'
  - 'container-engine-robot.iam.gserviceaccount.com'
  - 'dataflow-service-producer-prod.iam.gserviceaccount.com'
  - 'sourcerepo-service-accounts.iam.gserviceaccount.com'
  - 'dataproc-accounts.iam.gserviceaccount.com'
  - 'gae-api-prod.google.com.iam.gserviceaccount.com'
  - 'genomics-api.google.com.iam.gserviceaccount.com'
  - 'containerregistry.iam.gserviceaccount.com'
  - 'container-analysis.iam.gserviceaccount.com'
  - 'cloudservices.gserviceaccount.com'
  - 'stackdriver-service.iam.gserviceaccount.com'
  - 'appspot.gserviceaccount.com'
  - 'partnercontent.gserviceaccount.com'
  - 'trifacta-gcloud-prod.iam.gserviceaccount.com'
  - 'gcf-admin-robot.iam.gserviceaccount.com'
  - 'compute-system.iam.gserviceaccount.com'
  - 'gcp-sa-websecurityscanner.iam.gserviceaccount.com'
  - 'storage-transfer-service.iam.gserviceaccount.com'
  - 'firebase-sa-management.iam.gserviceaccount.com'
  - 'firebase-rules.iam.gserviceaccount.com'
  - 'gcp-sa-cloudbuild.iam.gserviceaccount.com'
  - 'gcp-sa-automl.iam.gserviceaccount.com'
  - 'gcp-sa-datalabeling.iam.gserviceaccount.com'
  - 'gcp-sa-cloudscheduler.iam.gserviceaccount.com'

# The types of service accounts that are allowed to be registered at
# /google/service_accounts endpoints
ALLOWED_USER_SERVICE_ACCOUNT_DOMAINS:
  # compute engine default service account
  - 'developer.gserviceaccount.com'
  # app engine default service account
  - 'appspot.gserviceaccount.com'
  # user-managed service account
  - 'iam.gserviceaccount.com'

# Synapse integration and DREAM challenge mapping. Team is from Synapse, and group is
# providing the actual permission in Arborist. User will be added to the group for TTL
# seconds if the team matches.
DREAM_CHALLENGE_TEAM: 'DREAM'
DREAM_CHALLENGE_GROUP: 'DREAM'
SYNAPSE_URI: 'https://repo-prod.prod.sagebase.org/auth/v1'
SYNAPSE_JWKS_URI:
# deprecated, use the discovery_url in the OPENID_CONNECT block for the synapse client
SYNAPSE_DISCOVERY_URL:
SYNAPSE_AUTHZ_TTL: 86400

# Role caching for generating presigned urls if max role session increase is true
# then we can increase the amount of time that a session is valid for
MAX_ROLE_SESSION_INCREASE: false
ASSUME_ROLE_CACHE_SECONDS: 1800

# Optional user registration feature: Ask users to register (provide firstname/lastname/org/email) on login.
# If user registers, add them to configured Arborist group; idea is that the Arborist group
# will have access to download data.
REGISTER_USERS_ON: false
REGISTERED_USERS_GROUP: ''

# Number of projects that can be registered to a Google Service Account
SERVICE_ACCOUNT_LIMIT: 6

# //////////////////////////////////////////////////////////////////////////////////////
# GA4GH SUPPORT: DATA ACCESS AND AUTHORIZATION SYNCING
# //////////////////////////////////////////////////////////////////////////////////////
# whether or not to accept GA4GH Passports as a means of AuthN/Z to the DRS data access endpoint
GA4GH_PASSPORTS_TO_DRS_ENABLED: false

# RAS refresh_tokens expire in 15 days
RAS_REFRESH_EXPIRATION: 1296000
# List of JWT issuers from which Fence will accept GA4GH visas
GA4GH_VISA_ISSUER_ALLOWLIST:
  - '{{BASE_URL}}'
  - 'https://sts.nih.gov'
  - 'https://stsstg.nih.gov'
GA4GH_VISA_V1_CLAIM_REQUIRED_FIELDS:
  type:
    - 'https://ras.nih.gov/visas/v1.1'
  value:
    - 'https://sts.nih.gov/passport/dbgap/v1.1'
    - 'https://stsstg.nih.gov/passport/dbgap/v1.1'
  source:
    - 'https://ncbi.nlm.nih.gov/gap'
EXPIRED_AUTHZ_REMOVAL_JOB_FREQ_IN_SECONDS: 300

# Global sync visas during login
# - None (Default): Allow per client i.e. a fence client can pick whether or not to sync their visas during login with `parse_visas` param in /authorization endpoint
# - True: Parse for all clients i.e. a fence client will always sync their visas during login
# - False: Parse for no clients i.e. a fence client will not be able to sync visas during login even with `parse_visas` param
GLOBAL_PARSE_VISAS_ON_LOGIN: false

# whether or not to enable the `fence-visa-update` cronjob which updates users' visas.
# Note: this cronjob lives outstide of fence
# /!\ if `ENABLE_VISA_UPDATE_CRON` is false, `GLOBAL_PARSE_VISAS_ON_LOGIN` CANNOT be none/true and
# `parse_visas` CANNOT be used
ENABLE_VISA_UPDATE_CRON: false

# Settings for usersync with visas
USERSYNC:
  visa_types:
    ras: ['https://ras.nih.gov/visas/v1', 'https://ras.nih.gov/visas/v1.1']
RAS_USERINFO_ENDPOINT: '/openid/connect/v1.1/userinfo'

# //////////////////////////////////////////////////////////////////////////////////////
# CLIENT CREDENTIALS
# //////////////////////////////////////////////////////////////////////////////////////
# set to true to enable client credentials on download/{guid} and
# /ga4gh/drs/v1/objects/{guid}/access/{access_id}
CLIENT_CREDENTIALS_ON_DOWNLOAD_ENABLED: false<|MERGE_RESOLUTION|>--- conflicted
+++ resolved
@@ -821,14 +821,12 @@
 
 # url where authz microservice is running
 ARBORIST: null
-<<<<<<< HEAD
-
-BASIC_REGISTRATION_ACCESS_POLICY: [login_no_access, analysis]
-
-=======
 # time in seconds to wait for arborist to respond to requests from fence
 ARBORIST_TIMEOUT: 30
->>>>>>> 4692dcee
+
+BASIC_REGISTRATION_ACCESS_POLICY: [login_no_access, analysis]
+
+
 # url where the audit-service is running
 AUDIT_SERVICE: 'http://audit-service'
 ENABLE_AUDIT_LOGS:
