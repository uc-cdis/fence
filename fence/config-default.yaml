---
############################### Fence Configuration ####################################
# This file contains various configurations for the Fence microservice.
#
# README:
# - This is initially configured for minimal local development with reasonable defaults.
# - Descriptions for each of the configurations (if any) will be *above* the variable as
#   comments.
# - Some configuration variables will have examples commented out below them.
# - This is broken up into 2 main sections for REQUIRED and OPTIONAL configurations.
#     - Optional configs will note what features or endpoints they support
# - Underneath each main section the variables are logically grouped under named
#   sections.
#
# NOTE: Login is NOT ready out of the box. Fill out REQUIRED configurations first

########################################################################################
#                               REQUIRED CONFIGURATIONS                                #
########################################################################################

# //////////////////////////////////////////////////////////////////////////////////////
# GENERAL
#   - Fill out all variables!
# //////////////////////////////////////////////////////////////////////////////////////
APP_NAME: 'Gen3 Data Commons'
# Where fence microservice is deployed
BASE_URL: 'http://localhost/user'
# postgres db to connect to
# connection url format:
#     postgresql://[user[:password]@][netloc][:port][/dbname]
# can also be set via env var DB
DB: 'postgresql://test:test@localhost:5432/fence'

# A URL-safe base64-encoded 32-byte key for encrypting keys in db
# in python you can use the following script to generate one:
#     import base64
#     import os
#     key = base64.urlsafe_b64encode(os.urandom(32))
#     print(key)
ENCRYPTION_KEY: ''

# //////////////////////////////////////////////////////////////////////////////////////
# DEBUG & SECURITY SETTINGS
#   - Modify based on whether you're in a dev environment or in production
# //////////////////////////////////////////////////////////////////////////////////////
# flask's debug setting
# WARNING: DO NOT ENABLE IN PRODUCTION (for testing purposes only)
DEBUG: false
# if true, will automatically login a user with username "test"
# WARNING: DO NOT ENABLE IN PRODUCTION (for testing purposes only)
MOCK_AUTH: false
# if true, will fake a successful login response from Google in /login/google
#     NOTE: this will also modify the behavior of /link/google endpoints
# WARNING: DO NOT ENABLE IN PRODUCTION (for testing purposes only)
# will login as the username set in cookie DEV_LOGIN_COOKIE_NAME
MOCK_GOOGLE_AUTH: false
DEV_LOGIN_COOKIE_NAME: "dev_login"
# if true, will ignore anything configured in STORAGE_CREDENTIALS
MOCK_STORAGE: true
# allow OIDC traffic on http for development. By default it requires https.
#
# WARNING: ONLY set to true when fence will be deployed in such a way that it will
#          ONLY receive traffic from internal clients and can safely use HTTP.
AUTHLIB_INSECURE_TRANSPORT: true

# enable Prometheus Metrics for observability purposes
#
# WARNING: Any counters, gauges, histograms, etc. should be carefully
# reviewed to make sure its labels do not contain any PII / PHI
ENABLE_PROMETHEUS_METRICS: false

# set if you want browsers to only send cookies with requests over HTTPS
SESSION_COOKIE_SECURE: true

ENABLE_CSRF_PROTECTION: true

# Signing key for WTForms to sign CSRF tokens with
WTF_CSRF_SECRET_KEY: '{{ENCRYPTION_KEY}}'

# fence (at the moment) attempts a migration on startup. setting this to false will disable that
# WARNING: ONLY set to false if you do NOT want to automatically migrate your database.
#          You should be careful about incompatible versions of your db schema with what
#          fence expects. In other words, things could be broken if you update to a later
#          fence that expects a schema your database isn't migrated to.
# NOTE: We are working to improve the migration process in the near future
ENABLE_DB_MIGRATION: true

# Key to lock the database during migrations
DB_MIGRATION_POSTGRES_LOCK_KEY: 100

# //////////////////////////////////////////////////////////////////////////////////////
# OPEN ID CONNECT (OIDC)
#   - Fully configure at least one client so login works
#   - WARNING: Be careful changing the *_ALLOWED_SCOPES as you can break basic
#              and optional functionality
# //////////////////////////////////////////////////////////////////////////////////////

OPENID_CONNECT:
  # any OIDC IDP that does not differ from the generic implementation can be
  # configured without code changes
  generic_oidc_idp:  # choose a unique ID and replace this key
    name: 'some_idp'  # optional; display name for this IDP
    client_id: ''
    client_secret: ''
    redirect_url: '{{BASE_URL}}/login/some_idp/login'  # replace IDP name
    # use `discovery` to configure IDPs that do not expose a discovery
    # endpoint. One of `discovery_url` or `discovery` should be configured
    discovery_url: 'https://server.com/.well-known/openid-configuration'
    discovery:
      authorization_endpoint: ''
      token_endpoint: ''
      jwks_uri: ''
    user_id_field: ''  # optional (default "sub"); claims field to get the user_id from
    email_field: ''  # optional (default "email"); claims field to get the user email from
    scope: ''  # optional (default "openid")
    multifactor_auth_claim_info: # optional, include if you're using arborist to enforce mfa on a per-file level
      claim: '' # claims field that indicates mfa, either the acr or acm claim.
      values: [ "" ] # possible values that indicate mfa was used. At least one value configured here is required to be in the token
    # use `idp_discovery` to configure a URL at which the list of available upstream IdPs is
    # provided. The list will be parsed and cached by fence. When `idp_discovery` is configured,
    # `LOGIN_OPTIONS` for this IdP must include `upstream_idps`.
    idp_discovery:
      url: 'https://server.com/disco'
      format: xml-mdq-v1.0
    # use `authorization_url_param_map` to set parameters when redirecting to the IdP.
    # for the example config below, if the login URL includes `idp=google`, the redirect URL will
    # include `upstream_idp_parameter=google`.
    authorization_url_param_map:
     idp: upstream_idp_parameter
    # When true, it allows refresh tokens to be stored even if is_authz_groups_sync_enabled is set false.
    # When false, the system will only store refresh tokens if is_authz_groups_sync_enabled is enabled
    persist_refresh_token: false
    # is_authz_groups_sync_enabled: A configuration flag that determines whether the application should
    # verify and synchronize user group memberships between the identity provider (IdP)
    # and the local authorization system (Arborist). When enabled, the refresh token is stored, the system retrieves
    # the user's group information from their token issued by the IdP and compares it against
    # the groups defined in the local system. Based on the comparison, the user is added to
    # or removed from relevant groups in the local system to ensure their group memberships
    # remain up-to-date. If this flag is disabled, no group synchronization occurs
    is_authz_groups_sync_enabled: true
    # Key used to retrieve group information from the token
    group_claim_field: "groups"
    # IdP group membership expiration (seconds).
    group_membership_expiration_duration: 604800
    authz_groups_sync:
      # This defines the prefix used to identify authorization groups.
      group_prefix: "some_prefix"
    # This flag indicates whether the audience (aud) claim in the JWT should be verified during token validation.
    verify_aud: true
    # This specifies the expected audience (aud) value for the JWT, ensuring that the token is intended for use with the 'fence' service.
    audience: fence
    # default refresh token expiration duration
    default_refresh_token_exp: 3600
    # email claim field from idp
    email_claim_field: 'email'
    # firstname claim field from idp
    firstname_claim_field: 'firstname'
    # lastname claim field from idp
    lastname_claim_field: 'lastname'
    # organization claim field from idp
    organization_claim_field: 'org'
    # automatically register users using the info provided by the IdP in tokens
    enable_idp_users_registration: false
  # These Google values must be obtained from Google's Cloud Console
  # Follow: https://developers.google.com/identity/protocols/OpenIDConnect
  #
  # You'll need to obtain a Client ID and Client Secret. Set the redirect URIs
  # in Google to be '{{BASE_URL}}/login/google/login', but expand BASE_URL to
  # whatever you set it to above.
  google:
    discovery_url: 'https://accounts.google.com/.well-known/openid-configuration'
    client_id: ''
    client_secret: ''
    # this is be the allowed redirect back to fence, should not need to change
    redirect_url: '{{BASE_URL}}/login/google/login/'
    scope: 'openid email'
    # if mock is true, will fake a successful login response from Google in /login/google
    #     NOTE: this will also modify the behavior of /link/google endpoints
    # WARNING: DO NOT ENABLE IN PRODUCTION (for testing purposes only)
    # will login as the username set in cookie DEV_LOGIN_COOKIE_NAME or default provided
    # here
    mock: '{{MOCK_GOOGLE_AUTH}}'  # for backwards compatibility with older cfg files
    mock_default_user: 'test@example.com'
  # Support for multi-tenant fence (another fence is this fence's IDP)
  # If this fence instance is a client of another fence, fill this cfg out.
  # REMOVE if not needed
  fence:
    # Custom name to display for consent screens. If not provided, will use `fence`.
    # If the other fence is using NIH Login, you should make name: `NIH Login`
    name: ''
    # this api_base_url should be the root url for the OTHER fence
    # something like: https://example.com
    api_base_url: ''
    # this client_id and client_secret should be obtained by registering THIS fence as
    # a new client of the OTHER fence
    client_id: ''
    client_secret: ''
    client_kwargs:
      # openid is required to use OIDC flow
      scope: 'openid'
      # callback after logging in through the other fence
      redirect_uri: '{{BASE_URL}}/login/fence/login'
    # The next 3 should not need to be changed if the provider is following
    # Oauth2 endpoint naming conventions
    authorize_url: '{{api_base_url}}/oauth2/authorize'
    access_token_url: '{{api_base_url}}/oauth2/token'
    refresh_token_url: '{{api_base_url}}/oauth2/token'
    # if mock is true, will fake a successful login response for login
    # WARNING: DO NOT ENABLE IN PRODUCTION (for testing purposes only)
    mock: false
    mock_default_user: 'test@example.com'
    # this is needed to enable InCommon login, if some LOGIN_OPTIONS are configured with idp=fence and a list of shib_idps:
    shibboleth_discovery_url: 'https://login.bionimbus.org/Shibboleth.sso/DiscoFeed'
  # you can setup up an orcid client here: https://orcid.org/developer-tools
  orcid:
    discovery_url: 'https://orcid.org/.well-known/openid-configuration'
    client_id: ''
    client_secret: ''
    # make sure you put the FULL url for this deployment in the allowed redirects in
    # ORCID.org. DO NOT include {{BASE_URL}} at ORCID.org, you need to actually put the
    # full url
    redirect_url: '{{BASE_URL}}/login/orcid/login/'
    scope: 'openid'
    # if mock is true, will fake a successful login response for login
    # WARNING: DO NOT ENABLE IN PRODUCTION (for testing purposes only)
    mock: false
    mock_default_user: '0000-0002-2601-8132'
  ras:
    discovery_url: 'https://sts.nih.gov/.well-known/openid-configuration'
    client_id: ''
    client_secret: ''
    redirect_url: '{{BASE_URL}}/login/ras/callback'
    scope: 'openid email profile ga4gh_passport_v1'
#    multifactor_auth_claim_info:
#      claim: 'acr'
#      values: [ 'https://stsstg.nih.gov/assurance/aal/2' ]
    # if mock is true, will fake a successful login response for login
    # WARNING: DO NOT ENABLE IN PRODUCTION (for testing purposes only)
    mock: false
    mock_default_user: 'test@example.com'
  # Create a client in Azure here:
  #   https://portal.azure.com/#blade/Microsoft_AAD_IAM/ActiveDirectoryMenuBlade/RegisteredAppsPreview
  # Currently supports organizational account only, so when registering a new App in
  # Azure, make sure to select the `Accounts in any organizational directory` for
  # supported account types.
  microsoft:
    discovery_url: 'https://login.microsoftonline.com/organizations/v2.0/.well-known/openid-configuration'
    # after registering a new appl, client_id can be found as
    # "APPLICATION (CLIENT) ID" in Microsoft Azure
    client_id: ''
    # You have a generate a secret in Azure for this app, there should be a
    # "Certificates & secrets" section where you can create a "New client secret"
    client_secret: ''
    # make sure you put the FULL url for this deployment in the allowed redirects in
    # your app in Azure. DO NOT include {{BASE_URL}} in Azure, you need to actually put the
    # full url
    redirect_url: '{{BASE_URL}}/login/microsoft/login/'
    scope: 'openid email'
    # if mock is true, will fake a successful login response for login
    # WARNING: DO NOT ENABLE IN PRODUCTION (for testing purposes only)
    mock: false
    mock_default_user: 'test@example.com'
    #    multifactor_auth_claim_info:
    #      claim: 'amr'
    #      values: [ "mfa", "otp", "rsa", "ngcmfa", "wiaormfa" ]
  # For information on configuring an Okta tenant as an OIDC IdP refer to Okta documentation at:
  # https://developer.okta.com/docs/reference/api/oidc/#2-okta-as-the-identity-platform-for-your-app-or-api
  okta:
    discovery_url: ''
    client_id: ''
    client_secret: ''
    redirect_url: '{{BASE_URL}}/login/okta/login/'
    scope: 'openid email'
    #    multifactor_auth_claim_info:
    #      claim: 'amr'
    #      values: [ "mfa", "otp", "sms" ]
  cognito:
    # You must create a user pool in order to have a discovery url
    discovery_url: 'https://cognito-idp.{REGION}.amazonaws.com/{USER-POOL-ID}/.well-known/openid-configuration'
    client_id: ''
    client_secret: ''
    redirect_url: '{{BASE_URL}}/login/cognito/login/'
    scope: 'openid email'
    # In the case where Cognito is being used solely as an intermediary to a single IdP,
    # and that IdP is a SAML IdP with no 'email_verified' outgoing claim, but it is safe
    # to assume all emails from this SAML IdP are in fact verified, we may set this to True
    assume_emails_verified: False
  # CILogon subscribers can create and manage OIDC clients using COmanage Registry.
  # Free tier users may request OIDC clients at https://cilogon.org/oauth2/register
  cilogon:
    discovery_url: 'https://cilogon.org/.well-known/openid-configuration'
    client_id: ''
    client_secret: ''
    # When registering the Callback URLs for your CILogon OIDC client be
    # sure to include the FULL url for this deployment, including the https:// scheme
    # and server FQDN.
    redirect_url: '{{BASE_URL}}/login/cilogon/login/'
    scope: 'openid email profile'
    # if mock is true, will fake a successful login response for login
    # WARNING: DO NOT ENABLE IN PRODUCTION (for testing purposes only)
    mock: false
    mock_default_user: 'http://cilogon.org/serverT/users/64703'
    #    multifactor_auth_claim_info:
    #      claim: 'acr'
    #      values: [ "https://refeds.org/profile/mfa" ]
  synapse:
    discovery_url: ''
    client_id: ''
    client_secret: ''
    redirect_url: ''
    scope: 'openid'
  shibboleth:
    client_id: ''
    client_secret: ''
    redirect_url: '{{BASE_URL}}/login/shib/login'

# these are the *possible* scopes a client can be given, NOT scopes that are
# given to all clients. You can be more restrictive during client creation
CLIENT_ALLOWED_SCOPES:
  - "openid"
  - "user"
  - "data"
  - "google_credentials"
  - "google_service_account"
  - "google_link"
  - "ga4gh_passport_v1"

# these are the scopes that CAN be included in a user's own access_token
USER_ALLOWED_SCOPES:
  - "fence"
  - "openid"
  - "user"
  - "data"
  - "admin"
  - "google_credentials"
  - "google_service_account"
  - "google_link"
  - "ga4gh_passport_v1"

# these are the scopes that a browser session can create for a user (very
# similar to USER_ALLOWED_SCOPES, as the session will actually create access_tokens
# for an actively logged in user)
SESSION_ALLOWED_SCOPES:
  - "openid"
  - "user"
  - "credentials"
  - "data"
  - "admin"
  - "google_credentials"
  - "google_service_account"
  - "google_link"
  - "ga4gh_passport_v1"

# this will error on authz callback from any of the above OIDC providers if the configured username field matches
# the search regex provided below
# example:
#  .*@.*(126|163|aol|bk|foxmail|gmail|hotmail|icloud|inbox|live|mail|mailinator|outlook|proton|qq|rambler|sina|yeah|yahoo|yandex).*
GLOBAL_USERNAME_DENY_REGEX: ""

# //////////////////////////////////////////////////////////////////////////////////////
# LOGIN
#   - Modify based on which OIDC provider(s) are configured in OPENID_CONNECT
#   - NOTE: You can have multiple IDPs for users to login with, but one has to be set
#           as the default
# //////////////////////////////////////////////////////////////////////////////////////

# List of enabled login options (used by data-portal to display login buttons).
# Each option must be configured with a "name" and an "idp".
# - "idp" must be a configured provider in OPENID_CONNECT section.
#   Multiple options can be configured with the same idp.
# - "name": display name for this provider
# - "upstream_idps" can be '*' (all available IdPs) or a list of one or more IdPs supported by the
#   upstream provider (aka "idp" above). If "*", the list of available IdPs is fetched by
#   configuring `idp_discovery` in the `OPENID_CONNECT` section.
#   For example, if idp is "fence" (multi-tenant Fence setup), upstream_idps can include any of the
#   providers supported by the other Fence. For multi-tenant Fence, if upstream_idps is not
#   specified, will default to NIH login.
# - "shib_idps": if "idp" is "fence" and upstream_idps is ["shibboleth"], a list of
#   "shib_idps" can be configured for InCommon login. Can be '*' (all available IdPs) or a list of
#   one or more entity IDs. If not specified, will default to NIH login.
# - "fence_idp": deprecated; same as a `upstream_idps` list of 1 item.
#   ^ [Backwards compatibility for Fence multi-tenant login / Shibboleth legacy configuration]
# - Optional parameters: "desc" (description) and "secondary" (boolean - can
#   be used by the frontend to display secondary buttons differently).
LOGIN_OPTIONS: [] # !!! remove the empty list to enable login options!
  # - name: 'Login from Google'
  #   desc: 'description'
  #   idp: google
  #   secondary: True
  # - name: 'ORCID Login'
  #   idp: orcid
  # - name: 'Microsoft Login'
  #   idp: microsoft
  # - name: 'Okta Login'
  #   idp: okta
  # # Cognito login: You may want to edit the name to reflect Cognito's IdP,
  # # especially if Cognito is only using one IdP
  # - name: 'Login from Cognito'
  #   desc: 'Amazon Cognito login'
  #   idp: cognito
  # - name: 'Login from RAS'
  #   idp: ras
  # - name: 'Generic OIDC Login'
  #   idp: generic_oidc_idp
  #   upstream_idps:
  #     - urn:mace:incommon:nih.gov
  #     - urn:mace:incommon:uchicago.edu
  # - name: 'NIH Login'
  #   idp: fence
  #   upstream_idps: [shibboleth]
  # - name: 'ORCID Login through other Fence'
  #   idp: fence
  #   upstream_idps: [orcid]
  # - name: 'CILogon Login'
  #   idp: cilogon
  # - name: 'InCommon Login'
  #   idp: fence
  #   upstream_idps: [shibboleth]
  #   shib_idps:
  #     - urn:mace:incommon:nih.gov
  #     - urn:mace:incommon:uchicago.edu
# The following can be used for shibboleth login, simply uncomment.
# NOTE: Don't enable shibboleth if the deployment is not protected by
# shibboleth module, the shib module takes care of preventing header
# spoofing.
  # - name: 'Shibboleth Login'
  #   idp: shibboleth

# Default login provider:
# - must be configured in LOGIN_OPTIONS and OPENID_CONNECT
# - if several options in LOGIN_OPTIONS are defined for this IDP, will default
# to the first one.
DEFAULT_LOGIN_IDP: null

# Default login URL: DEPRECATED and replaced by LOGIN_OPTIONS + DEFAULT_LOGIN_IDP configs
# - Google? Use: '{{BASE_URL}}/login/google'
# - Multi-tenant fence (e.g. another fence instance)? Use: '{{BASE_URL}}/login/fence'
# - Sibboleth? Use: '{{BASE_URL}}/login/shib'
DEFAULT_LOGIN_URL: '{{BASE_URL}}/login/google'

# `LOGIN_REDIRECT_WHITELIST` is a list of extra whitelisted URLs which can be redirected
# to by the `/login/*` endpoints. Fence automatically populates this with the redirect
# URLs for any registered OAuth clients, and its own URL. When validating the redirects,
# fence chesk whether the domain for the redirect matches a domain in the whitelist (so
# only the domains for the additional desired redirects are necessary here).
LOGIN_REDIRECT_WHITELIST: []

### DEPRECATED and replaced by OPENID_CONNECT + LOGIN_OPTIONS configs
ENABLED_IDENTITY_PROVIDERS: {}


# //////////////////////////////////////////////////////////////////////////////////////
# LIBRARY CONFIGURATION (flask)
#   - Already contains reasonable defaults
# //////////////////////////////////////////////////////////////////////////////////////

# used for flask, "path mounted under by the application / web server"
# since we deploy as microservices, fence is typically under {{base}}/user
# this is also why our BASE_URL default ends in /user
APPLICATION_ROOT: '/user'


# //////////////////////////////////////////////////////////////////////////////////////
# Tokens, Lifetimes, & Expirations
#   - Already contains reasonable defaults
#
#   WARNING: Some of these default times are strict external requirements for compliance
#            of running Gen3 instances. DO NOT CHANGE WITHOUT CONSIDERING THE RAMIFICATIONS.
#
# //////////////////////////////////////////////////////////////////////////////////////
# The name of the browser cookie in which the access token will be stored.
ACCESS_TOKEN_COOKIE_NAME: "access_token"

# The name of the browser cookie in which the session token will be stored.
# Note that the session token also stores information for the
# ``flask.session`` in the ``context`` field of the token.
SESSION_COOKIE_NAME: "fence"

# The domain of the browser cookie in which the session token will be stored.
# Leave unset (not empty string!) for normal single-site deployment.
SESSION_COOKIE_DOMAIN:

OAUTH2_TOKEN_EXPIRES_IN:
  "authorization_code": 1200
  "implicit": 1200

# The number of seconds after an access token is issued until it expires.
ACCESS_TOKEN_EXPIRES_IN: 1200

# The number of seconds after a refresh token is issued until it expires.
REFRESH_TOKEN_EXPIRES_IN: 2592000

# The number of seconds after which a browser session is considered stale.
SESSION_TIMEOUT: 900

# The maximum session lifetime in seconds.
SESSION_LIFETIME: 28800

# The number of seconds the user's Google service account key used for
# url signing will last before being expired/rotated
# 30 days: 2592000 seconds
GOOGLE_SERVICE_ACCOUNT_KEY_FOR_URL_SIGNING_EXPIRES_IN: 2592000

# The number of seconds after a User's Google Service account is added to bucket
# access until it expires.
# 7 days: 604800 seconds
GOOGLE_USER_SERVICE_ACCOUNT_ACCESS_EXPIRES_IN: 604800

# The number of seconds after a User's Google account is added to bucket
# access until it expires.
GOOGLE_ACCOUNT_ACCESS_EXPIRES_IN: 86400

# The number of seconds after a pre-signed url is issued until it expires.
MAX_PRESIGNED_URL_TTL: 3600

# The number of seconds after an API KEY is issued until it expires.
MAX_API_KEY_TTL: 2592000

# The number of seconds after an access token is issued from an API key until it expires.
MAX_ACCESS_TOKEN_TTL: 3600

# TEMPORARY: The maximum number of projects allowed in token claims.
# This config var should be removed after sheepdog and peregrine support
# auth checks against Arborist, and no longer check the token.
TOKEN_PROJECTS_CUTOFF: 10

# If set to true, will generate an new access token each time when a browser session update happens
RENEW_ACCESS_TOKEN_BEFORE_EXPIRATION: false

# The maximum lifetime of a Gen3 passport in seconds
GEN3_PASSPORT_EXPIRES_IN: 43200

# The JSON field the GA4GH Passport is in when a request is POST-ed to DRS
# We use the same field name for POSTs to /data/download for consistency
GA4GH_DRS_POSTED_PASSPORT_FIELD: "passports"

# The number of seconds after a refresh token from an IdP will expire if there is not
# a specific exp configured for that IdP above in OPENID_CONNECT
DEFAULT_REFRESH_TOKEN_EXP: 3600

########################################################################################
#                               OPTIONAL CONFIGURATIONS                                #
########################################################################################

# For displaying a privacy policy to users, we can either link to the URL specified by
# PRIVACY_POLICY_URL, or default to the `static/privacy_policy.md` file in fence.
PRIVACY_POLICY_URL: null

# //////////////////////////////////////////////////////////////////////////////////////
# RELIABILITY OPTS
# //////////////////////////////////////////////////////////////////////////////////////
# Configurations related to resiliency, fault-tolerance and availability
# This is the number of requests per second that the Nginx proxy will accept before reaching fence
# The value defined in fence-config-public.yaml takes precedence over this one
# In the absence of this OVERRIDE prefixed config, the legacy NGINX_RATE_LIMIT from the k8s deployment yaml is applied
OVERRIDE_NGINX_RATE_LIMIT: 18

# This is the maximum numbers of retries when exponentially backing off against an
# error from an external API.
DEFAULT_BACKOFF_SETTINGS_MAX_TRIES: 3

# //////////////////////////////////////////////////////////////////////////////////////
# SUPPORT INFO
# //////////////////////////////////////////////////////////////////////////////////////
# If you want an email address to show up when an unhandled error occurs, provide one
# here. Something like: support@example.com
SUPPORT_EMAIL_FOR_ERRORS: null

# //////////////////////////////////////////////////////////////////////////////////////
# USER ACTIVATION
# //////////////////////////////////////////////////////////////////////////////////////
# If you want new users (read: users that login for the first time) to automatically be
# allowed through and added to the Fence DB, set this to true. Otherwise, set this to false.
# Setting it to false will ensure the user will only be able to login after the user
# is added to the Fence DB via a separate process. This two-step process allows for
# a separate onboarding and user "approval" process, instead of the default automatic approval.
ALLOW_NEW_USER_ON_LOGIN: true

# //////////////////////////////////////////////////////////////////////////////////////
# SHIBBOLETH
#   - Support using `shibboleth` in LOGIN_OPTIONS
#   - Contains defaults for using NIH's Login.
# //////////////////////////////////////////////////////////////////////////////////////
# assumes shibboleth is deployed under {{BASE_URL}}/shibboleth
SHIBBOLETH_HEADER: 'persistent_id'
SSO_URL: 'https://auth.nih.gov/affwebservices/public/saml2sso?SPID={{BASE_URL}}/shibboleth&RelayState='
ITRUST_GLOBAL_LOGOUT: 'https://auth.nih.gov/siteminderagent/smlogout.asp?mode=nih&AppReturnUrl='

# Setting the HIDE_IDPS list will hide items from the InCommons drop down list
# eg, HIDE_IDPS = ["https://idp.uca.fr/idp/shibboleth", "urn:mace:incommon:osu.edu"]
HIDE_IDPS: []

# //////////////////////////////////////////////////////////////////////////////////////
# dbGaP USER SYNCING SUPPORT
#   - Support syncing authorization information from dbGaP
# //////////////////////////////////////////////////////////////////////////////////////
# "dbGaP project serves as an access gateway for researchers seeking to gain
#  access to genotype and phenotype data"
#
# User syncing and access can also be done throught a User Access file. See
# fence's README for more information
dbGaP:
  - info:
      host: ''
      username: ''
      password: ''
      port: 22
      proxy: ''
      proxy_user: ''
    protocol: 'sftp'
    decrypt_key: ''
    # allow non_dbgap_whitelist allows you to read a non-dbgap sftp server.
    # by default Fence only allows usersync to read a dbgap whitelist with
    # the format authentication_file_phs000123.csv enabling this with addition to
    # providing a list of additional_allowed_project_id_patterns allows usersyn to
    # read any filename that matches the patterns in the list.
    allow_non_dbGaP_whitelist: false
    additional_allowed_project_id_patterns: []
    # parse out the consent from the dbgap accession number such that something
    # like "phs000123.v1.p1.c2" becomes "phs000123.c2".
    #
    # NOTE: when this is "false" the above would become "phs000123"
    parse_consent_code: true
    # When a dbGaP study authorizes access to child studies through a parent study ID,
    # you can use this mapping. When a user gets access to the first ID, they automatically
    # get access to the list of projects to the right.
    #
    # There's usually a note in the "Authorized Access" section of the dbGaP study page
    # (https://www.ncbi.nlm.nih.gov/projects/gap/cgi-bin/study.cgi?study_id=phs001843.v1.p2)
    # along the lines of:
    # Note: The data for this study is collected as a substudy of
    #       phs001194.v3.p2. dbGaP Authorized Access requests for
    #       this data should be made for study phs001194.v3.p2 and
    #       not phs001843.v1.p2
    #
    # There are also other dbGaP APIs that expose this parent/child mapping.
    # Example: https://dbgap.ncbi.nlm.nih.gov/ss/dbgapssws.cgi?request=Study&phs=000571&v=6
    #
    # If `parse_consent_code` is true, then a user will be given access to the exact
    # same consent codes in the child studies
    parent_to_child_studies_mapping: {}
      # 'phs001194': ['phs000571', 'phs001843']
    # A consent of "c999" can indicate access to that study's "exchange area data"
    # and when a user has access to one study's exchange area data, they
    # have access to the parent study's "common exchange area data" that is not study
    # specific. The following config is whether or not to parse/handle "c999" codes
    # for access to the common exchange area data
    #
    # NOTE: When enabled you MUST also provide a mapping to the
    # `study_common_exchange_areas` from study -> parent common exchange area resource
    enable_common_exchange_area_access: false
    # The below configuration is a mapping from studies to their "common exchange area data"
    # Fence project name a user gets access to when parsing c999 exchange area codes (and
    # subsequently gives access to an Arborist resource representing this common area
    # as well)
    study_common_exchange_areas:
      'example': 'test_common_exchange_area'
      # 'studyX': 'test_common_exchange_area'
      # 'studyY': 'test_common_exchange_area'
      # 'studyZ': 'test_common_exchange_area'
    # A mapping from the dbgap study / Fence project to which authorization namespaces the
    # actual data lives in. For example, `studyX` data may exist in multiple organizations, so
    # we need to know how to map authorization to all orgs resources
    study_to_resource_namespaces:
      '_default': ['/']
      'test_common_exchange_area': ['/dbgap/']
      # above are for default support and exchange area support
      # below are further examples
      #
      # 'studyX': ['/orgA/', '/orgB/']
      # 'studyX.c2': ['/orgB/', '/orgC/']
      # 'studyZ': ['/orgD/']
    # Allowed patterns for project_ids. The default value in usersync is 'phs(\d{6}) for dbgap projects'
    allowed_project_id_patterns: []
    # Additional allowed patterns for project_ids. The default value in usersync is 'phs(\d{6}) for dbgap projects'
    additional_allowed_project_id_patterns: []
# Regex to match an assession number that has consent information in forms like:
#   phs00301123.c999
#   phs000123.v3.p1.c3
#   phs000123.c3
#   phs00301123.v3.p4.c999
# Will NOT MATCH forms like: phs000123
#
# WARNING: Do not change this without consulting the code that uses it
DBGAP_ACCESSION_WITH_CONSENT_REGEX: '(?P<phsid>phs[0-9]+)(.(?P<version>v[0-9]+)){0,1}(.(?P<participant_set>p[0-9]+)){0,1}.(?P<consent>c[0-9]+)'

# //////////////////////////////////////////////////////////////////////////////////////
# STORAGE BACKENDS AND CREDENTIALS
#   - Optional: Used for `/admin` & `/credentials` endpoints for user management.
#               Also used during User Syncing process to automate managing Storage
#               access for users.
# //////////////////////////////////////////////////////////////////////////////////////
# When true, this modifies usersync (not fence service itself) such that when syncing user
# access to a Google storage backend happens in "bulk" by doing a diff *per google group*
# between what's in Google and what's expected. Then it adds, removes only as necessary.
# This is in contrast to the default logic which does blind updates per user and ignores
# 409s from Google.
# NOTE: This reduces the number of API calls to Google in the general case, but increases
#       memory usages by usersync (as it has to track all the Google groups and user access)
GOOGLE_BULK_UPDATES: false

# Configuration for various storage systems for the backend
# NOTE: Remove the {} and supply backends if needed. Example in comments below
STORAGE_CREDENTIALS: {}
# Google Cloud Storage backend
#
#  'google':
#    backend: 'google'
#    # this should be the project id where the Google Groups for data access are managed
#    google_project_id: 'some-project-id-12378923'

# Cleversafe data storage backend
#
#  'cleversafe-server-a':
#    backend: 'cleversafe'
#    aws_access_key_id: ''
#    aws_secret_access_key: ''
#    host: 'somemanager.osdc.io'
#    public_host: 'someobjstore.example.com'
#    port: 443
#    is_secure: true
#    username: 'someone'
#    password: 'somepass'
#    is_mocked: true

# //////////////////////////////////////////////////////////////////////////////////////
# AWS BUCKETS AND CREDENTIALS
#   - Support `/data` endpoints
# //////////////////////////////////////////////////////////////////////////////////////
AWS_CREDENTIALS: {}
# NOTE: Remove the {} and supply creds if needed. Example in comments below
#   'CRED1':
#     aws_access_key_id: ''
#     aws_secret_access_key: ''
#   'CRED2':
#     aws_access_key_id: ''
#     aws_secret_access_key: ''

# NOTE: the region is optonal for s3_buckets, however it should be specified to avoid a
# call to GetBucketLocation which you make lack the AWS ACLs for.
# public buckets do not need the region field.
# the cred values should be keys in section `AWS_CREDENTIALS`.
S3_BUCKETS: {}
# NOTE: Remove the {} and supply buckets if needed. Example in comments below
#   bucket1:
#     cred: 'CRED1'
#     region: 'us-east-1'
#     # optionally you can manually specify an s3-compliant endpoint for this bucket
#     endpoint_url: 'https://cleversafe.example.com/'
#   bucket2:
#     cred: 'CRED2'
#     region: 'us-east-1'
#   bucket3:
#     cred: '*' # public bucket
#   bucket4:
#     cred: 'CRED1'
#     region: 'us-east-1'
#     role-arn: 'arn:aws:iam::role1'
#   bucket5:
#     cred: 'CRED3'
#     region: 'us-east-1'
#     requester_pays: true # to indicate this is a requester pay enabled S3 bucket
GS_BUCKETS: {}
# NOTE: Remove the {} and supply buckets if needed. Example in comments below
#   bucket1:
#     region: 'us-east-1'
#   bucket2:
#     region: 'us-east-1'
#   bucket3:
#     region: 'us-east-1'

# When using the Cleversafe storageclient, whether or not to send verify=true
# for requests
VERIFY_CLEVERSAFE_CERT: true

# Names of the S3 buckets to which data files can be uploaded. They should be
# configured in `S3_BUCKETS`.
ALLOWED_DATA_UPLOAD_BUCKETS: []

# Default S3 bucket to which data files are uploaded, when the bucket is not specified
# by the uploader. It should be configured in `S3_BUCKETS`.
DATA_UPLOAD_BUCKET: ''

# //////////////////////////////////////////////////////////////////////////////////////
# PROXY
#   - Optional: If the api is behind firewall that needs to set http proxy
# //////////////////////////////////////////////////////////////////////////////////////
# NOTE: leave as-is to not use proxy
# this is only used by the Google Oauth2Client at the moment if provided
HTTP_PROXY:
  host: null
  port: 3128

# //////////////////////////////////////////////////////////////////////////////////////
# MICROSERVICE PATHS
#   - Support `/data` endpoints & authz functionality
# //////////////////////////////////////////////////////////////////////////////////////
# url where indexd microservice is running (for signed urls primarily)
# NOTE: Leaving as null will force fence to default to {{BASE_URL}}/index
# example value: 'https://example.com/index'
INDEXD: null

# this is the username which fence uses to make authenticated requests to indexd
INDEXD_USERNAME: 'fence'
# this is the password which fence uses to make authenticated requests to indexd
# can also be set via env var INDEXD_PASSWORD
INDEXD_PASSWORD: ''

# //////////////////////////////////////////////////////////////////////////////////////
# AZURE STORAGE BLOB CONFIGURATION
#   - Support Azure Blob Data Access Methods
# //////////////////////////////////////////////////////////////////////////////////////

# https://docs.microsoft.com/en-us/azure/storage/common/storage-account-keys-manage?toc=%2Fazure%2Fstorage%2Fblobs%2Ftoc.json&tabs=azure-portal#view-account-access-keys
# AZ_BLOB_CREDENTIALS: 'fake connection string'
AZ_BLOB_CREDENTIALS:

# AZ_BLOB_CONTAINER_URL: 'https://storageaccount.blob.core.windows.net/container/'
# this is the container used for uploading, and should match the storage account
# used in the connection string for AZ_BLOB_CREDENTIALS
AZ_BLOB_CONTAINER_URL: 'https://myfakeblob.blob.core.windows.net/my-fake-container/'

# url where authz microservice is running
<<<<<<< HEAD
ARBORIST: 'http://arborist-service'

=======
ARBORIST: null
# time in seconds to wait for arborist to respond to requests from fence
ARBORIST_TIMEOUT: 30
>>>>>>> 34b17e18
# url where the audit-service is running
AUDIT_SERVICE: 'http://audit-service'
ENABLE_AUDIT_LOGS:
  presigned_url: false
  login: false
# `PUSH_AUDIT_LOGS_CONFIG.type` is one of: [api, aws_sqs].
# - if type == api: logs are created by hitting the log creation endpoint.
# - if type == aws_sqs: logs are pushed to an SQS and `aws_sqs_config` fields
# `sqs_url` and `region` are required. Field `aws_cred` is optional and it
# should be a key in section `AWS_CREDENTIALS`.
PUSH_AUDIT_LOGS_CONFIG:
  type: aws_sqs
  aws_sqs_config:
    sqs_url:
    region:
    aws_cred:

# //////////////////////////////////////////////////////////////////////////////////////
# CLOUD API LIBRARY (CIRRUS) AND GOOGLE CONFIGURATION
#   - Support Google Data Access Methods
# //////////////////////////////////////////////////////////////////////////////////////
# Setting this up allows fence to create buckets, manage Google groups, etc.
# See directions here for setting up cirrus: https://github.com/uc-cdis/cirrus
CIRRUS_CFG:
  GOOGLE_API_KEY: ''
  GOOGLE_PROJECT_ID: ''
  GOOGLE_APPLICATION_CREDENTIALS: ''
  GOOGLE_STORAGE_CREDS: ''
  GOOGLE_ADMIN_EMAIL: ''
  GOOGLE_IDENTITY_DOMAIN: ''
  GOOGLE_CLOUD_IDENTITY_ADMIN_EMAIL: ''

# Prefix to namespace Google Groups on a single Cloud Identity (see cirrus
# setup for more info on Cloud Identity)
#
# NOTE: Make this short! Less than 8 characters if possible. Google has
#       length restrictions on group names.
GOOGLE_GROUP_PREFIX: ''

# Prefix to namespace Google Service Accounts in a single Google Cloud Platform Project.
# This is primarily to support multiple instances of fence references the same Google
# project. If that is not something you need to support, then you can leave this blank.
#
# NOTE: Make this short! Less than 8 characters if possible. Google has
#       length restrictions on service account names.
GOOGLE_SERVICE_ACCOUNT_PREFIX: ''

# A Google Project identitifier representing the default project to bill to for
# accessing Google Requester Pays buckets (for signed urls and/or temporary service account
# credentials). If this is provided and the API call for
# Google access does not include a `userProject`, this will be used instead.
#
# WARNING: Setting this WITHOUT setting "ENABLE_AUTOMATIC_BILLING_*" to `true` below,
#          means that clients and end-users will be responsible for making sure that
#          the service account used in either of these methods actually has billing
#          permission in the specified project.
BILLING_PROJECT_FOR_SIGNED_URLS:
BILLING_PROJECT_FOR_SA_CREDS:

# Setting this to `true` will make Fence automatically attempt to create a Custom Role
# in the billing project and give the necessary Google Service Account that role
# (which will allow it to bill to the project).
#
# NOTE: The Fence SA will need the necessary permissions in the specified project to
#       both create a custom role and update the Project's IAM Policy to include the
#       necessary SA. At the time of writing, there are pre-defined roles in Google's
#       IAM that provide the necessary permissions. Those are "Project IAM Admin" and
#       "Role Administrator"
#
#       NOTE2: It may be possible to further restrict the permissions in the future to
#              be more fine-grained.
#
ENABLE_AUTOMATIC_BILLING_PERMISSION_SIGNED_URLS: false
ENABLE_AUTOMATIC_BILLING_PERMISSION_SA_CREDS: false

# //////////////////////////////////////////////////////////////////////////////////////
# EMAIL
#   - Support for sending emails from fence. Used for user certificates
#     and `/google/service_accounts` endpoints
# //////////////////////////////////////////////////////////////////////////////////////
# Gun Mail Service (for sending emails from fence)
#
# NOTE: Example in comments below
GUN_MAIL:
  'datacommons.io':
    smtp_hostname: 'smtp.mailgun.org'
    api_key: ''
    default_login: 'postmaster@mailgun.example.com'
    api_url: 'https://api.mailgun.net/v3/mailgun.example.com'
    smtp_password: ''

# For emails regarding users certificates
EMAIL_SERVER: 'localhost'
SEND_FROM: 'example@gmail.com'
SEND_TO: 'example@gmail.com'

# //////////////////////////////////////////////////////////////////////////////////////
# DATA ACCESS: GOOGLE LINKING & SERVICE ACCOUNT REGISTRATION
#   - Support `/google/service_accounts` endpoints
# //////////////////////////////////////////////////////////////////////////////////////
# whether or not to allow access to the /link/google endpoints
ALLOW_GOOGLE_LINKING: true

# A Google Project with controlled data access will be determined INVALID if
# if it has a parent organization UNLESS that parent organization's ID is in this
# whitelist.
#
# NOTE: Remove the [] and Google Organization IDs if needed. Example in comments below
WHITE_LISTED_GOOGLE_PARENT_ORGS: []
#  - '12345678910'

# A Google Project with Google Service Accounts determined INVALID will result in the
# the entire project being invalid UNLESS that service accounts's email is in this
# whitelist.
#
# NOTE: Remove the [] and service account emails if needed. Example in comments below
WHITE_LISTED_SERVICE_ACCOUNT_EMAILS: []
#  - 'example@developer.gserviceaccount.com'
#  - 'example@test.iam.gserviceaccount.com'

# when service accounts or google projects are determined invalid, an email is sent
# to the project owners. These settings are for that email
REMOVE_SERVICE_ACCOUNT_EMAIL_NOTIFICATION:
  enable: false
  # this domain MUST exist in GUN_MAIL config
  domain: 'example.com'
  from: 'do-not-reply@example.com'
  subject: 'User service account removal notification'
  # the {} gets replaced dynamically in the Python code to be the Project ID
  content: >
    Service accounts were removed from access control data because some users or
    service accounts of GCP Project {} are not authorized to access the data sets
    associated to the service accounts, or do not adhere to the security policies.
  # this admin email will be included as a recipient to *any* email to anyone about
  # service account removal.
  #
  # WARNING: This is NOT a bcc so the email is visible to the end-user
  admin:
    - 'admin@example.edu'

PROBLEM_USER_EMAIL_NOTIFICATION:
  # this domain MUST exist in GUN_MAIL config
  domain: 'example.com'
  from: 'do-not-reply@example.com'
  subject: 'Account access error notification'
  # the {} gets replaced dynamically in the Python code to be the Project ID
  content: >
    The Data Commons Framework utilizes dbGaP for data access authorization.
    Another member of a Google project you belong to ({}) is attempting to
    register a service account to the following additional datasets ({}).
    Please contact dbGaP to request access.
  # this admin email will be included as a recipient to *any* email to anyone about
  # service account removal.
  #
  # WARNING: This is NOT a bcc so the email is visible to the end-user
  admin:
    - 'admin@example.edu'

# Service account email domains that represent a service account that Google owns.
# These are usually created when a sepcific GCP service is enabled.
# This is used for Service Account Validation for Data Access.
GOOGLE_MANAGED_SERVICE_ACCOUNT_DOMAINS:
  - 'dataflow-service-producer-prod.iam.gserviceaccount.com'
  - 'cloudbuild.gserviceaccount.com'
  - 'cloud-ml.google.com.iam.gserviceaccount.com'
  - 'container-engine-robot.iam.gserviceaccount.com'
  - 'dataflow-service-producer-prod.iam.gserviceaccount.com'
  - 'sourcerepo-service-accounts.iam.gserviceaccount.com'
  - 'dataproc-accounts.iam.gserviceaccount.com'
  - 'gae-api-prod.google.com.iam.gserviceaccount.com'
  - 'genomics-api.google.com.iam.gserviceaccount.com'
  - 'containerregistry.iam.gserviceaccount.com'
  - 'container-analysis.iam.gserviceaccount.com'
  - 'cloudservices.gserviceaccount.com'
  - 'stackdriver-service.iam.gserviceaccount.com'
  - 'appspot.gserviceaccount.com'
  - 'partnercontent.gserviceaccount.com'
  - 'trifacta-gcloud-prod.iam.gserviceaccount.com'
  - 'gcf-admin-robot.iam.gserviceaccount.com'
  - 'compute-system.iam.gserviceaccount.com'
  - 'gcp-sa-websecurityscanner.iam.gserviceaccount.com'
  - 'storage-transfer-service.iam.gserviceaccount.com'
  - 'firebase-sa-management.iam.gserviceaccount.com'
  - 'firebase-rules.iam.gserviceaccount.com'
  - 'gcp-sa-cloudbuild.iam.gserviceaccount.com'
  - 'gcp-sa-automl.iam.gserviceaccount.com'
  - 'gcp-sa-datalabeling.iam.gserviceaccount.com'
  - 'gcp-sa-cloudscheduler.iam.gserviceaccount.com'

# The types of service accounts that are allowed to be registered at
# /google/service_accounts endpoints
ALLOWED_USER_SERVICE_ACCOUNT_DOMAINS:
  # compute engine default service account
  - 'developer.gserviceaccount.com'
  # app engine default service account
  - 'appspot.gserviceaccount.com'
  # user-managed service account
  - 'iam.gserviceaccount.com'

# Synapse integration and DREAM challenge mapping. Team is from Synapse, and group is
# providing the actual permission in Arborist. User will be added to the group for TTL
# seconds if the team matches.
DREAM_CHALLENGE_TEAM: 'DREAM'
DREAM_CHALLENGE_GROUP: 'DREAM'
SYNAPSE_URI: 'https://repo-prod.prod.sagebase.org/auth/v1'
SYNAPSE_JWKS_URI:
# deprecated, use the discovery_url in the OPENID_CONNECT block for the synapse client
SYNAPSE_DISCOVERY_URL:
SYNAPSE_AUTHZ_TTL: 86400

# Role caching for generating presigned urls if max role session increase is true
# then we can increase the amount of time that a session is valid for
MAX_ROLE_SESSION_INCREASE: false
ASSUME_ROLE_CACHE_SECONDS: 1800

# Optional user registration feature: Ask users to register (provide firstname/lastname/org/email) on login.
# If user registers, add them to configured Arborist group; idea is that the Arborist group
# will have access to download data.
REGISTER_USERS_ON: false
REGISTERED_USERS_GROUP: ''

# Number of projects that can be registered to a Google Service Account
SERVICE_ACCOUNT_LIMIT: 6

# //////////////////////////////////////////////////////////////////////////////////////
# GA4GH SUPPORT: DATA ACCESS AND AUTHORIZATION SYNCING
# //////////////////////////////////////////////////////////////////////////////////////
# whether or not to accept GA4GH Passports as a means of AuthN/Z to the DRS data access endpoint
GA4GH_PASSPORTS_TO_DRS_ENABLED: false

# RAS refresh_tokens expire in 15 days
RAS_REFRESH_EXPIRATION: 1296000
# List of JWT issuers from which Fence will accept GA4GH visas
GA4GH_VISA_ISSUER_ALLOWLIST:
  - '{{BASE_URL}}'
  - 'https://sts.nih.gov'
  - 'https://stsstg.nih.gov'
GA4GH_VISA_V1_CLAIM_REQUIRED_FIELDS:
  type:
    - 'https://ras.nih.gov/visas/v1.1'
  value:
    - 'https://sts.nih.gov/passport/dbgap/v1.1'
    - 'https://stsstg.nih.gov/passport/dbgap/v1.1'
  source:
    - 'https://ncbi.nlm.nih.gov/gap'
EXPIRED_AUTHZ_REMOVAL_JOB_FREQ_IN_SECONDS: 300

# Global sync visas during login
# - None (Default): Allow per client i.e. a fence client can pick whether or not to sync their visas during login with `parse_visas` param in /authorization endpoint
# - True: Parse for all clients i.e. a fence client will always sync their visas during login
# - False: Parse for no clients i.e. a fence client will not be able to sync visas during login even with `parse_visas` param
GLOBAL_PARSE_VISAS_ON_LOGIN: false

# whether or not to enable the `fence-visa-update` cronjob which updates users' visas.
# Note: this cronjob lives outstide of fence
# /!\ if `ENABLE_VISA_UPDATE_CRON` is false, `GLOBAL_PARSE_VISAS_ON_LOGIN` CANNOT be none/true and
# `parse_visas` CANNOT be used
ENABLE_VISA_UPDATE_CRON: false

# Settings for usersync with visas
USERSYNC:
  visa_types:
    ras: ['https://ras.nih.gov/visas/v1', 'https://ras.nih.gov/visas/v1.1']
RAS_USERINFO_ENDPOINT: '/openid/connect/v1.1/userinfo'

# //////////////////////////////////////////////////////////////////////////////////////
# CLIENT CREDENTIALS
# //////////////////////////////////////////////////////////////////////////////////////
# set to true to enable client credentials on download/{guid} and
# /ga4gh/drs/v1/objects/{guid}/access/{access_id}
CLIENT_CREDENTIALS_ON_DOWNLOAD_ENABLED: false<|MERGE_RESOLUTION|>--- conflicted
+++ resolved
@@ -821,14 +821,10 @@
 AZ_BLOB_CONTAINER_URL: 'https://myfakeblob.blob.core.windows.net/my-fake-container/'
 
 # url where authz microservice is running
-<<<<<<< HEAD
 ARBORIST: 'http://arborist-service'
 
-=======
-ARBORIST: null
 # time in seconds to wait for arborist to respond to requests from fence
 ARBORIST_TIMEOUT: 30
->>>>>>> 34b17e18
 # url where the audit-service is running
 AUDIT_SERVICE: 'http://audit-service'
 ENABLE_AUDIT_LOGS:
