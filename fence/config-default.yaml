--- conflicted
+++ resolved
@@ -420,15 +420,12 @@
 # If set to true, will generate an new access token each time when a browser session update happens
 RENEW_ACCESS_TOKEN_BEFORE_EXPIRATION: false
 
-<<<<<<< HEAD
 # The JSON field the GA4GH Passport is in when a request is POST-ed to DRS
 # We use the same field name for POSTs to /data/download for consistency
 GA4GH_DRS_POSTED_PASSPORT_FIELD: "passports"
 
-=======
 # The maximum lifetime of a Gen3 passport in seconds
 GEN3_PASSPORT_EXPIRES_IN: 43200
->>>>>>> 423e1f2b
 
 ########################################################################################
 #                               OPTIONAL CONFIGURATIONS                                #
