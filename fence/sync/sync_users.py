--- conflicted
+++ resolved
@@ -716,7 +716,6 @@
             elif source2:
                 self.auth_source[user].add(source2)
 
-<<<<<<< HEAD
     @staticmethod
     def sync_two_authz(phsids1, phsids2):
         #policies
@@ -755,12 +754,9 @@
 
         phsids2 = phsids1
 
-    def sync_to_db_and_storage_backend(self, user_project, user_info, sess):
-=======
     def sync_to_db_and_storage_backend(
         self, user_project, user_info, sess, single_visa_sync=False
     ):
->>>>>>> c8a37864
         """
         sync user access control to database and storage backend
 
@@ -1413,13 +1409,18 @@
         if self.json_from_api:
             self.sync_two_user_info_dict(self.json_from_api["user_info"], user_info)
 
+
         # merge all access info dicts into "user_projects".
         # the access info is combined - if the user.yaml access is
         # ["read"] and the CSV file access is ["read-storage"], the
         # resulting access is ["read", "read-storage"].
-<<<<<<< HEAD
-        self.sync_two_phsids_dict(user_projects_csv, user_projects)
-        self.sync_two_phsids_dict(user_yaml.projects, user_projects)
+        self.sync_two_phsids_dict(
+            user_projects_csv, user_projects, source1="local_csv", source2="dbgap"
+        )
+        self.sync_two_phsids_dict(
+            user_yaml.projects, user_projects, source1="user_yaml", source2="dbgap"
+        )
+
         if self.json_from_api:
             self.sync_two_phsids_dict(self.json_from_api["projects"], user_projects)
             self.sync_two_phsids_dict(self.json_from_api.get("user_abac"), user_yaml.user_abac)
@@ -1443,15 +1444,6 @@
             self.logger.warning(self.json_from_api.get("project_to_resource"))
         self.logger.warning(user_yaml.project_to_resource)
 
-
-=======
-        self.sync_two_phsids_dict(
-            user_projects_csv, user_projects, source1="local_csv", source2="dbgap"
-        )
-        self.sync_two_phsids_dict(
-            user_yaml.projects, user_projects, source1="user_yaml", source2="dbgap"
-        )
->>>>>>> c8a37864
 
         # Note: if there are multiple dbgap sftp servers configured
         # this parameter is always from the config for the first dbgap sftp server
