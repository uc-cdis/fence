--- conflicted
+++ resolved
@@ -990,16 +990,6 @@
         # when updating users we want to maintain case sensitivity in the username so
         # pass the original, non-lowered user_info dict
         self._upsert_userinfo(sess, {user_info["username"].lower(): user_info})
-<<<<<<< HEAD
-
-        self._grant_from_storage(
-            to_add,
-            user_project_lowercase,
-            sess,
-            google_bulk_mapping=google_group_user_mapping,
-            expires=expires,
-        )
-=======
         if not skip_google_updates:
             self._grant_from_storage(
                 to_add,
@@ -1008,7 +998,6 @@
                 google_bulk_mapping=google_group_user_mapping,
                 expires=expires,
             )
->>>>>>> 18e2acfb
 
             if config["GOOGLE_BULK_UPDATES"]:
                 self.logger.info("Updating user's google groups ...")
@@ -2523,9 +2512,6 @@
 
         if user_projects:
             self.logger.info("Sync to storage backend [sync_single_user_visas]")
-<<<<<<< HEAD
-            self.sync_to_storage_backend(user_projects, info, sess, expires=expires)
-=======
             self.sync_to_storage_backend(
                 user_projects,
                 info,
@@ -2533,7 +2519,6 @@
                 expires=expires,
                 skip_google_updates=skip_google_updates,
             )
->>>>>>> 18e2acfb
         else:
             self.logger.info("No users for syncing")
 
