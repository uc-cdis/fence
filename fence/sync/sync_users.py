--- conflicted
+++ resolved
@@ -2195,13 +2195,7 @@
             self.logger.warning(user_projects)
             self.sync_two_phsids_dict(arborist_user_projects, user_projects)
 
-<<<<<<< HEAD
-
-        policy_id_list = []
-        policies = []
-
-=======
->>>>>>> 0fe8bf87
+
         # prefer in-memory if available from user_yaml, if not, get from database
         if user_yaml and user_yaml.project_to_resource:
             project_to_authz_mapping = user_yaml.project_to_resource
