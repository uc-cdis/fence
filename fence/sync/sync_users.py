import glob
import jwt
import os
import re
import subprocess as sp
import yaml
import json
import copy
import datetime
import uuid
import collections
import hashlib

from contextlib import contextmanager
from collections import defaultdict
from csv import DictReader
from io import StringIO
from stat import S_ISDIR

import paramiko
from cdislogging import get_logger
from email_validator import validate_email, EmailNotValidError
from gen3authz.client.arborist.errors import ArboristError
from gen3users.validation import validate_user_yaml
from paramiko.proxy import ProxyCommand
from sqlalchemy.exc import IntegrityError
from sqlalchemy import func
from userdatamodel.driver import SQLAlchemyDriver

from fence.config import config
from fence.models import (
    AccessPrivilege,
    AuthorizationProvider,
    Project,
    Tag,
    User,
    query_for_user,
    Client,
    IdentityProvider,
    get_project_to_authz_mapping,
)
from fence.resources.storage import StorageManager
from fence.resources.google.access_utils import bulk_update_google_groups
from fence.sync import utils
from fence.sync.passport_sync.ras_sync import RASVisa


def _format_policy_id(path, privilege):
    resource = ".".join(name for name in path.split("/") if name)
    return "{}-{}".format(resource, privilege)


def download_dir(sftp, remote_dir, local_dir):
    """
    Recursively download file from remote_dir to local_dir
    Args:
        remote_dir(str)
        local_dir(str)
    Returns: None
    """
    dir_items = sftp.listdir_attr(remote_dir)

    for item in dir_items:
        remote_path = remote_dir + "/" + item.filename
        local_path = os.path.join(local_dir, item.filename)
        if S_ISDIR(item.st_mode):
            download_dir(sftp, remote_path, local_path)
        else:
            sftp.get(remote_path, local_path)


def arborist_role_for_permission(permission):
    """
    For the programs/projects in the existing fence access control model, in order to
    use arborist for checking permissions we generate a policy for each combination of
    program/project and privilege. The roles involved all contain only one permission,
    for one privilege from the project access model.
    """
    return {
        "id": permission,
        "permissions": [
            {"id": permission, "action": {"service": "*", "method": permission}}
        ],
    }


@contextmanager
def _read_file(filepath, encrypted=True, key=None, logger=None):
    """
    Context manager for reading and optionally decrypting file it only
    decrypts files encrypted by unix 'crypt' tool which is used by dbGaP.

    Args:
        filepath (str): path to the file
        encrypted (bool): whether the file is encrypted

    Returns:
        Generator[file-like class]: file like object for the file
    """
    if encrypted:
        has_crypt = sp.call(["which", "mcrypt"])
        if has_crypt != 0:
            if logger:
                logger.error("Need to install mcrypt to decrypt files from dbgap")
            # TODO (rudyardrichter, 2019-01-08): raise error and move exit out to script
            exit(1)
        p = sp.Popen(
            [
                "mcrypt",
                "-a",
                "enigma",
                "-o",
                "scrypt",
                "-m",
                "stream",
                "--bare",
                "--key",
                key,
                "--force",
            ],
            stdin=open(filepath, "r"),
            stdout=sp.PIPE,
            stderr=open(os.devnull, "w"),
            universal_newlines=True,
        )
        try:
            yield StringIO(p.communicate()[0])
        except UnicodeDecodeError:
            logger.error("Could not decode file. Check the decryption key.")
    else:
        f = open(filepath, "r")
        yield f
        f.close()


class UserYAML(object):
    """
    Representation of the information in a YAML file describing user, project, and ABAC
    information for access control.
    """

    def __init__(
        self,
        projects=None,
        user_info=None,
        policies=None,
        clients=None,
        authz=None,
        project_to_resource=None,
        logger=None,
        user_abac=None,
    ):
        self.projects = projects or {}
        self.user_info = user_info or {}
        self.user_abac = user_abac or {}
        self.policies = policies or {}
        self.clients = clients or {}
        self.authz = authz or {}
        self.project_to_resource = project_to_resource or {}
        self.logger = logger

    @classmethod
    def from_file(cls, filepath, encrypted=True, key=None, logger=None):
        """
        Add access by "auth_id" to "self.projects" to update the Fence DB.
        Add access by "resource" to "self.user_abac" to update Arborist.
        """
        data = {}
        if filepath:
            with _read_file(filepath, encrypted=encrypted, key=key, logger=logger) as f:
                file_contents = f.read()
                validate_user_yaml(file_contents)  # run user.yaml validation tests
                data = yaml.safe_load(file_contents)
        else:
            if logger:
                logger.info("Did not sync a user.yaml, no file path provided.")

        projects = dict()
        user_info = dict()
        policies = dict()

        # resources should be the resource tree to construct in arborist
        user_abac = dict()

        # Fall back on rbac block if no authz. Remove when rbac in useryaml fully deprecated.
        if not data.get("authz") and data.get("rbac"):
            if logger:
                logger.info(
                    "No authz block found but rbac block present. Using rbac block"
                )
            data["authz"] = data["rbac"]

        # get user project mapping to arborist resources if it exists
        project_to_resource = data.get("authz", dict()).get(
            "user_project_to_resource", dict()
        )

        # read projects and privileges for each user
        users = data.get("users", {})
        for username, details in users.items():
            # users should occur only once each; skip if already processed
            if username in projects:
                msg = "invalid yaml file: user `{}` occurs multiple times".format(
                    username
                )
                if logger:
                    logger.error(msg)
                raise EnvironmentError(msg)

            privileges = {}
            resource_permissions = dict()
            for project in details.get("projects", {}):
                try:
                    privileges[project["auth_id"]] = set(project["privilege"])
                except KeyError as e:
                    if logger:
                        logger.error("project {} missing field: {}".format(project, e))
                    continue

                # project may not have `resource` field.
                # prefer resource field;
                # if no resource or mapping, assume auth_id is resource.
                resource = project.get("resource", project["auth_id"])

                if project["auth_id"] not in project_to_resource:
                    project_to_resource[project["auth_id"]] = resource
                resource_permissions[resource] = set(project["privilege"])

            user_info[username] = {
                "email": details.get("email", ""),
                "display_name": details.get("display_name", ""),
                "phone_number": details.get("phone_number", ""),
                "tags": details.get("tags", {}),
                "admin": details.get("admin", False),
            }
            if not details.get("email"):
                try:
                    valid = validate_email(
                        username, allow_smtputf8=False, check_deliverability=False
                    )
                    user_info[username]["email"] = valid.email
                except EmailNotValidError:
                    pass
            projects[username] = privileges
            user_abac[username] = resource_permissions

            # list of policies we want to grant to this user, which get sent to arborist
            # to check if they're allowed to do certain things
            policies[username] = details.get("policies", [])

        if logger:
            logger.info(
                "Got user project to arborist resource mapping:\n{}".format(
                    str(project_to_resource)
                )
            )

        authz = data.get("authz", dict())
        if not authz:
            # older version: resources in root, no `authz` section or `rbac` section
            if logger:
                logger.warning(
                    "access control YAML file is using old format (missing `authz`/`rbac`"
                    " section in the root); assuming that if it exists `resources` will"
                    " be on the root level, and continuing"
                )
            # we're going to throw it into the `authz` dictionary anyways, so the rest of
            # the code can pretend it's in the normal place that we expect
            resources = data.get("resources", [])
            # keep authz empty dict if resources is not specified
            if resources:
                authz["resources"] = data.get("resources", [])

        clients = data.get("clients", {})

        return cls(
            projects=projects,
            user_info=user_info,
            user_abac=user_abac,
            policies=policies,
            clients=clients,
            authz=authz,
            project_to_resource=project_to_resource,
            logger=logger,
        )

    def persist_project_to_resource(self, db_session):
        """
        Store the mappings from Project.auth_id to authorization resource (Project.authz)

        The mapping comes from an external source, this function persists what was parsed
        into memory into the database for future use.
        """
        for auth_id, authz_resource in self.project_to_resource.items():
            project = (
                db_session.query(Project).filter(Project.auth_id == auth_id).first()
            )
            if project:
                project.authz = authz_resource
            else:
                project = Project(name=auth_id, auth_id=auth_id, authz=authz_resource)
                db_session.add(project)
        db_session.commit()


class UserSyncer(object):
    def __init__(
        self,
        dbGaP,
        DB,
        project_mapping,
        storage_credentials=None,
        db_session=None,
        is_sync_from_dbgap_server=False,
        sync_from_local_csv_dir=None,
        sync_from_local_yaml_file=None,
        json_from_api=None,
        arborist=None,
        folder=None,
    ):
        """
        Syncs ACL files from dbGap to auth database and storage backends
        Args:
            dbGaP: a list of dict containing creds to access dbgap sftp
            DB: database connection string
            project_mapping: a dict containing how dbgap ids map to projects
            storage_credentials: a dict containing creds for storage backends
            sync_from_dir: path to an alternative dir to sync from instead of
                           dbGaP
            arborist:
                ArboristClient instance if the syncer should also create
                resources in arborist
            folder: a local folder where dbgap telemetry files will sync to
        """
        self.sync_from_local_csv_dir = sync_from_local_csv_dir
        self.sync_from_local_yaml_file = sync_from_local_yaml_file
        self.is_sync_from_dbgap_server = is_sync_from_dbgap_server
        self.dbGaP = dbGaP
        self.parse_consent_code = dbGaP[0].get("parse_consent_code", True)
        self.session = db_session
        self.driver = SQLAlchemyDriver(DB)
        self.project_mapping = project_mapping or {}
        self._projects = dict()
        self._created_roles = set()
        self._created_policies = set()
        self._dbgap_study_to_resources = dict()
        self.logger = get_logger(
            "user_syncer", log_level="debug" if config["DEBUG"] is True else "info"
        )
        self.json_from_api = json_from_api
        self.arborist_client = arborist
        self.folder = folder

        self.auth_source = defaultdict(set)
        # auth_source used for logging. username : [source1, source2]
        self.visa_types = config.get("USERSYNC", {}).get("visa_types", {})

        if storage_credentials:
            self.storage_manager = StorageManager(
                storage_credentials, logger=self.logger
            )


        self.logger.warning("projects Luca init init")
        self.logger.warning(dbGaP)
        self.logger.warning(DB)
        self.logger.warning(project_mapping)
        self.logger.warning(storage_credentials)
        self.logger.warning(is_sync_from_dbgap_server)
        self.logger.warning(sync_from_local_csv_dir)
        self.logger.warning(sync_from_local_yaml_file)
        self.logger.warning(db_session)
        self.logger.warning(arborist)
        self.logger.warning(json_from_api)

        if self.json_from_api:
            self.logger.warning(self.json_from_api.get("project_to_resource"))
            self.json_from_api["projects"] = self.adapt_json_object_permission(self.json_from_api.get("projects"))
            self.json_from_api["user_abac"] = self.adapt_json_object_permission(self.json_from_api.get("user_abac"))

    def adapt_json_object_permission(self, projects):
        """
        helper function for adapting json object
        """
        for username, project_list in projects.items():
            for project, permissions in project_list.items():
                projects[username][project] = set(permissions)
        return projects

    @staticmethod
    def _match_pattern(filepath, encrypted=True):
        """
        Check if the filename matches dbgap access control file pattern

        Args:
            filepath (str): path to file
            encrypted (bool): whether the file is encrypted

        Returns:
            bool: whether the pattern matches
        """
        pattern = r"authentication_file_phs(\d{6}).(csv|txt)"
        if encrypted:
            pattern += ".enc"
        pattern += "$"
        return re.match(pattern, os.path.basename(filepath))

    def _get_from_sftp_with_proxy(self, server, path):
        """
        Download all data from sftp sever to a local dir

        Args:
            server (dict) : dictionary containing info to access sftp server
            path (str): path to local directory

        Returns:
            None
        """
        proxy = None
        if server.get("proxy", "") != "":
            command = "ssh -i ~/.ssh/id_rsa {user}@{proxy} nc {host} {port}".format(
                user=server.get("proxy_user", ""),
                proxy=server.get("proxy", ""),
                host=server.get("host", ""),
                port=server.get("port", 22),
            )
            self.logger.info("SSH proxy command: {}".format(command))

            proxy = ProxyCommand(command)

        with paramiko.SSHClient() as client:
            client.set_log_channel(self.logger.name)

            client.set_missing_host_key_policy(paramiko.WarningPolicy())
            parameters = {
                "hostname": str(server.get("host", "")),
                "username": str(server.get("username", "")),
                "password": str(server.get("password", "")),
                "port": int(server.get("port", 22)),
            }
            if proxy:
                parameters["sock"] = proxy

            self.logger.info(
                "SSH connection hostname:post {}:{}".format(
                    parameters.get("hostname", "unknown"),
                    parameters.get("port", "unknown"),
                )
            )
            client.connect(**parameters)
            with client.open_sftp() as sftp:
                download_dir(sftp, "./", path)

        if proxy:
            proxy.close()

    def _get_from_ftp_with_proxy(self, server, path):
        """
        Download data from ftp sever to a local dir

        Args:
            server (dict): dictionary containing information for accessing server
            path(str): path to local files

        Returns:
            None
        """
        execstr = (
            'lftp -u {},{}  {} -e "set ftp:proxy http://{}; mirror . {}; exit"'.format(
                server.get("username", ""),
                server.get("password", ""),
                server.get("host", ""),
                server.get("proxy", ""),
                path,
            )
        )
        os.system(execstr)

    def _parse_csv(self, file_dict, sess, dbgap_config={}, encrypted=True):
        """
        parse csv files to python dict

        Args:
            file_dict: a dictionary with key(file path) and value(privileges)
            sess: sqlalchemy session
            dbgap_config: a dictionary containing information about the dbGaP sftp server
                (comes from fence config)
            encrypted: boolean indicating whether those files are encrypted


        Return:
            Tuple[[dict, dict]]:
                (user_project, user_info) where user_project is a mapping from
                usernames to project permissions and user_info is a mapping
                from usernames to user details, such as email

        Example:

            (
                {
                    username: {
                        'project1': {'read-storage','write-storage'},
                        'project2': {'read-storage'},
                    }
                },
                {
                    username: {
                        'email': 'email@mail.com',
                        'display_name': 'display name',
                        'phone_number': '123-456-789',
                        'tags': {'dbgap_role': 'PI'}
                    }
                },
            )

        """
        user_projects = dict()
        user_info = dict()

        # parse dbGaP sftp server information
        dbgap_key = dbgap_config.get("decrypt_key", None)
        parse_consent_code = dbgap_config.get("parse_consent_code", True)
        enable_common_exchange_area_access = dbgap_config.get(
            "enable_common_exchange_area_access", False
        )
        study_common_exchange_areas = dbgap_config.get(
            "study_common_exchange_areas", {}
        )

        if parse_consent_code and enable_common_exchange_area_access:
            self.logger.info(
                f"using study to common exchange area mapping: {study_common_exchange_areas}"
            )
        for filepath, privileges in file_dict.items():
            self.logger.info("Reading file {}".format(filepath))
            if os.stat(filepath).st_size == 0:
                self.logger.warning("Empty file {}".format(filepath))
                continue
            if not self._match_pattern(filepath, encrypted=encrypted):
                self.logger.warning(
                    "Filename {} does not match dbgap access control filename pattern;"
                    " this could mean that the filename has an invalid format, or has"
                    " an unexpected .enc extension, or lacks the .enc extension where"
                    " expected. This file is NOT being processed by usersync!".format(
                        filepath
                    )
                )
                continue

            with _read_file(
                filepath, encrypted=encrypted, key=dbgap_key, logger=self.logger
            ) as f:
                csv = DictReader(f, quotechar='"', skipinitialspace=True)
                for row in csv:
                    username = row.get("login", "")
                    if username == "":
                        continue

                    phsid_privileges = {}
                    phsid = row.get("phsid", "").split(".")
                    dbgap_project = phsid[0]
                    if len(phsid) > 1 and parse_consent_code:
                        consent_code = phsid[-1]

                        # c999 indicates full access to all consents and access
                        # to a study-specific exchange area
                        # access to at least one study-specific exchange area implies access
                        # to the parent study's common exchange area
                        #
                        # NOTE: Handling giving access to all consents is done at
                        #       a later time, when we have full information about possible
                        #       consents
                        self.logger.debug(
                            f"got consent code {consent_code} from dbGaP project "
                            f"{dbgap_project}"
                        )
                        if (
                            consent_code == "c999"
                            and enable_common_exchange_area_access
                            and dbgap_project in study_common_exchange_areas
                        ):
                            self.logger.info(
                                "found study with consent c999 and Fence "
                                "is configured to parse exchange area data. Giving user "
                                f"{username} {privileges} privileges in project: "
                                f"{study_common_exchange_areas[dbgap_project]}."
                            )
                            self._add_dbgap_project_for_user(
                                study_common_exchange_areas[dbgap_project],
                                privileges,
                                username,
                                sess,
                                user_projects,
                                dbgap_config,
                            )

                        dbgap_project += "." + consent_code

                    display_name = row.get("user name", "")
                    tags = {"dbgap_role": row.get("role", "")}

                    # some dbgap telemetry files have information about a researchers PI
                    if "downloader for" in row:
                        tags["pi"] = row["downloader for"]

                    # prefer name over previous "downloader for" if it exists
                    if "downloader for names" in row:
                        tags["pi"] = row["downloader for names"]

                    user_info[username] = {
                        "email": row.get("email", ""),
                        "display_name": display_name,
                        "phone_number": row.get("phone", ""),
                        "tags": tags,
                    }

                    self._process_dbgap_project(
                        dbgap_project,
                        privileges,
                        username,
                        sess,
                        user_projects,
                        dbgap_config,
                    )

        return user_projects, user_info

    def _add_dbgap_project_for_user(
        self, dbgap_project, privileges, username, sess, user_projects, dbgap_config
    ):
        """
        Helper function for csv parsing that adds a given dbgap project to Fence/Arborist
        and then updates the dictionary containing all user's project access
        """
        if dbgap_project not in self._projects:
            self.logger.debug(
                "creating Project in fence for dbGaP study: {}".format(dbgap_project)
            )

            project = self._get_or_create(sess, Project, auth_id=dbgap_project)

            # need to add dbgap project to arborist
            if self.arborist_client:
                self._determine_arborist_resource(dbgap_project, dbgap_config)

            if project.name is None:
                project.name = dbgap_project
            self._projects[dbgap_project] = project
        phsid_privileges = {dbgap_project: set(privileges)}
        if username in user_projects:
            user_projects[username].update(phsid_privileges)
        else:
            user_projects[username] = phsid_privileges

    @staticmethod
    def sync_two_user_info_dict(user_info1, user_info2):
        """
        Merge user_info1 into user_info2. Values in user_info2 are overriden
        by values in user_info1. user_info2 ends up containing the merged dict.

        Args:
            user_info1 (dict): nested dict
            user_info2 (dict): nested dict

            Example:
            {username: {'email': 'abc@email.com'}}

        Returns:
            None
        """
        user_info2.update(user_info1)

    def sync_two_phsids_dict(
        self,
        phsids1,
        phsids2,
        source1=None,
        source2=None,
        phsids2_overrides_phsids1=True,
    ):
        """
        Merge pshid1 into phsids2. If `phsids2_overrides_phsids1`, values in
        phsids1 are overriden by values in phsids2. phsids2 ends up containing
        the merged dict (see explanation below).
        `source1` and `source2`: for logging.

        Args:
            phsids1, phsids2: nested dicts mapping phsids to sets of permissions

            source1, source2: source of authz information (eg. dbgap, user_yaml, visas)

            Example:
            {
                username: {
                    phsid1: {'read-storage','write-storage'},
                    phsid2: {'read-storage'},
                }
            }

        Return:
            None

        Explanation:
            Consider merging projects of the same user:

                {user1: {phsid1: privillege1}}

                {user1: {phsid2: privillege2}}

            case 1: phsid1 != phsid2. Output:

                {user1: {phsid1: privillege1, phsid2: privillege2}}

            case 2: phsid1 == phsid2 and privillege1! = privillege2. Output:

                {user1: {phsid1: union(privillege1, privillege2)}}

            For the other cases, just simple addition
        """

        for user, projects1 in phsids1.items():
            if not phsids2.get(user):
                if source1:
                    self.auth_source[user].add(source1)
                phsids2[user] = projects1
            elif phsids2_overrides_phsids1:
                if source1:
                    self.auth_source[user].add(source1)
                if source2:
                    self.auth_source[user].add(source2)
                for phsid1, privilege1 in projects1.items():
                    if phsid1 not in phsids2[user]:
                        phsids2[user][phsid1] = set()
                    phsids2[user][phsid1].update(privilege1)
            elif source2:
                self.auth_source[user].add(source2)

    @staticmethod
    def sync_two_authz(phsids1, phsids2):
        #policies
        #TODO should it filter by role instead of id?
        # for policy1 in phsids1["policies"]:
        #   commons = [x for x in phsids2["policies"] if x["id"] == policy1["id"]]
        #   not_commons = [x for x in phsids2["policies"] if x["id"] != policy1["id"]]
        #   if len(commons) == 0:
        #       phsids2["policies"].append(policy1)
        #   else:
        #       phsids2["policies"] = not_commons
        #       phsids2["policies"].append(policy1)

        if len(phsids1["policies"]) > 0:
            phsids2["policies"] = phsids1["policies"]

        if len(phsids1["resources"]) > 0:
            phsids2["resources"] = phsids1["resources"]

        if len(phsids1["roles"]) > 0:
            phsids2["roles"] = phsids1["roles"]

    @staticmethod
    def sync_two_policies(phsids1, phsids2):

        for user, policies in phsids1.items():
            phsids2[user] = policies
            
    @staticmethod
    def sync_two_clients(phsids1, phsids2):

        phsids2 = phsids1

    @staticmethod
    def sync_two_proj_resource(phsids1, phsids2):

        phsids2 = phsids1

    def sync_to_db_and_storage_backend(
        self,
        user_project,
        user_info,
        sess,
        do_not_revoke_from_db_and_storage=False,
        expires=None,
    ):
        """
        sync user access control to database and storage backend

        Args:
            user_project (dict): a dictionary of

                {
                    username: {
                        'project1': {'read-storage','write-storage'},
                        'project2': {'read-storage'}
                    }
                }

            user_info (dict): a dictionary of {username: user_info{}}
            sess: a sqlalchemy session

        Return:
            None
        """
        google_bulk_mapping = None
        if config["GOOGLE_BULK_UPDATES"]:
            google_bulk_mapping = {}

        self._init_projects(user_project, sess)

        auth_provider_list = [
            self._get_or_create(sess, AuthorizationProvider, name="dbGaP"),
            self._get_or_create(sess, AuthorizationProvider, name="fence"),
        ]

        cur_db_user_project_list = {
            (ua.user.username.lower(), ua.project.auth_id)
            for ua in sess.query(AccessPrivilege).all()
        }

        # we need to compare db -> whitelist case-insensitively for username.
        # db stores case-sensitively, but we need to query case-insensitively
        user_project_lowercase = {}
        syncing_user_project_list = set()
        for username, projects in user_project.items():
            user_project_lowercase[username.lower()] = projects
            for project, _ in projects.items():
                syncing_user_project_list.add((username.lower(), project))

        user_info_lowercase = {
            username.lower(): info for username, info in user_info.items()
        }

        to_delete = set.difference(cur_db_user_project_list, syncing_user_project_list)
        to_add = set.difference(syncing_user_project_list, cur_db_user_project_list)
        to_update = set.intersection(
            cur_db_user_project_list, syncing_user_project_list
        )

        # when updating users we want to maintain case sesitivity in the username so
        # pass the original, non-lowered user_info dict
        self._upsert_userinfo(sess, user_info)

        if not do_not_revoke_from_db_and_storage:
            self._revoke_from_storage(
                to_delete, sess, google_bulk_mapping=google_bulk_mapping
            )
            self._revoke_from_db(sess, to_delete)

        self._grant_from_storage(
            to_add,
            user_project_lowercase,
            sess,
            google_bulk_mapping=google_bulk_mapping,
            expires=expires,
        )

        self._grant_from_db(
            sess,
            to_add,
            user_info_lowercase,
            user_project_lowercase,
            auth_provider_list,
        )

        # re-grant
        self._grant_from_storage(
            to_update,
            user_project_lowercase,
            sess,
            google_bulk_mapping=google_bulk_mapping,
            expires=expires,
        )
        self._update_from_db(sess, to_update, user_project_lowercase)

        if not do_not_revoke_from_db_and_storage:
            self._validate_and_update_user_admin(sess, user_info_lowercase)

        if config["GOOGLE_BULK_UPDATES"]:
            self.logger.info("Doing bulk Google update...")
            bulk_update_google_groups(google_bulk_mapping)
            self.logger.info("Bulk Google update done!")

        sess.commit()

    def sync_to_storage_backend(self, user_project, user_info, sess, expires):
        """
        sync user access control to storage backend with given expiration

        Args:
            user_project (dict): a dictionary of

                {
                    username: {
                        'project1': {'read-storage','write-storage'},
                        'project2': {'read-storage'}
                    }
                }

            user_info (dict): a dictionary of {username: user_info{}}
            sess: a sqlalchemy session

        Return:
            None
        """
        if not expires:
            raise Exception(
                f"sync to storage backend requires an expiration. you provided: {expires}"
            )

        google_bulk_mapping = None
        if config["GOOGLE_BULK_UPDATES"]:
            google_bulk_mapping = {}

        # TODO: eventually it'd be nice to remove this step but it's required
        #       so that grant_from_storage can determine what storage backends
        #       are needed for a project.
        self._init_projects(user_project, sess)

        # we need to compare db -> whitelist case-insensitively for username.
        # db stores case-sensitively, but we need to query case-insensitively
        user_project_lowercase = {}
        syncing_user_project_list = set()
        for username, projects in user_project.items():
            user_project_lowercase[username.lower()] = projects
            for project, _ in projects.items():
                syncing_user_project_list.add((username.lower(), project))

        user_info_lowercase = {
            username.lower(): info for username, info in user_info.items()
        }

        to_add = set(syncing_user_project_list)

        # when updating users we want to maintain case sesitivity in the username so
        # pass the original, non-lowered user_info dict
        self._upsert_userinfo(sess, user_info)

        self._grant_from_storage(
            to_add,
            user_project_lowercase,
            sess,
            google_bulk_mapping=google_bulk_mapping,
            expires=expires,
        )

        if config["GOOGLE_BULK_UPDATES"]:
            self.logger.info("Doing bulk Google update...")
            bulk_update_google_groups(google_bulk_mapping)
            self.logger.info("Bulk Google update done!")

        sess.commit()

    def _revoke_from_db(self, sess, to_delete):
        """
        Revoke user access to projects in the auth database

        Args:
            sess: sqlalchemy session
            to_delete: a set of (username, project.auth_id) to be revoked from db
        Return:
            None
        """
        for (username, project_auth_id) in to_delete:
            q = (
                sess.query(AccessPrivilege)
                .filter(AccessPrivilege.project.has(auth_id=project_auth_id))
                .join(AccessPrivilege.user)
                .filter(func.lower(User.username) == username)
                .all()
            )
            for access in q:
                self.logger.info(
                    "revoke {} access to {} in db".format(username, project_auth_id)
                )
                sess.delete(access)

    def _validate_and_update_user_admin(self, sess, user_info):
        """
        Make sure there is no admin user that is not in yaml/csv files

        Args:
            sess: sqlalchemy session
            user_info: a dict of
            {
                username: {
                    'email': email,
                    'display_name': display_name,
                    'phone_number': phonenum,
                    'tags': {'k1':'v1', 'k2': 'v2'}
                    'admin': is_admin
                }
            }
        Returns:
            None
        """
        for admin_user in sess.query(User).filter_by(is_admin=True).all():
            if admin_user.username.lower() not in user_info:
                admin_user.is_admin = False
                sess.add(admin_user)
                self.logger.info(
                    "remove admin access from {} in db".format(
                        admin_user.username.lower()
                    )
                )

    def _update_from_db(self, sess, to_update, user_project):
        """
        Update user access to projects in the auth database

        Args:
            sess: sqlalchemy session
            to_update:
                a set of (username, project.auth_id) to be updated from db

        Return:
            None
        """

        for (username, project_auth_id) in to_update:
            q = (
                sess.query(AccessPrivilege)
                .filter(AccessPrivilege.project.has(auth_id=project_auth_id))
                .join(AccessPrivilege.user)
                .filter(func.lower(User.username) == username)
                .all()
            )
            for access in q:
                access.privilege = user_project[username][project_auth_id]
                self.logger.info(
                    "update {} with {} access to {} in db".format(
                        username, access.privilege, project_auth_id
                    )
                )

    def _grant_from_db(self, sess, to_add, user_info, user_project, auth_provider_list):
        """
        Grant user access to projects in the auth database
        Args:
            sess: sqlalchemy session
            to_add: a set of (username, project.auth_id) to be granted
            user_project:
                a dictionary of {username: {project: {'read','write'}}
        Return:
            None
        """
        for (username, project_auth_id) in to_add:
            u = query_for_user(session=sess, username=username)

            auth_provider = auth_provider_list[0]
            if "dbgap_role" not in user_info[username]["tags"]:
                auth_provider = auth_provider_list[1]
            user_access = AccessPrivilege(
                user=u,
                project=self._projects[project_auth_id],
                privilege=list(user_project[username][project_auth_id]),
                auth_provider=auth_provider,
            )
            self.logger.info(
                "grant user {} to {} with access {}".format(
                    username, user_access.project, user_access.privilege
                )
            )
            sess.add(user_access)

    def _upsert_userinfo(self, sess, user_info):
        """
        update user info to database.

        Args:
            sess: sqlalchemy session
            user_info:
                a dict of {username: {display_name, phone_number, tags, admin}

        Return:
            None
        """

        for username in user_info:
            u = query_for_user(session=sess, username=username)

            if u is None:
                self.logger.info("create user {}".format(username))
                u = User(username=username)
                sess.add(u)

            if self.arborist_client:
                self.arborist_client.create_user({"name": username})

            u.email = user_info[username].get("email", "")
            u.display_name = user_info[username].get("display_name", "")
            u.phone_number = user_info[username].get("phone_number", "")
            u.is_admin = user_info[username].get("admin", False)

            idp_name = user_info[username].get("idp_name", "")
            if idp_name and not u.identity_provider:
                idp = (
                    sess.query(IdentityProvider)
                    .filter(IdentityProvider.name == idp_name)
                    .first()
                )
                if not idp:
                    idp = IdentityProvider(name=idp_name)
                u.identity_provider = idp

            # do not update if there is no tag
            if not user_info[username].get("tags"):
                continue

            # remove user db tags if they are not shown in new tags
            for tag in u.tags:
                if tag.key not in user_info[username]["tags"]:
                    u.tags.remove(tag)

            # sync
            for k, v in user_info[username]["tags"].items():
                found = False
                for tag in u.tags:
                    if tag.key == k:
                        found = True
                        tag.value = v
                # create new tag if not found
                if not found:
                    tag = Tag(key=k, value=v)
                    u.tags.append(tag)

    def _revoke_from_storage(self, to_delete, sess, google_bulk_mapping=None):
        """
        If a project have storage backend, revoke user's access to buckets in
        the storage backend.

        Args:
            to_delete: a set of (username, project.auth_id) to be revoked

        Return:
            None
        """
        for (username, project_auth_id) in to_delete:
            project = (
                sess.query(Project).filter(Project.auth_id == project_auth_id).first()
            )
            for sa in project.storage_access:
                if not hasattr(self, "storage_manager"):
                    self.logger.error(
                        (
                            "CANNOT revoke {} access to {} in {} because there is NO "
                            "configured storage accesses at all. See configuration. "
                            "Continuing anyway..."
                        ).format(username, project_auth_id, sa.provider.name)
                    )
                    continue

                self.logger.info(
                    "revoke {} access to {} in {}".format(
                        username, project_auth_id, sa.provider.name
                    )
                )
                self.storage_manager.revoke_access(
                    provider=sa.provider.name,
                    username=username,
                    project=project,
                    session=sess,
                    google_bulk_mapping=google_bulk_mapping,
                )

    def _grant_from_storage(
        self, to_add, user_project, sess, google_bulk_mapping=None, expires=None
    ):
        """
        If a project have storage backend, grant user's access to buckets in
        the storage backend.

        Args:
            to_add: a set of (username, project.auth_id)  to be granted
            user_project: a dictionary like:

                    {username: {phsid: {'read-storage','write-storage'}}}

        Return:
            None
        """
        for (username, project_auth_id) in to_add:
            project = self._projects[project_auth_id]
            for sa in project.storage_access:
                access = list(user_project[username][project_auth_id])
                if not hasattr(self, "storage_manager"):
                    self.logger.error(
                        (
                            "CANNOT grant {} access {} to {} in {} because there is NO "
                            "configured storage accesses at all. See configuration. "
                            "Continuing anyway..."
                        ).format(username, access, project_auth_id, sa.provider.name)
                    )
                    continue

                self.logger.info(
                    "grant {} access {} to {} in {}".format(
                        username, access, project_auth_id, sa.provider.name
                    )
                )
                self.storage_manager.grant_access(
                    provider=sa.provider.name,
                    username=username,
                    project=project,
                    access=access,
                    session=sess,
                    google_bulk_mapping=google_bulk_mapping,
                    expires=expires,
                )

    def _init_projects(self, user_project, sess):
        """
        initialize projects
        """
        if self.project_mapping:
            for projects in list(self.project_mapping.values()):
                for p in projects:
                    self.logger.debug(
                        "creating Project with info from project_mapping: {}".format(p)
                    )
                    project = self._get_or_create(sess, Project, **p)
                    self._projects[p["auth_id"]] = project
        for _, projects in user_project.items():
            for auth_id in list(projects.keys()):
                project = sess.query(Project).filter(Project.auth_id == auth_id).first()
                if not project:
                    data = {"name": auth_id, "auth_id": auth_id}
                    try:
                        project = self._get_or_create(sess, Project, **data)
                    except IntegrityError as e:
                        sess.rollback()
                        self.logger.error(
                            f"Project {auth_id} already exists. Detail {str(e)}"
                        )
                        raise Exception(
                            "Project {} already exists. Detail {}. Please contact your system administrator.".format(
                                auth_id, str(e)
                            )
                        )
                if auth_id not in self._projects:
                    self._projects[auth_id] = project

    @staticmethod
    def _get_or_create(sess, model, **kwargs):
        instance = sess.query(model).filter_by(**kwargs).first()
        if not instance:
            instance = model(**kwargs)
            sess.add(instance)
        return instance

    def _process_dbgap_files(self, dbgap_config, sess):
        """
        Args:
            dbgap_config : a dictionary containing information about a single
                           dbgap sftp server (from fence config)
            sess: database session

        Return:
            user_projects (dict)
            user_info (dict)
        """
        dbgap_file_list = []
        hostname = dbgap_config["info"]["host"]
        username = dbgap_config["info"]["username"]
        folderdir = os.path.join(str(self.folder), str(hostname), str(username))

        try:
            if os.path.exists(folderdir):
                dbgap_file_list = glob.glob(
                    os.path.join(folderdir, "*")
                )  # get lists of file from folder
            else:
                dbgap_file_list = self._download(dbgap_config)
        except Exception as e:
            self.logger.error(e)
            exit(1)
        self.logger.info("dbgap files: {}".format(dbgap_file_list))
        user_projects, user_info = self._get_user_permissions_from_csv_list(
            dbgap_file_list, encrypted=True, session=sess, dbgap_config=dbgap_config
        )

        user_projects = self.parse_projects(user_projects)
        return user_projects, user_info

    def _get_user_permissions_from_csv_list(
        self, file_list, encrypted, session, dbgap_config={}
    ):
        """
        Args:
            file_list: list of files (represented as strings)
            encrypted: boolean indicating whether those files are encrypted
            session: sqlalchemy session
            dbgap_config: a dictionary containing information about the dbGaP sftp server
                    (comes from fence config)

        Return:
            user_projects (dict)
            user_info (dict)
        """
        permissions = [{"read-storage", "read"} for _ in file_list]
        user_projects, user_info = self._parse_csv(
            dict(list(zip(file_list, permissions))),
            sess=session,
            dbgap_config=dbgap_config,
            encrypted=encrypted,
        )
        return user_projects, user_info

    def _merge_multiple_dbgap_sftp(self, dbgap_servers, sess):
        """
        Args:
            dbgap_servers : a list of dictionaries each containging config on
                           dbgap sftp server (comes from fence config)
            sess: database session

        Return:
            merged_user_projects (dict)
            merged_user_info (dict)
        """
        merged_user_projects = {}
        merged_user_info = {}
        for dbgap in dbgap_servers:
            user_projects, user_info = self._process_dbgap_files(dbgap, sess)
            # merge into merged_user_info
            # user_info overrides original info in merged_user_info
            self.sync_two_user_info_dict(user_info, merged_user_info)

            # merge all access info dicts into "merged_user_projects".
            # the access info is combined - if the user_projects access is
            # ["read"] and the merged_user_projects is ["read-storage"], the
            # resulting access is ["read", "read-storage"].
            self.sync_two_phsids_dict(user_projects, merged_user_projects)
        return merged_user_projects, merged_user_info

    def parse_projects(self, user_projects):
        """
        helper function for parsing projects
        """
        return {key.lower(): value for key, value in user_projects.items()}

    def _process_dbgap_project(
        self, dbgap_project, privileges, username, sess, user_projects, dbgap_config
    ):
        if dbgap_project not in self.project_mapping:
            self._add_dbgap_project_for_user(
                dbgap_project,
                privileges,
                username,
                sess,
                user_projects,
                dbgap_config,
            )

        for element_dict in self.project_mapping.get(dbgap_project, []):
            try:
                phsid_privileges = {element_dict["auth_id"]: set(privileges)}

                # need to add dbgap project to arborist
                if self.arborist_client:
                    self._determine_arborist_resource(
                        element_dict["auth_id"], dbgap_config
                    )

                if username not in user_projects:
                    user_projects[username] = {}
                user_projects[username].update(phsid_privileges)

            except ValueError as e:
                self.logger.info(e)

    def _process_user_projects(
        self,
        user_projects,
        enable_common_exchange_area_access,
        study_common_exchange_areas,
        dbgap_config,
        sess,
    ):

        for username in user_projects.keys():
            for project in user_projects[username].keys():
                phsid = project.split(".")
                dbgap_project = phsid[0]
                privileges = user_projects[username][project]
                if len(phsid) > 1 and self.parse_consent_code:
                    consent_code = phsid[-1]

                    # c999 indicates full access to all consents and access
                    # to a study-specific exchange area
                    # access to at least one study-specific exchange area implies access
                    # to the parent study's common exchange area
                    #
                    # NOTE: Handling giving access to all consents is done at
                    #       a later time, when we have full information about possible
                    #       consents
                    self.logger.debug(
                        f"got consent code {consent_code} from dbGaP project "
                        f"{dbgap_project}"
                    )
                    if (
                        consent_code == "c999"
                        and enable_common_exchange_area_access
                        and dbgap_project in study_common_exchange_areas
                    ):
                        self.logger.info(
                            "found study with consent c999 and Fence "
                            "is configured to parse exchange area data. Giving user "
                            f"{username} {privileges} privileges in project: "
                            f"{study_common_exchange_areas[dbgap_project]}."
                        )
                        self._add_dbgap_project_for_user(
                            study_common_exchange_areas[dbgap_project],
                            privileges,
                            username,
                            sess,
                            user_projects,
                            dbgap_config,
                        )

                    dbgap_project += "." + consent_code

                self._process_dbgap_project(
                    dbgap_project,
                    privileges,
                    username,
                    sess,
                    user_projects,
                    dbgap_config,
                )

    def sync(self):
        if self.session:
            self._sync(self.session)
        else:
            with self.driver.session as s:
                self._sync(s)

    def download(self):
        for dbgap_server in self.dbGaP:
            self._download(dbgap_server)

    def _download(self, dbgap_config):
        """
        Download files from dbgap server.
        """
        server = dbgap_config["info"]
        protocol = dbgap_config["protocol"]
        hostname = server["host"]
        username = server["username"]
        folderdir = os.path.join(str(self.folder), str(hostname), str(username))

        if not os.path.exists(folderdir):
            os.makedirs(folderdir)

        self.logger.info("Download from server")
        try:
            if protocol == "sftp":
                self._get_from_sftp_with_proxy(server, folderdir)
            else:
                self._get_from_ftp_with_proxy(server, folderdir)
            dbgap_files = glob.glob(os.path.join(folderdir, "*"))
            return dbgap_files
        except Exception as e:
            self.logger.error(e)
            exit(1)

    def _sync(self, sess):
        """
        Collect files from dbgap server(s), sync csv and yaml files to storage
        backend and fence DB
        """

        # get all dbgap files
        user_projects = {}
        user_info = {}
        if self.is_sync_from_dbgap_server:
            self.logger.debug(
                "Pulling telemetry files from {} dbgap sftp servers".format(
                    len(self.dbGaP)
                )
            )
            user_projects, user_info = self._merge_multiple_dbgap_sftp(self.dbGaP, sess)

        local_csv_file_list = []
        if self.sync_from_local_csv_dir:
            local_csv_file_list = glob.glob(
                os.path.join(self.sync_from_local_csv_dir, "*")
            )

        # if syncing from local csv dir dbgap configurations
        # come from the first dbgap instance in the fence config file
        user_projects_csv, user_info_csv = self._get_user_permissions_from_csv_list(
            local_csv_file_list,
            encrypted=False,
            session=sess,
            dbgap_config=self.dbGaP[0],
        )

        # TODO Make sure to avoid aborting if useryaml is missing
        try:
            user_yaml = UserYAML.from_file(
                self.sync_from_local_yaml_file, encrypted=False, logger=self.logger
            )
        except (EnvironmentError, AssertionError) as e:
            self.logger.error(str(e))
            self.logger.error("aborting early")
            return

        print("PASSED USER YAML UPLOAD")
        # parse all projects
        user_projects_csv = self.parse_projects(user_projects_csv)
        user_projects = self.parse_projects(user_projects)
        user_yaml.projects = self.parse_projects(user_yaml.projects)
        if self.json_from_api:
            self.json_from_api["projects"] = self.parse_projects(self.json_from_api["projects"])

        # merge all user info dicts into "user_info".
        # the user info (such as email) in the user.yaml files
        # overrides the user info from the CSV files.
        self.sync_two_user_info_dict(user_info_csv, user_info)
        self.sync_two_user_info_dict(user_yaml.user_info, user_info)
        if self.json_from_api:
            self.sync_two_user_info_dict(self.json_from_api["user_info"], user_info)


        # merge all access info dicts into "user_projects".
        # the access info is combined - if the user.yaml access is
        # ["read"] and the CSV file access is ["read-storage"], the
        # resulting access is ["read", "read-storage"].
        self.sync_two_phsids_dict(
            user_projects_csv, user_projects, source1="local_csv", source2="dbgap"
        )
        self.sync_two_phsids_dict(
            user_yaml.projects, user_projects, source1="user_yaml", source2="dbgap"
        )

        if self.json_from_api:
            self.sync_two_phsids_dict(self.json_from_api["projects"], user_projects)
            self.sync_two_phsids_dict(self.json_from_api.get("user_abac"), user_yaml.user_abac)
            self.sync_two_authz(self.json_from_api.get("authz"), user_yaml.authz)
            self.sync_two_policies(self.json_from_api.get("policies"), user_yaml.policies)
            self.sync_two_clients(self.json_from_api.get("clients"), user_yaml.clients)
            self.sync_two_proj_resource(self.json_from_api.get("project_to_resource"), user_yaml.project_to_resource)
            user_yaml.project_to_resource = self.json_from_api.get("project_to_resource")

        #TODO add sync clients
        self.logger.warning("projects Luca test")
        if self.json_from_api:
            self.logger.warning(self.json_from_api)
        self.logger.warning(user_projects)
        self.logger.warning(user_yaml.user_abac)
        self.logger.warning(user_info)
        self.logger.warning(user_yaml.authz)
        self.logger.warning(user_yaml.policies)
        self.logger.warning(user_yaml.clients)
        if self.json_from_api:
            self.logger.warning(self.json_from_api.get("project_to_resource"))
        self.logger.warning(user_yaml.project_to_resource)


        # Note: if there are multiple dbgap sftp servers configured
        # this parameter is always from the config for the first dbgap sftp server
        # not any additional ones
        if self.parse_consent_code:
            self._grant_all_consents_to_c999_users(
                user_projects, user_yaml.project_to_resource
            )

        # update the Fence DB
        if user_projects:
            self.logger.info("Sync to db and storage backend")
            self.sync_to_db_and_storage_backend(user_projects, user_info, sess)
            self.logger.info("Finish syncing to db and storage backend")
        else:
            self.logger.info("No users for syncing")

        # update the Arborist DB (resources, roles, policies, groups)
        if user_yaml.authz:
            if not self.arborist_client:
                raise EnvironmentError(
                    "yaml file contains authz section but sync is not configured with"
                    " arborist client--did you run sync with --arborist <arborist client> arg?"
                )
            self.logger.info("Synchronizing arborist...")
            success = self._update_arborist(sess, user_yaml)
            if success:
                self.logger.info("Finished synchronizing arborist")
            else:
                self.logger.error("Could not synchronize successfully")
                exit(1)
        else:
            self.logger.info("No `authz` section; skipping arborist sync")

        # update the Arborist DB (user access)
        if self.arborist_client:
            self.logger.info("Synchronizing arborist with authorization info...")
            success = self._update_authz_in_arborist(sess, user_projects, user_yaml)
            if success:
                self.logger.info(
                    "Finished synchronizing authorization info to arborist"
                )
            else:
                self.logger.error(
                    "Could not synchronize authorization info successfully to arborist"
                )
                exit(1)
        else:
            self.logger.error("No arborist client set; skipping arborist sync")

        # Logging authz source
        for u, s in self.auth_source.items():
            self.logger.info("Access for user {} from {}".format(u, s))

        self.logger.info(
            f"Persisting authz mapping to database: {user_yaml.project_to_resource}"
        )
        user_yaml.persist_project_to_resource(db_session=sess)

    def _grant_all_consents_to_c999_users(
        self, user_projects, user_yaml_project_to_resources
    ):
        access_number_matcher = re.compile(config["DBGAP_ACCESSION_WITH_CONSENT_REGEX"])
        # combine dbgap/user.yaml projects into one big list (in case not all consents
        # are in either)
        all_projects = set(
            list(self._projects.keys()) + list(user_yaml_project_to_resources.keys())
        )

        self.logger.debug(f"all projects: {all_projects}")

        # construct a mapping from phsid (without consent) to all accessions with consent
        consent_mapping = {}
        for project in all_projects:
            phs_match = access_number_matcher.match(project)
            if phs_match:
                accession_number = phs_match.groupdict()

                # TODO: This is not handling the .v1.p1 at all
                consent_mapping.setdefault(accession_number["phsid"], set()).add(
                    ".".join([accession_number["phsid"], accession_number["consent"]])
                )

        self.logger.debug(f"consent mapping: {consent_mapping}")

        # go through existing access and find any c999's and make sure to give access to
        # all accessions with consent for that phsid
        for username, user_project_info in copy.deepcopy(user_projects).items():
            for project, _ in user_project_info.items():
                phs_match = access_number_matcher.match(project)
                if phs_match and phs_match.groupdict()["consent"] == "c999":
                    # give access to all consents
                    all_phsids_with_consent = consent_mapping.get(
                        phs_match.groupdict()["phsid"], []
                    )
                    self.logger.info(
                        f"user {username} has c999 consent group for: {project}. "
                        f"Granting access to all consents: {all_phsids_with_consent}"
                    )
                    # NOTE: Only giving read-storage at the moment (this is same
                    #       permission we give for other dbgap projects)
                    for phsid_with_consent in all_phsids_with_consent:
                        user_projects[username].update(
                            {phsid_with_consent: {"read-storage", "read"}}
                        )

    def _update_arborist(self, session, user_yaml):
        """
        Create roles, resources, policies, groups in arborist from the information in
        ``user_yaml``.

        The projects are sent to arborist as resources with paths like
        ``/projects/{project}``. Roles are created with just the original names
        for the privileges like ``"read-storage", "read"`` etc.

        Args:
            session (sqlalchemy.Session)
            user_yaml (UserYAML)

        Return:
            bool: success
        """
        healthy = self._is_arborist_healthy()
        if not healthy:
            return False

        # Set up the resource tree in arborist by combining provided resources with any
        # dbgap resources that were created before this.
        #
        # Why add dbgap resources if they've already been created?
        #   B/C Arborist's PUT update will override existing subresources. So if a dbgap
        #   resources was created under `/programs/phs000178` anything provided in
        #   user.yaml under `/programs` would completely wipe it out.
        resources = user_yaml.authz.get("resources", [])

        dbgap_resource_paths = []
        for path_list in self._dbgap_study_to_resources.values():
            dbgap_resource_paths.extend(path_list)

        self.logger.debug("user_yaml resources: {}".format(resources))
        self.logger.debug("dbgap resource paths: {}".format(dbgap_resource_paths))

        combined_resources = utils.combine_provided_and_dbgap_resources(
            resources, dbgap_resource_paths
        )

        for resource in combined_resources:
            try:
                self.logger.debug(
                    "attempting to update arborist resource: {}".format(resource)
                )
                self.arborist_client.update_resource("/", resource, merge=True)
            except ArboristError as e:
                self.logger.error(e)
                # keep going; maybe just some conflicts from things existing already

        # update roles
        roles = user_yaml.authz.get("roles", [])
        for role in roles:
            try:
                response = self.arborist_client.update_role(role["id"], role)
                if response:
                    self._created_roles.add(role["id"])
            except ArboristError as e:
                self.logger.info(
                    "couldn't update role '{}', creating instead".format(str(e))
                )
                try:
                    response = self.arborist_client.create_role(role)
                    if response:
                        self._created_roles.add(role["id"])
                except ArboristError as e:
                    self.logger.error(e)
                    # keep going; maybe just some conflicts from things existing already

        # update policies
        policies = user_yaml.authz.get("policies", [])
        for policy in policies:
            policy_id = policy.pop("id")
            try:
                self.logger.debug(
                    "Trying to upsert policy with id {}".format(policy_id)
                )
                response = self.arborist_client.update_policy(
                    policy_id, policy, create_if_not_exist=True
                )
            except ArboristError as e:
                self.logger.error(e)
                # keep going; maybe just some conflicts from things existing already
            else:
                if response:
                    self.logger.debug("Upserted policy with id {}".format(policy_id))
                    self._created_policies.add(policy_id)

        # update groups
        groups = user_yaml.authz.get("groups", [])

        # delete from arborist the groups that have been deleted
        # from the user.yaml
        arborist_groups = set(
            g["name"] for g in self.arborist_client.list_groups().get("groups", [])
        )
        useryaml_groups = set(g["name"] for g in groups)
        for deleted_group in arborist_groups.difference(useryaml_groups):
            # do not try to delete built in groups
            if deleted_group not in ["anonymous", "logged-in"]:
                self.arborist_client.delete_group(deleted_group)

        # create/update the groups defined in the user.yaml
        for group in groups:
            missing = {"name", "users", "policies"}.difference(set(group.keys()))
            if missing:
                name = group.get("name", "{MISSING NAME}")
                self.logger.error(
                    "group {} missing required field(s): {}".format(name, list(missing))
                )
                continue
            try:
                response = self.arborist_client.put_group(
                    group["name"],
                    # Arborist doesn't handle group descriptions yet
                    # description=group.get("description", ""),
                    users=group["users"],
                    policies=group["policies"],
                )
            except ArboristError as e:
                self.logger.info("couldn't put group: {}".format(str(e)))

        # Update policies for built-in (`anonymous` and `logged-in`) groups

        # First recreate these groups in order to clear out old, possibly deleted policies
        for builtin_group in ["anonymous", "logged-in"]:
            try:
                response = self.arborist_client.put_group(builtin_group)
            except ArboristError as e:
                self.logger.info("couldn't put group: {}".format(str(e)))

        # Now add back policies that are in the user.yaml
        for policy in user_yaml.authz.get("anonymous_policies", []):
            self.arborist_client.grant_group_policy("anonymous", policy)

        for policy in user_yaml.authz.get("all_users_policies", []):
            self.arborist_client.grant_group_policy("logged-in", policy)

        return True

    def _update_authz_in_arborist(
        self,
        session,
        user_projects,
        user_yaml=None,
        single_user_sync=False,
        expires=None,
    ):
        """
        Assign users policies in arborist from the information in
        ``user_projects`` and optionally a ``user_yaml``.

        The projects are sent to arborist as resources with paths like
        ``/projects/{project}``. Roles are created with just the original names
        for the privileges like ``"read-storage", "read"`` etc.

        Args:
            user_projects (dict)
            user_yaml (UserYAML) optional, if there are policies for users in a user.yaml
            single_user_sync (bool) whether authz update is for a single user
            expires (int) time at which authz info in Arborist should expire

        Return:
            bool: success
        """
        healthy = self._is_arborist_healthy()
        if not healthy:
            return False

        self.logger.debug("user_projects: {}".format(user_projects))

        if user_yaml:
            self.logger.debug(
                "useryaml abac before lowering usernames: {}".format(
                    user_yaml.user_abac
                )
            )
            user_yaml.user_abac = {
                key.lower(): value for key, value in user_yaml.user_abac.items()
            }
            # update the project info with `projects` specified in user.yaml
            self.sync_two_phsids_dict(user_yaml.user_abac, user_projects)

        # get list of users from arborist to make sure users that are completely removed
        # from authorization sources get policies revoked
        arborist_user_projects = {}
        if not single_user_sync:
            try:
                arborist_users = self.arborist_client.get_users().json["users"]

                # construct user information, NOTE the lowering of the username. when adding/
                # removing access, the case in the Fence db is used. For combining access, it is
                # case-insensitive, so we lower
                arborist_user_projects = {
                    user["name"].lower(): {} for user in arborist_users
                }
            except (ArboristError, KeyError, AttributeError) as error:
                # TODO usersync should probably exit with non-zero exit code at the end,
                #      but sync should continue from this point so there are no partial
                #      updates
                self.logger.warning(
                    "Could not get list of users in Arborist, continuing anyway. "
                    "WARNING: this sync will NOT remove access for users no longer in "
                    f"authorization sources. Error: {error}"
                )

            # update the project info with users from arborist
            self.logger.warning("UPDATE USER")
            self.logger.warning(arborist_user_projects)
            self.logger.warning(user_projects)
            self.sync_two_phsids_dict(arborist_user_projects, user_projects)


        policy_id_list = []
        policies = []

        # prefer in-memory if available from user_yaml, if not, get from database
        if user_yaml and user_yaml.project_to_resource:
            project_to_authz_mapping = user_yaml.project_to_resource
            self.logger.debug(
                f"using in-memory project to authz resource mapping from "
                f"user.yaml (instead of database): {project_to_authz_mapping}"
            )
        else:
            project_to_authz_mapping = get_project_to_authz_mapping(session)
            self.logger.debug(
                f"using persisted project to authz resource mapping from database "
                f"(instead of user.yaml - as it may not be available): {project_to_authz_mapping}"
            )

        self.logger.debug(
            f"_dbgap_study_to_resources: {self._dbgap_study_to_resources}"
        )
        all_resources = [
            r
            for resources in self._dbgap_study_to_resources.values()
            for r in resources
        ]
        all_resources.extend(r for r in project_to_authz_mapping.values())
        self._create_arborist_resources(all_resources)

        for username, user_project_info in user_projects.items():
            self.logger.info("processing user `{}`".format(username))
            user = query_for_user(session=session, username=username)
            if user:
                username = user.username

            self.arborist_client.create_user_if_not_exist(username)
<<<<<<< HEAD
            self.arborist_client.revoke_all_policies_for_user(username)
            for project, permissions in user_project_info.items():

                # check if this is a dbgap project, if it is, we need to get the right
                # resource path, otherwise just use given project as path
                paths = self._dbgap_study_to_resources.get(project, [project])

                if user_yaml:
                    try:
                        # check if project is in mapping and convert accordingly
                        self.logger.warning("INSIDE 1")
                        self.logger.info(user_yaml.project_to_resource)
                        paths = [user_yaml.project_to_resource[project]]
                    except KeyError:
                        pass

                self.logger.info(
                    "resource paths for project {}: {}".format(project, paths)
                )
                self.logger.debug("permissions: {}".format(permissions))
                for permission in permissions:
                    # "permission" in the dbgap sense, not the arborist sense
                    if permission not in self._created_roles:
                        try:
                            self.arborist_client.create_role(
                                arborist_role_for_permission(permission)
                            )
                        except ArboristError as e:
                            self.logger.info(
                                "not creating role for permission `{}`; {}".format(
                                    permission, str(e)
                                )
                            )
                        self._created_roles.add(permission)

                    for path in paths:
                        # If everything was created fine, grant a policy to
                        # this user which contains exactly just this resource,
                        # with this permission as a role.
=======
            if not single_user_sync:
                # TODO make this smarter - it should do a diff, not revoke all and add
                self.arborist_client.revoke_all_policies_for_user(username)

            # as of 2/11/2022, for single_user_sync, as RAS visa parsing has
            # previously mapped each project to the same set of privileges
            # (i.e.{'read', 'read-storage'}), unique_policies will just be a
            # single policy with ('read', 'read-storage') being the single
            # key
            unique_policies = self._determine_unique_policies(
                user_project_info, project_to_authz_mapping
            )
>>>>>>> c5233752

            for roles in unique_policies.keys():
                for role in roles:
                    self._create_arborist_role(role)

            if single_user_sync:
                for ordered_roles, ordered_resources in unique_policies.items():
                    policy_hash = self._hash_policy_contents(
                        ordered_roles, ordered_resources
                    )
                    self._create_arborist_policy(
                        policy_hash,
                        ordered_roles,
                        ordered_resources,
                        skip_if_exists=True,
                    )
                    # return here as it is not expected single_user_sync
                    # will need any of the remaining user_yaml operations
                    # left in _update_authz_in_arborist
                    return self._grant_arborist_policy(
                        username, policy_hash, expires=expires
                    )
            else:
                for roles, resources in unique_policies.items():
                    for role in roles:
                        for resource in resources:
                            # grant a policy to this user which is a single
                            # role on a single resource

                            # format project '/x/y/z' -> 'x.y.z'
                            # so the policy id will be something like 'x.y.z-create'
                            policy_id = _format_policy_id(resource, role)
                            if policy_id not in self._created_policies:
                                try:
                                    self.arborist_client.update_policy(
                                        policy_id,
                                        {
                                            "description": "policy created by fence sync",
                                            "role_ids": [role],
                                            "resource_paths": [resource],
                                        },
                                        create_if_not_exist=True,
                                    )
                                except ArboristError as e:
                                    self.logger.info(
                                        "not creating policy in arborist; {}".format(
                                            str(e)
                                        )
                                    )
                                self._created_policies.add(policy_id)

                            self._grant_arborist_policy(
                                username, policy_id, expires=expires
                            )

            if user_yaml:
                for policy in user_yaml.policies.get(username, []):
                    self.arborist_client.grant_user_policy(
                        username,
                        policy,
                        expires_at=expires,
                    )

        if user_yaml:
            for client_name, client_details in user_yaml.clients.items():
                client_policies = client_details.get("policies", [])
                client = session.query(Client).filter_by(name=client_name).first()
                # update existing clients, do not create new ones
                if not client:
                    self.logger.warning(
                        "client to update (`{}`) does not exist in fence: skipping".format(
                            client_name
                        )
                    )
                    continue
                try:
                    self.arborist_client.update_client(
                        client.client_id, client_policies
                    )
                except ArboristError as e:
                    self.logger.info(
                        "not granting policies {} to client `{}`; {}".format(
                            client_policies, client_name, str(e)
                        )
                    )

        return True

    def _determine_unique_policies(self, user_project_info, project_to_authz_mapping):
        """
        Determine and return a dictionary of unique policies.

        Args (examples):
            user_project_info (dict):
            {
                'phs000002.c1': { 'read-storage', 'read' },
                'phs000001.c1': { 'read', 'read-storage' },
                'phs000004.c1': { 'write', 'read' },
                'phs000003.c1': { 'read', 'write' },
                'phs000006.c1': { 'write-storage', 'write', 'read-storage', 'read' }
                'phs000005.c1': { 'read', 'read-storage', 'write', 'write-storage' },
            }
            project_to_authz_mapping (dict):
            {
                'phs000001.c1': '/programs/DEV/projects/phs000001.c1'
            }

        Return (for examples):
            dict:
            {
                ('read', 'read-storage'): ('phs000001.c1', 'phs000002.c1'),
                ('read', 'write'): ('phs000003.c1', 'phs000004.c1'),
                ('read', 'read-storage', 'write', 'write-storage'): ('phs000005.c1', 'phs000006.c1'),
            }
        """
        roles_to_resources = collections.defaultdict(list)
        for study, roles in user_project_info.items():
            ordered_roles = tuple(sorted(roles))
            study_authz_paths = self._dbgap_study_to_resources.get(study, [study])
            if study in project_to_authz_mapping:
                study_authz_paths = [project_to_authz_mapping[study]]
            roles_to_resources[ordered_roles].extend(study_authz_paths)

        policies = {}
        for ordered_roles, unordered_resources in roles_to_resources.items():
            policies[ordered_roles] = tuple(sorted(unordered_resources))
        return policies

    def _create_arborist_role(self, role):
        """
        Wrapper around gen3authz's create_role with additional logging

        Args:
            role (str): what the Arborist identity should be of the created role

        Return:
            bool: True if the role was created successfully or it already
                  exists. False otherwise
        """
        if role in self._created_roles:
            return True
        try:
            response_json = self.arborist_client.create_role(
                arborist_role_for_permission(role)
            )
        except ArboristError as e:
            self.logger.error(
                "could not create `{}` role in Arborist: {}".format(role, e)
            )
            return False
        self._created_roles.add(role)

        if response_json is None:
            self.logger.info("role `{}` already exists in Arborist".format(role))
        else:
            self.logger.info("created role `{}` in Arborist".format(role))
        return True

    def _create_arborist_resources(self, resources):
        """
        Create resources in Arborist

        Args:
            resources (list): a list of full Arborist resource paths to create
            [
                "/programs/DEV/projects/phs000001.c1",
                "/programs/DEV/projects/phs000002.c1",
                "/programs/DEV/projects/phs000003.c1"
            ]

        Return:
            bool: True if the resources were successfully created, False otherwise


        As of 2/11/2022, for resources above,
        utils.combine_provided_and_dbgap_resources({}, resources) returns:
        [
            { 'name': 'programs', 'subresources': [
                { 'name': 'DEV', 'subresources': [
                    { 'name': 'projects', 'subresources': [
                        { 'name': 'phs000001.c1', 'subresources': []},
                        { 'name': 'phs000002.c1', 'subresources': []},
                        { 'name': 'phs000003.c1', 'subresources': []}
                    ]}
                ]}
            ]}
        ]
        Because this list has a single object, only a single network request gets
        sent to Arborist.

        However, for resources = ["/phs000001.c1", "/phs000002.c1", "/phs000003.c1"],
        utils.combine_provided_and_dbgap_resources({}, resources) returns:
        [
            {'name': 'phs000001.c1', 'subresources': []},
            {'name': 'phs000002.c1', 'subresources': []},
            {'name': 'phs000003.c1', 'subresources': []}
        ]
        Because this list has 3 objects, 3 network requests get sent to Arborist.

        As a practical matter, for sync_single_user_visas, studies
        should be nested under the `/programs` resource as in the former
        example (i.e. only one network request gets made).

        TODO for the sake of simplicity, it would be nice if only one network
        request was made no matter the input.
        """
        for request_body in utils.combine_provided_and_dbgap_resources({}, resources):
            try:
                response_json = self.arborist_client.update_resource(
                    "/", request_body, merge=True
                )
            except ArboristError as e:
                self.logger.error(
                    "could not create Arborist resources using request body `{}`. error: {}".format(
                        request_body, e
                    )
                )
                return False

        self.logger.debug(
            "created {} resource(s) in Arborist: `{}`".format(len(resources), resources)
        )
        return True

    def _create_arborist_policy(
        self, policy_id, roles, resources, skip_if_exists=False
    ):
        """
        Wrapper around gen3authz's create_policy with additional logging

        Args:
            policy_id (str): what the Arborist identity should be of the created policy
            roles (iterable): what roles the create policy should have
            resources (iterable): what resources the created policy should have
            skip_if_exists (bool): if True, this function will not treat an already
                                   existent policy as an error

        Return:
            bool: True if policy creation was successful. False otherwise
        """
        try:
            response_json = self.arborist_client.create_policy(
                {
                    "id": policy_id,
                    "role_ids": roles,
                    "resource_paths": resources,
                },
                skip_if_exists=skip_if_exists,
            )
        except ArboristError as e:
            self.logger.error(
                "could not create policy `{}` in Arborist: {}".format(policy_id, e)
            )
            return False

        if response_json is None:
            self.logger.info("policy `{}` already exists in Arborist".format(policy_id))
        else:
            self.logger.info("created policy `{}` in Arborist".format(policy_id))
        return True

    def _hash_policy_contents(self, ordered_roles, ordered_resources):
        """
        Generate a sha256 hexdigest representing ordered_roles and ordered_resources.

        Args:
            ordered_roles (iterable): policy roles in sorted order
            ordered_resources (iterable): policy resources in sorted order

        Return:
            str: SHA256 hex digest
        """

        def escape(s):
            return s.replace(",", "\,")

        canonical_roles = ",".join(escape(r) for r in ordered_roles)
        canonical_resources = ",".join(escape(r) for r in ordered_resources)
        canonical_policy = f"{canonical_roles},,f{canonical_resources}"
        policy_hash = hashlib.sha256(canonical_policy.encode("utf-8")).hexdigest()

        return policy_hash

    def _grant_arborist_policy(self, username, policy_id, expires=None):
        """
        Wrapper around gen3authz's grant_user_policy with additional logging

        Args:
            username (str): username of user in Arborist who policy should be
                            granted to
            policy_id (str): Arborist policy id
            expires (int): POSIX timestamp for when policy should expire

        Return:
            bool: True if granting of policy was successful, False otherwise
        """
        try:
            response_json = self.arborist_client.grant_user_policy(
                username,
                policy_id,
                expires_at=expires,
            )
        except ArboristError as e:
            self.logger.error(
                "could not grant policy `{}` to user `{}`: {}".format(
                    policy_id, username, e
                )
            )
            return False

        self.logger.debug(
            "granted policy `{}` to user `{}`".format(policy_id, username)
        )
        return True

    def _determine_arborist_resource(self, dbgap_study, dbgap_config):
        """
        Determine the arborist resource path and add it to
        _self._dbgap_study_to_resources

        Args:
            dbgap_study (str): study phs identifier
            dbgap_config (dict): dictionary of config for dbgap server

        """
        default_namespaces = dbgap_config.get("study_to_resource_namespaces", {}).get(
            "_default", ["/"]
        )
        namespaces = dbgap_config.get("study_to_resource_namespaces", {}).get(
            dbgap_study, default_namespaces
        )

        self.logger.debug(f"dbgap study namespaces: {namespaces}")

        arborist_resource_namespaces = [
            namespace.rstrip("/") + "/programs/" for namespace in namespaces
        ]

        for resource_namespace in arborist_resource_namespaces:
            full_resource_path = resource_namespace + dbgap_study
            if dbgap_study not in self._dbgap_study_to_resources:
                self._dbgap_study_to_resources[dbgap_study] = []
            self._dbgap_study_to_resources[dbgap_study].append(full_resource_path)
        return arborist_resource_namespaces

    def _is_arborist_healthy(self):
        if not self.arborist_client:
            self.logger.warning("no arborist client set; skipping arborist dbgap sync")
            return False
        if not self.arborist_client.healthy():
            # TODO (rudyardrichter, 2019-01-07): add backoff/retry here
            self.logger.error(
                "arborist service is unavailable; skipping main arborist dbgap sync"
            )
            return False
        return True

    def _pick_sync_type(self, visa):
        """
        Pick type of visa to parse according to the visa provider
        """
        sync_client = None
        if visa.type in self.visa_types["ras"]:
            sync_client = self.ras_sync_client
        else:
            raise Exception(
                "Visa type {} not recognized. Configure in fence-config".format(
                    visa.type
                )
            )
        if not sync_client:
            raise Exception("Sync client for {} not configured".format(visa.type))

        return sync_client

    def parse_user_visas(self, db_session):
        """
        Retrieve all visas from fence db and parse to python dict

        Return:
            Tuple[[dict, dict]]:
                (user_project, user_info) where user_project is a mapping from
                usernames to project permissions and user_info is a mapping
                from usernames to user details, such as email

        Example:

            (
                {
                    username: {
                        'project1': {'read-storage','write-storage'},
                        'project2': {'read-storage'},
                    }
                },
                {
                    username: {
                        'email': 'email@mail.com',
                        'display_name': 'display name',
                        'phone_number': '123-456-789',
                        'tags': {'dbgap_role': 'PI'}
                    }
                },
            )

        """
        user_projects = dict()
        user_info = dict()

        users = db_session.query(User).all()

        for user in users:
            projects = {}
            info = {}
            if user.ga4gh_visas_v1:
                for visa in user.ga4gh_visas_v1:
                    project = {}
                    visa_type = self._pick_sync_type(visa)
                    encoded_visa = visa.ga4gh_visa
                    project, info = visa_type._parse_single_visa(
                        user,
                        encoded_visa,
                        visa.expires,
                        self.parse_consent_code,
                    )
                    projects = {**projects, **project}
                if projects:
                    self.auth_source[user.username].add("visas")
                user_projects[user.username] = projects
                user_info[user.username] = info

        return (user_projects, user_info)

    def sync_single_user_visas(self, user, ga4gh_visas, sess=None, expires=None):
        """
        Sync a single user's visas during login or DRS/data access

        IMPORTANT NOTE: THIS DOES NOT VALIDATE THE VISA. ENSURE THIS IS DONE
                        BEFORE THIS.

        Args:
            user (userdatamodel.user.User): Fence user whose visas'
                                            authz info is being synced
            ga4gh_visas (list): a list of fence.models.GA4GHVisaV1 objects
                                that are ALREADY VALIDATED
            sess (sqlalchemy.orm.session.Session): database session
            expires (int): time at which synced Arborist policies and
                           inclusion in any GBAG are set to expire

        Return:
            list of successfully parsed visas
        """
        self.ras_sync_client = RASVisa(logger=self.logger)
        dbgap_config = self.dbGaP[0]
        enable_common_exchange_area_access = dbgap_config.get(
            "enable_common_exchange_area_access", False
        )
        study_common_exchange_areas = dbgap_config.get(
            "study_common_exchange_areas", {}
        )

        try:
            user_yaml = UserYAML.from_file(
                self.sync_from_local_yaml_file, encrypted=False, logger=self.logger
            )
        except (EnvironmentError, AssertionError) as e:
            self.logger.error(str(e))
            self.logger.error("aborting early")
            return

        user_projects = dict()
        user_info = dict()
        projects = {}
        info = {}
        parsed_visas = []

        for visa in ga4gh_visas:
            project = {}
            visa_type = self._pick_sync_type(visa)
            encoded_visa = visa.ga4gh_visa

            try:
                project, info = visa_type._parse_single_visa(
                    user,
                    encoded_visa,
                    visa.expires,
                    self.parse_consent_code,
                )
            except Exception:
                self.logger.warning(
                    f"ignoring unsuccessfully parsed or expired visa: {encoded_visa}"
                )
                continue

            projects = {**projects, **project}
            parsed_visas.append(visa)

        user_projects[user.username] = projects
        user_info[user.username] = info

        user_projects = self.parse_projects(user_projects)

        if self.parse_consent_code and enable_common_exchange_area_access:
            self.logger.info(
                f"using study to common exchange area mapping: {study_common_exchange_areas}"
            )

        self._process_user_projects(
            user_projects,
            enable_common_exchange_area_access,
            study_common_exchange_areas,
            dbgap_config,
            sess,
        )

        if self.parse_consent_code:
            self._grant_all_consents_to_c999_users(
                user_projects, user_yaml.project_to_resource
            )

        if user_projects:
            self.logger.info("Sync to storage backend [sync_single_user_visas]")
            self.sync_to_storage_backend(
                user_projects, user_info, sess, expires=expires
            )
        else:
            self.logger.info("No users for syncing")

        # update arborist db (user access)
        if self.arborist_client:
            self.logger.info("Synchronizing arborist with authorization info...")
            success = self._update_authz_in_arborist(
                sess,
                user_projects,
                user_yaml=user_yaml,
                single_user_sync=True,
                expires=expires,
            )
            if success:
                self.logger.info(
                    "Finished synchronizing authorization info to arborist"
                )
            else:
                self.logger.error(
                    "Could not synchronize authorization info successfully to arborist"
                )
        else:
            self.logger.error("No arborist client set; skipping arborist sync")

        return parsed_visas<|MERGE_RESOLUTION|>--- conflicted
+++ resolved
@@ -1909,47 +1909,6 @@
                 username = user.username
 
             self.arborist_client.create_user_if_not_exist(username)
-<<<<<<< HEAD
-            self.arborist_client.revoke_all_policies_for_user(username)
-            for project, permissions in user_project_info.items():
-
-                # check if this is a dbgap project, if it is, we need to get the right
-                # resource path, otherwise just use given project as path
-                paths = self._dbgap_study_to_resources.get(project, [project])
-
-                if user_yaml:
-                    try:
-                        # check if project is in mapping and convert accordingly
-                        self.logger.warning("INSIDE 1")
-                        self.logger.info(user_yaml.project_to_resource)
-                        paths = [user_yaml.project_to_resource[project]]
-                    except KeyError:
-                        pass
-
-                self.logger.info(
-                    "resource paths for project {}: {}".format(project, paths)
-                )
-                self.logger.debug("permissions: {}".format(permissions))
-                for permission in permissions:
-                    # "permission" in the dbgap sense, not the arborist sense
-                    if permission not in self._created_roles:
-                        try:
-                            self.arborist_client.create_role(
-                                arborist_role_for_permission(permission)
-                            )
-                        except ArboristError as e:
-                            self.logger.info(
-                                "not creating role for permission `{}`; {}".format(
-                                    permission, str(e)
-                                )
-                            )
-                        self._created_roles.add(permission)
-
-                    for path in paths:
-                        # If everything was created fine, grant a policy to
-                        # this user which contains exactly just this resource,
-                        # with this permission as a role.
-=======
             if not single_user_sync:
                 # TODO make this smarter - it should do a diff, not revoke all and add
                 self.arborist_client.revoke_all_policies_for_user(username)
@@ -1962,7 +1921,6 @@
             unique_policies = self._determine_unique_policies(
                 user_project_info, project_to_authz_mapping
             )
->>>>>>> c5233752
 
             for roles in unique_policies.keys():
                 for role in roles:
