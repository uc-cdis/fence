--- conflicted
+++ resolved
@@ -437,12 +437,7 @@
         """
         user_projects = dict()
         user_info = dict()
-<<<<<<< HEAD
         cwd = os.getcwd()
-
-        for file, privileges in file_dict.items():
-            filepath = os.path.join(cwd, str(self.folder), file)
-=======
 
         # parse dbGaP sftp server information
         dbgap_key = dbgap_config.get("decrypt_key", None)
@@ -458,8 +453,8 @@
                 f"using study to common exchange area mapping: {study_common_exchange_areas}"
             )
 
-        for filepath, privileges in file_dict.items():
->>>>>>> b7532f3c
+        for file, privileges in file_dict.items():
+            filepath = os.path.join(cwd, str(self.folder), file)
             self.logger.info("Reading file {}".format(filepath))
             if os.stat(filepath).st_size == 0:
                 self.logger.warning("Empty file {}".format(filepath))
@@ -1126,19 +1121,6 @@
         Collect files from dbgap server(s), sync csv and yaml files to storage
         backend and fence DB
         """
-<<<<<<< HEAD
-        dbgap_file_list = []
-        cwd = os.getcwd()
-        folderdir = os.path.join(cwd, str(self.folder))
-
-        if self.is_sync_from_dbgap_server:
-            if os.path.exists(folderdir):
-                dbgap_file_list = os.listdir(folderdir)  # get lists of file from folder
-            else:
-                # for backwards compatibility, if we didn't download before syncing
-                dbgap_file_list = self._download(self)
-=======
->>>>>>> b7532f3c
 
         # get all dbgap files
         user_projects = {}
@@ -1149,13 +1131,7 @@
                     len(self.dbGaP)
                 )
             )
-<<<<<<< HEAD
-        user_projects, user_info = self._parse_csv(
-            dict(list(zip(dbgap_file_list, permissions))), encrypted=True, sess=sess
-        )
-=======
             user_projects, user_info = self._merge_multiple_dbgap_sftp(self.dbGaP, sess)
->>>>>>> b7532f3c
 
         local_csv_file_list = []
         if self.sync_from_local_csv_dir:
