import glob
import jwt
import os
import re
import subprocess as sp
import yaml
import json
import copy

from contextlib import contextmanager
from collections import defaultdict
from csv import DictReader
from io import StringIO
from stat import S_ISDIR

import paramiko
from cdislogging import get_logger
from email_validator import validate_email, EmailNotValidError
from gen3authz.client.arborist.errors import ArboristError
from gen3users.validation import validate_user_yaml
from paramiko.proxy import ProxyCommand
from sqlalchemy.exc import IntegrityError
from sqlalchemy import func
from userdatamodel.driver import SQLAlchemyDriver

from fence.config import config
from fence.models import (
    AccessPrivilege,
    AuthorizationProvider,
    Project,
    Tag,
    User,
    query_for_user,
    Client,
)
from fence.resources.storage import StorageManager
from fence.resources.google.access_utils import bulk_update_google_groups
from fence.sync import utils
from fence.sync.passport_sync.ras_sync import RASVisa


def _format_policy_id(path, privilege):
    resource = ".".join(name for name in path.split("/") if name)
    return "{}-{}".format(resource, privilege)


def download_dir(sftp, remote_dir, local_dir):
    """
    Recursively download file from remote_dir to local_dir
    Args:
        remote_dir(str)
        local_dir(str)
    Returns: None
    """
    dir_items = sftp.listdir_attr(remote_dir)

    for item in dir_items:
        remote_path = remote_dir + "/" + item.filename
        local_path = os.path.join(local_dir, item.filename)
        if S_ISDIR(item.st_mode):
            download_dir(sftp, remote_path, local_path)
        else:
            sftp.get(remote_path, local_path)


def arborist_role_for_permission(permission):
    """
    For the programs/projects in the existing fence access control model, in order to
    use arborist for checking permissions we generate a policy for each combination of
    program/project and privilege. The roles involved all contain only one permission,
    for one privilege from the project access model.
    """
    return {
        "id": permission,
        "permissions": [
            {"id": permission, "action": {"service": "*", "method": permission}}
        ],
    }


@contextmanager
def _read_file(filepath, encrypted=True, key=None, logger=None):
    """
    Context manager for reading and optionally decrypting file it only
    decrypts files encrypted by unix 'crypt' tool which is used by dbGaP.

    Args:
        filepath (str): path to the file
        encrypted (bool): whether the file is encrypted

    Returns:
        Generator[file-like class]: file like object for the file
    """
    if encrypted:
        has_crypt = sp.call(["which", "mcrypt"])
        if has_crypt != 0:
            if logger:
                logger.error("Need to install mcrypt to decrypt files from dbgap")
            # TODO (rudyardrichter, 2019-01-08): raise error and move exit out to script
            exit(1)
        p = sp.Popen(
            [
                "mcrypt",
                "-a",
                "enigma",
                "-o",
                "scrypt",
                "-m",
                "stream",
                "--bare",
                "--key",
                key,
                "--force",
            ],
            stdin=open(filepath, "r"),
            stdout=sp.PIPE,
            stderr=open(os.devnull, "w"),
            universal_newlines=True,
        )
        try:
            yield StringIO(p.communicate()[0])
        except UnicodeDecodeError:
            logger.error("Could not decode file. Check the decryption key.")
    else:
        f = open(filepath, "r")
        yield f
        f.close()


class UserYAML(object):
    """
    Representation of the information in a YAML file describing user, project, and ABAC
    information for access control.
    """

    def __init__(
        self,
        projects=None,
        user_info=None,
        policies=None,
        clients=None,
        authz=None,
        project_to_resource=None,
        logger=None,
        user_abac=None,
    ):
        self.projects = projects or {}
        self.user_info = user_info or {}
        self.user_abac = user_abac or {}
        self.policies = policies or {}
        self.clients = clients or {}
        self.authz = authz or {}
        self.project_to_resource = project_to_resource or {}
        self.logger = logger

    @classmethod
    def from_file(cls, filepath, encrypted=True, key=None, logger=None):
        """
        Add access by "auth_id" to "self.projects" to update the Fence DB.
        Add access by "resource" to "self.user_abac" to update Arborist.
        """
        data = {}
        if filepath:
            with _read_file(filepath, encrypted=encrypted, key=key, logger=logger) as f:
                file_contents = f.read()
                validate_user_yaml(file_contents)  # run user.yaml validation tests
                data = yaml.safe_load(file_contents)
        else:
            if logger:
                logger.info("Did not sync a user.yaml, no file path provided.")

        projects = dict()
        user_info = dict()
        policies = dict()

        # resources should be the resource tree to construct in arborist
        user_abac = dict()

        # Fall back on rbac block if no authz. Remove when rbac in useryaml fully deprecated.
        if not data.get("authz") and data.get("rbac"):
            if logger:
                logger.info(
                    "No authz block found but rbac block present. Using rbac block"
                )
            data["authz"] = data["rbac"]

        # get user project mapping to arborist resources if it exists
        project_to_resource = data.get("authz", dict()).get(
            "user_project_to_resource", dict()
        )

        # read projects and privileges for each user
        users = data.get("users", {})
        for username, details in users.items():
            # users should occur only once each; skip if already processed
            if username in projects:
                msg = "invalid yaml file: user `{}` occurs multiple times".format(
                    username
                )
                if logger:
                    logger.error(msg)
                raise EnvironmentError(msg)

            privileges = {}
            resource_permissions = dict()
            for project in details.get("projects", {}):
                try:
                    privileges[project["auth_id"]] = set(project["privilege"])
                except KeyError as e:
                    if logger:
                        logger.error("project {} missing field: {}".format(project, e))
                    continue

                # project may not have `resource` field.
                # prefer resource field;
                # if no resource or mapping, assume auth_id is resource.
                resource = project.get("resource", project["auth_id"])

                if project["auth_id"] not in project_to_resource:
                    project_to_resource[project["auth_id"]] = resource
                resource_permissions[resource] = set(project["privilege"])

            user_info[username] = {
                "email": details.get("email", ""),
                "display_name": details.get("display_name", ""),
                "phone_number": details.get("phone_number", ""),
                "tags": details.get("tags", {}),
                "admin": details.get("admin", False),
            }
            if not details.get("email"):
                try:
                    valid = validate_email(
                        username, allow_smtputf8=False, check_deliverability=False
                    )
                    user_info[username]["email"] = valid.email
                except EmailNotValidError:
                    pass
            projects[username] = privileges
            user_abac[username] = resource_permissions

            # list of policies we want to grant to this user, which get sent to arborist
            # to check if they're allowed to do certain things
            policies[username] = details.get("policies", [])

        if logger:
            logger.info(
                "Got user project to arborist resource mapping:\n{}".format(
                    str(project_to_resource)
                )
            )

        authz = data.get("authz", dict())
        if not authz:
            # older version: resources in root, no `authz` section or `rbac` section
            if logger:
                logger.warning(
                    "access control YAML file is using old format (missing `authz`/`rbac`"
                    " section in the root); assuming that if it exists `resources` will"
                    " be on the root level, and continuing"
                )
            # we're going to throw it into the `authz` dictionary anyways, so the rest of
            # the code can pretend it's in the normal place that we expect
            resources = data.get("resources", [])
            # keep authz empty dict if resources is not specified
            if resources:
                authz["resources"] = data.get("resources", [])

        clients = data.get("clients", {})

        return cls(
            projects=projects,
            user_info=user_info,
            user_abac=user_abac,
            policies=policies,
            clients=clients,
            authz=authz,
            project_to_resource=project_to_resource,
            logger=logger,
        )


class UserSyncer(object):
    def __init__(
        self,
        dbGaP,
        DB,
        project_mapping,
        storage_credentials=None,
        db_session=None,
        is_sync_from_dbgap_server=False,
        sync_from_local_csv_dir=None,
        sync_from_local_yaml_file=None,
        json_from_api=None,
        arborist=None,
        folder=None,
        sync_from_visas=False,
        fallback_to_dbgap_sftp=False,
    ):
        """
        Syncs ACL files from dbGap to auth database and storage backends
        Args:
            dbGaP: a list of dict containing creds to access dbgap sftp
            DB: database connection string
            project_mapping: a dict containing how dbgap ids map to projects
            storage_credentials: a dict containing creds for storage backends
            sync_from_dir: path to an alternative dir to sync from instead of
                           dbGaP
            arborist:
                ArboristClient instance if the syncer should also create
                resources in arborist
            folder: a local folder where dbgap telemetry files will sync to
            sync_from_visas: use visa for sync instead of dbgap
            fallback_to_dbgap_sftp: fallback to telemetry files when visa sync fails
        """
        self.sync_from_local_csv_dir = sync_from_local_csv_dir
        self.sync_from_local_yaml_file = sync_from_local_yaml_file
        self.is_sync_from_dbgap_server = is_sync_from_dbgap_server
        self.dbGaP = dbGaP
        self.parse_consent_code = dbGaP[0].get("parse_consent_code", True)
        self.session = db_session
        self.driver = SQLAlchemyDriver(DB)
        self.project_mapping = project_mapping or {}
        self._projects = dict()
        self._created_roles = set()
        self._created_policies = set()
        self._dbgap_study_to_resources = dict()
        self.logger = get_logger(
            "user_syncer", log_level="debug" if config["DEBUG"] is True else "info"
        )
        self.json_from_api = json_from_api
        self.arborist_client = arborist
        self.folder = folder
        self.sync_from_visas = sync_from_visas
        self.fallback_to_dbgap_sftp = fallback_to_dbgap_sftp

        self.auth_source = defaultdict(set)
        # auth_source used for logging. username : [source1, source2]
        self.visa_types = config.get("USERSYNC", {}).get("visa_types", {})

        if storage_credentials:
            self.storage_manager = StorageManager(
                storage_credentials, logger=self.logger
            )


        self.logger.warning("projects Luca init init")
        self.logger.warning(dbGaP)
        self.logger.warning(DB)
        self.logger.warning(project_mapping)
        self.logger.warning(storage_credentials)
        self.logger.warning(is_sync_from_dbgap_server)
        self.logger.warning(sync_from_local_csv_dir)
        self.logger.warning(sync_from_local_yaml_file)
        self.logger.warning(db_session)
        self.logger.warning(arborist)
        self.logger.warning(json_from_api)

        if self.json_from_api:
            self.logger.warning(self.json_from_api.get("project_to_resource"))
            self.json_from_api["projects"] = self.adapt_json_object_permission(self.json_from_api.get("projects"))
            self.json_from_api["user_abac"] = self.adapt_json_object_permission(self.json_from_api.get("user_abac"))

    def adapt_json_object_permission(self, projects):
        """
        helper function for adapting json object
        """
        for username, project_list in projects.items():
            for project, permissions in project_list.items():
                projects[username][project] = set(permissions)
        return projects

    @staticmethod
    def _match_pattern(filepath, encrypted=True):
        """
        Check if the filename matches dbgap access control file pattern

        Args:
            filepath (str): path to file
            encrypted (bool): whether the file is encrypted

        Returns:
            bool: whether the pattern matches
        """
        pattern = r"authentication_file_phs(\d{6}).(csv|txt)"
        if encrypted:
            pattern += ".enc"
        pattern += "$"
        return re.match(pattern, os.path.basename(filepath))

    def _get_from_sftp_with_proxy(self, server, path):
        """
        Download all data from sftp sever to a local dir

        Args:
            server (dict) : dictionary containing info to access sftp server
            path (str): path to local directory

        Returns:
            None
        """
        proxy = None
        if server.get("proxy", "") != "":
            command = "ssh -i ~/.ssh/id_rsa {user}@{proxy} nc {host} {port}".format(
                user=server.get("proxy_user", ""),
                proxy=server.get("proxy", ""),
                host=server.get("host", ""),
                port=server.get("port", 22),
            )
            self.logger.info("SSH proxy command: {}".format(command))

            proxy = ProxyCommand(command)

        with paramiko.SSHClient() as client:
            client.set_log_channel(self.logger.name)

            client.set_missing_host_key_policy(paramiko.WarningPolicy())
            parameters = {
                "hostname": str(server.get("host", "")),
                "username": str(server.get("username", "")),
                "password": str(server.get("password", "")),
                "port": int(server.get("port", 22)),
            }
            if proxy:
                parameters["sock"] = proxy

            self.logger.info(
                "SSH connection hostname:post {}:{}".format(
                    parameters.get("hostname", "unknown"),
                    parameters.get("port", "unknown"),
                )
            )
            client.connect(**parameters)
            with client.open_sftp() as sftp:
                download_dir(sftp, "./", path)

        if proxy:
            proxy.close()

    def _get_from_ftp_with_proxy(self, server, path):
        """
        Download data from ftp sever to a local dir

        Args:
            server (dict): dictionary containing information for accessing server
            path(str): path to local files

        Returns:
            None
        """
        execstr = (
            'lftp -u {},{}  {} -e "set ftp:proxy http://{}; mirror . {}; exit"'.format(
                server.get("username", ""),
                server.get("password", ""),
                server.get("host", ""),
                server.get("proxy", ""),
                path,
            )
        )
        os.system(execstr)

    def _parse_csv(self, file_dict, sess, dbgap_config={}, encrypted=True):
        """
        parse csv files to python dict

        Args:
            file_dict: a dictionary with key(file path) and value(privileges)
            sess: sqlalchemy session
            dbgap_config: a dictionary containing information about the dbGaP sftp server
                (comes from fence config)
            encrypted: boolean indicating whether those files are encrypted


        Return:
            Tuple[[dict, dict]]:
                (user_project, user_info) where user_project is a mapping from
                usernames to project permissions and user_info is a mapping
                from usernames to user details, such as email

        Example:

            (
                {
                    username: {
                        'project1': {'read-storage','write-storage'},
                        'project2': {'read-storage'},
                    }
                },
                {
                    username: {
                        'email': 'email@mail.com',
                        'display_name': 'display name',
                        'phone_number': '123-456-789',
                        'tags': {'dbgap_role': 'PI'}
                    }
                },
            )

        """
        user_projects = dict()
        user_info = dict()

        # parse dbGaP sftp server information
        dbgap_key = dbgap_config.get("decrypt_key", None)
        parse_consent_code = dbgap_config.get("parse_consent_code", True)
        enable_common_exchange_area_access = dbgap_config.get(
            "enable_common_exchange_area_access", False
        )
        study_common_exchange_areas = dbgap_config.get(
            "study_common_exchange_areas", {}
        )

        if parse_consent_code and enable_common_exchange_area_access:
            self.logger.info(
                f"using study to common exchange area mapping: {study_common_exchange_areas}"
            )
        for filepath, privileges in file_dict.items():
            self.logger.info("Reading file {}".format(filepath))
            if os.stat(filepath).st_size == 0:
                self.logger.warning("Empty file {}".format(filepath))
                continue
            if not self._match_pattern(filepath, encrypted=encrypted):
                self.logger.warning(
                    "Filename {} does not match dbgap access control filename pattern;"
                    " this could mean that the filename has an invalid format, or has"
                    " an unexpected .enc extension, or lacks the .enc extension where"
                    " expected. This file is NOT being processed by usersync!".format(
                        filepath
                    )
                )
                continue

            with _read_file(
                filepath, encrypted=encrypted, key=dbgap_key, logger=self.logger
            ) as f:
                csv = DictReader(f, quotechar='"', skipinitialspace=True)
                for row in csv:
                    username = row.get("login", "")
                    if username == "":
                        continue

                    phsid_privileges = {}
                    phsid = row.get("phsid", "").split(".")
                    dbgap_project = phsid[0]
                    if len(phsid) > 1 and parse_consent_code:
                        consent_code = phsid[-1]

                        # c999 indicates full access to all consents and access
                        # to a study-specific exchange area
                        # access to at least one study-specific exchange area implies access
                        # to the parent study's common exchange area
                        #
                        # NOTE: Handling giving access to all consents is done at
                        #       a later time, when we have full information about possible
                        #       consents
                        self.logger.debug(
                            f"got consent code {consent_code} from dbGaP project "
                            f"{dbgap_project}"
                        )
                        if (
                            consent_code == "c999"
                            and enable_common_exchange_area_access
                            and dbgap_project in study_common_exchange_areas
                        ):
                            self.logger.info(
                                "found study with consent c999 and Fence "
                                "is configured to parse exchange area data. Giving user "
                                f"{username} {privileges} privileges in project: "
                                f"{study_common_exchange_areas[dbgap_project]}."
                            )
                            self._add_dbgap_project_for_user(
                                study_common_exchange_areas[dbgap_project],
                                privileges,
                                username,
                                sess,
                                user_projects,
                                dbgap_config,
                            )

                        dbgap_project += "." + consent_code

                    display_name = row.get("user name", "")
                    tags = {"dbgap_role": row.get("role", "")}

                    # some dbgap telemetry files have information about a researchers PI
                    if "downloader for" in row:
                        tags["pi"] = row["downloader for"]

                    # prefer name over previous "downloader for" if it exists
                    if "downloader for names" in row:
                        tags["pi"] = row["downloader for names"]

                    user_info[username] = {
                        "email": row.get("email", ""),
                        "display_name": display_name,
                        "phone_number": row.get("phone", ""),
                        "tags": tags,
                    }

                    self._process_dbgap_project(
                        dbgap_project,
                        privileges,
                        username,
                        sess,
                        user_projects,
                        dbgap_config,
                    )

        return user_projects, user_info

    def _add_dbgap_project_for_user(
        self, dbgap_project, privileges, username, sess, user_projects, dbgap_config
    ):
        """
        Helper function for csv parsing that adds a given dbgap project to Fence/Arborist
        and then updates the dictionary containing all user's project access
        """
        if dbgap_project not in self._projects:
            self.logger.debug(
                "creating Project in fence for dbGaP study: {}".format(dbgap_project)
            )

            project = self._get_or_create(sess, Project, auth_id=dbgap_project)

            # need to add dbgap project to arborist
            if self.arborist_client:
                self._add_dbgap_study_to_arborist(dbgap_project, dbgap_config)

            if project.name is None:
                project.name = dbgap_project
            self._projects[dbgap_project] = project
        phsid_privileges = {dbgap_project: set(privileges)}
        if username in user_projects:
            user_projects[username].update(phsid_privileges)
        else:
            user_projects[username] = phsid_privileges

    @staticmethod
    def sync_two_user_info_dict(user_info1, user_info2):
        """
        Merge user_info1 into user_info2. Values in user_info2 are overriden
        by values in user_info1. user_info2 ends up containing the merged dict.

        Args:
            user_info1 (dict): nested dict
            user_info2 (dict): nested dict

            Example:
            {username: {'email': 'abc@email.com'}}

        Returns:
            None
        """
        user_info2.update(user_info1)

    def sync_two_phsids_dict(
        self,
        phsids1,
        phsids2,
        source1=None,
        source2=None,
        phsids2_overrides_phsids1=True,
    ):
        """
        Merge pshid1 into phsids2. If `phsids2_overrides_phsids1`, values in
        phsids1 are overriden by values in phsids2. phsids2 ends up containing
        the merged dict (see explanation below).
        `source1` and `source2`: for logging.

        Args:
            phsids1, phsids2: nested dicts mapping phsids to sets of permissions

            source1, source2: source of authz information (eg. dbgap, user_yaml, visas)

            Example:
            {
                username: {
                    phsid1: {'read-storage','write-storage'},
                    phsid2: {'read-storage'},
                }
            }

        Return:
            None

        Explanation:
            Consider merging projects of the same user:

                {user1: {phsid1: privillege1}}

                {user1: {phsid2: privillege2}}

            case 1: phsid1 != phsid2. Output:

                {user1: {phsid1: privillege1, phsid2: privillege2}}

            case 2: phsid1 == phsid2 and privillege1! = privillege2. Output:

                {user1: {phsid1: union(privillege1, privillege2)}}

            For the other cases, just simple addition
        """

        for user, projects1 in phsids1.items():
            if not phsids2.get(user):
                if source1:
                    self.auth_source[user].add(source1)
                phsids2[user] = projects1
            elif phsids2_overrides_phsids1:
                if source1:
                    self.auth_source[user].add(source1)
                if source2:
                    self.auth_source[user].add(source2)
                for phsid1, privilege1 in projects1.items():
                    if phsid1 not in phsids2[user]:
                        phsids2[user][phsid1] = set()
                    phsids2[user][phsid1].update(privilege1)
            elif source2:
                self.auth_source[user].add(source2)

    @staticmethod
    def sync_two_authz(phsids1, phsids2):
        #policies
        #TODO should it filter by role instead of id?
        # for policy1 in phsids1["policies"]:
        #   commons = [x for x in phsids2["policies"] if x["id"] == policy1["id"]]
        #   not_commons = [x for x in phsids2["policies"] if x["id"] != policy1["id"]]
        #   if len(commons) == 0:
        #       phsids2["policies"].append(policy1)
        #   else:
        #       phsids2["policies"] = not_commons
        #       phsids2["policies"].append(policy1)

        if len(phsids1["policies"]) > 0:
            phsids2["policies"] = phsids1["policies"]

        if len(phsids1["resources"]) > 0:
            phsids2["resources"] = phsids1["resources"]

        if len(phsids1["roles"]) > 0:
            phsids2["roles"] = phsids1["roles"]

    @staticmethod
    def sync_two_policies(phsids1, phsids2):

        for user, policies in phsids1.items():
            phsids2[user] = policies
            
    @staticmethod
    def sync_two_clients(phsids1, phsids2):

        phsids2 = phsids1

    @staticmethod
    def sync_two_proj_resource(phsids1, phsids2):

        phsids2 = phsids1

    def sync_to_db_and_storage_backend(
        self, user_project, user_info, sess, single_visa_sync=False
    ):
        """
        sync user access control to database and storage backend

        Args:
            user_project (dict): a dictionary of

                {
                    username: {
                        'project1': {'read-storage','write-storage'},
                        'project2': {'read-storage'}
                    }
                }

            user_info (dict): a dictionary of {username: user_info{}}
            sess: a sqlalchemy session

        Return:
            None
        """
        google_bulk_mapping = None
        if config["GOOGLE_BULK_UPDATES"]:
            google_bulk_mapping = {}

        self._init_projects(user_project, sess)

        auth_provider_list = [
            self._get_or_create(sess, AuthorizationProvider, name="dbGaP"),
            self._get_or_create(sess, AuthorizationProvider, name="fence"),
        ]

        cur_db_user_project_list = {
            (ua.user.username.lower(), ua.project.auth_id)
            for ua in sess.query(AccessPrivilege).all()
        }

        # we need to compare db -> whitelist case-insensitively for username.
        # db stores case-sensitively, but we need to query case-insensitively
        user_project_lowercase = {}
        syncing_user_project_list = set()
        for username, projects in user_project.items():
            user_project_lowercase[username.lower()] = projects
            for project, _ in projects.items():
                syncing_user_project_list.add((username.lower(), project))

        user_info_lowercase = {
            username.lower(): info for username, info in user_info.items()
        }

        to_delete = set.difference(cur_db_user_project_list, syncing_user_project_list)
        to_add = set.difference(syncing_user_project_list, cur_db_user_project_list)
        to_update = set.intersection(
            cur_db_user_project_list, syncing_user_project_list
        )

        # when updating users we want to maintain case sesitivity in the username so
        # pass the original, non-lowered user_info dict
        self._upsert_userinfo(sess, user_info)

        if not single_visa_sync:
            self._revoke_from_storage(
                to_delete, sess, google_bulk_mapping=google_bulk_mapping
            )
            self._revoke_from_db(sess, to_delete)

        self._grant_from_storage(
            to_add,
            user_project_lowercase,
            sess,
            google_bulk_mapping=google_bulk_mapping,
        )

        self._grant_from_db(
            sess,
            to_add,
            user_info_lowercase,
            user_project_lowercase,
            auth_provider_list,
        )

        # re-grant
        self._grant_from_storage(
            to_update,
            user_project_lowercase,
            sess,
            google_bulk_mapping=google_bulk_mapping,
        )
        self._update_from_db(sess, to_update, user_project_lowercase)

        if not single_visa_sync:
            self._validate_and_update_user_admin(sess, user_info_lowercase)

        if config["GOOGLE_BULK_UPDATES"]:
            self.logger.info("Doing bulk Google update...")
            bulk_update_google_groups(google_bulk_mapping)
            self.logger.info("Bulk Google update done!")

        sess.commit()

    def _revoke_from_db(self, sess, to_delete):
        """
        Revoke user access to projects in the auth database

        Args:
            sess: sqlalchemy session
            to_delete: a set of (username, project.auth_id) to be revoked from db
        Return:
            None
        """
        for (username, project_auth_id) in to_delete:
            q = (
                sess.query(AccessPrivilege)
                .filter(AccessPrivilege.project.has(auth_id=project_auth_id))
                .join(AccessPrivilege.user)
                .filter(func.lower(User.username) == username)
                .all()
            )
            for access in q:
                self.logger.info(
                    "revoke {} access to {} in db".format(username, project_auth_id)
                )
                sess.delete(access)

    def _validate_and_update_user_admin(self, sess, user_info):
        """
        Make sure there is no admin user that is not in yaml/csv files

        Args:
            sess: sqlalchemy session
            user_info: a dict of
            {
                username: {
                    'email': email,
                    'display_name': display_name,
                    'phone_number': phonenum,
                    'tags': {'k1':'v1', 'k2': 'v2'}
                    'admin': is_admin
                }
            }
        Returns:
            None
        """
        for admin_user in sess.query(User).filter_by(is_admin=True).all():
            if admin_user.username.lower() not in user_info:
                admin_user.is_admin = False
                sess.add(admin_user)
                self.logger.info(
                    "remove admin access from {} in db".format(
                        admin_user.username.lower()
                    )
                )

    def _update_from_db(self, sess, to_update, user_project):
        """
        Update user access to projects in the auth database

        Args:
            sess: sqlalchemy session
            to_update:
                a set of (username, project.auth_id) to be updated from db

        Return:
            None
        """

        for (username, project_auth_id) in to_update:
            q = (
                sess.query(AccessPrivilege)
                .filter(AccessPrivilege.project.has(auth_id=project_auth_id))
                .join(AccessPrivilege.user)
                .filter(func.lower(User.username) == username)
                .all()
            )
            for access in q:
                access.privilege = user_project[username][project_auth_id]
                self.logger.info(
                    "update {} with {} access to {} in db".format(
                        username, access.privilege, project_auth_id
                    )
                )

    def _grant_from_db(self, sess, to_add, user_info, user_project, auth_provider_list):
        """
        Grant user access to projects in the auth database
        Args:
            sess: sqlalchemy session
            to_add: a set of (username, project.auth_id) to be granted
            user_project:
                a dictionary of {username: {project: {'read','write'}}
        Return:
            None
        """
        for (username, project_auth_id) in to_add:
            u = query_for_user(session=sess, username=username)

            auth_provider = auth_provider_list[0]
            if "dbgap_role" not in user_info[username]["tags"]:
                auth_provider = auth_provider_list[1]
            user_access = AccessPrivilege(
                user=u,
                project=self._projects[project_auth_id],
                privilege=list(user_project[username][project_auth_id]),
                auth_provider=auth_provider,
            )
            self.logger.info(
                "grant user {} to {} with access {}".format(
                    username, user_access.project, user_access.privilege
                )
            )
            sess.add(user_access)

    def _upsert_userinfo(self, sess, user_info):
        """
        update user info to database.

        Args:
            sess: sqlalchemy session
            user_info:
                a dict of {username: {display_name, phone_number, tags, admin}

        Return:
            None
        """

        for username in user_info:
            u = query_for_user(session=sess, username=username)

            if u is None:
                self.logger.info("create user {}".format(username))
                u = User(username=username)
                sess.add(u)

            if self.arborist_client:
                self.arborist_client.create_user({"name": username})

            u.email = user_info[username].get("email", "")
            u.display_name = user_info[username].get("display_name", "")
            u.phone_number = user_info[username].get("phone_number", "")
            u.is_admin = user_info[username].get("admin", False)

            # do not update if there is no tag
            if not user_info[username].get("tags"):
                continue

            # remove user db tags if they are not shown in new tags
            for tag in u.tags:
                if tag.key not in user_info[username]["tags"]:
                    u.tags.remove(tag)

            # sync
            for k, v in user_info[username]["tags"].items():
                found = False
                for tag in u.tags:
                    if tag.key == k:
                        found = True
                        tag.value = v
                # create new tag if not found
                if not found:
                    tag = Tag(key=k, value=v)
                    u.tags.append(tag)

    def _revoke_from_storage(self, to_delete, sess, google_bulk_mapping=None):
        """
        If a project have storage backend, revoke user's access to buckets in
        the storage backend.

        Args:
            to_delete: a set of (username, project.auth_id) to be revoked

        Return:
            None
        """
        for (username, project_auth_id) in to_delete:
            project = (
                sess.query(Project).filter(Project.auth_id == project_auth_id).first()
            )
            for sa in project.storage_access:
                if not hasattr(self, "storage_manager"):
                    self.logger.error(
                        (
                            "CANNOT revoke {} access to {} in {} because there is NO "
                            "configured storage accesses at all. See configuration. "
                            "Continuing anyway..."
                        ).format(username, project_auth_id, sa.provider.name)
                    )
                    continue

                self.logger.info(
                    "revoke {} access to {} in {}".format(
                        username, project_auth_id, sa.provider.name
                    )
                )
                self.storage_manager.revoke_access(
                    provider=sa.provider.name,
                    username=username,
                    project=project,
                    session=sess,
                    google_bulk_mapping=google_bulk_mapping,
                )

    def _grant_from_storage(self, to_add, user_project, sess, google_bulk_mapping=None):
        """
        If a project have storage backend, grant user's access to buckets in
        the storage backend.

        Args:
            to_add: a set of (username, project.auth_id)  to be granted
            user_project: a dictionary like:

                    {username: {phsid: {'read-storage','write-storage'}}}

        Return:
            None
        """
        for (username, project_auth_id) in to_add:
            project = self._projects[project_auth_id]
            for sa in project.storage_access:
                access = list(user_project[username][project_auth_id])
                if not hasattr(self, "storage_manager"):
                    self.logger.error(
                        (
                            "CANNOT grant {} access {} to {} in {} because there is NO "
                            "configured storage accesses at all. See configuration. "
                            "Continuing anyway..."
                        ).format(username, access, project_auth_id, sa.provider.name)
                    )
                    continue

                self.logger.info(
                    "grant {} access {} to {} in {}".format(
                        username, access, project_auth_id, sa.provider.name
                    )
                )
                self.storage_manager.grant_access(
                    provider=sa.provider.name,
                    username=username,
                    project=project,
                    access=access,
                    session=sess,
                    google_bulk_mapping=google_bulk_mapping,
                )

    def _init_projects(self, user_project, sess):
        """
        initialize projects
        """
        if self.project_mapping:
            for projects in list(self.project_mapping.values()):
                for p in projects:
                    self.logger.debug(
                        "creating Project with info from project_mapping: {}".format(p)
                    )
                    project = self._get_or_create(sess, Project, **p)
                    self._projects[p["auth_id"]] = project
        for _, projects in user_project.items():
            for auth_id in list(projects.keys()):
                project = sess.query(Project).filter(Project.auth_id == auth_id).first()
                if not project:
                    data = {"name": auth_id, "auth_id": auth_id}
                    try:
                        project = self._get_or_create(sess, Project, **data)
                    except IntegrityError as e:
                        sess.rollback()
                        self.logger.error(str(e))
                        raise Exception(
                            "Project {} already exists. Detail {}. Please contact your system administrator.".format(
                                auth_id, str(e)
                            )
                        )
                if auth_id not in self._projects:
                    self._projects[auth_id] = project

    @staticmethod
    def _get_or_create(sess, model, **kwargs):
        instance = sess.query(model).filter_by(**kwargs).first()
        if not instance:
            instance = model(**kwargs)
            sess.add(instance)
        return instance

    def _process_dbgap_files(self, dbgap_config, sess):
        """
        Args:
            dbgap_config : a dictionary containing information about a single
                           dbgap sftp server (from fence config)
            sess: database session

        Return:
            user_projects (dict)
            user_info (dict)
        """
        dbgap_file_list = []
        hostname = dbgap_config["info"]["host"]
        username = dbgap_config["info"]["username"]
        folderdir = os.path.join(str(self.folder), str(hostname), str(username))

        try:
            if os.path.exists(folderdir):
                dbgap_file_list = glob.glob(
                    os.path.join(folderdir, "*")
                )  # get lists of file from folder
            else:
                dbgap_file_list = self._download(dbgap_config)
        except Exception as e:
            self.logger.error(e)
            exit(1)
        self.logger.info("dbgap files: {}".format(dbgap_file_list))
        user_projects, user_info = self._get_user_permissions_from_csv_list(
            dbgap_file_list, encrypted=True, session=sess, dbgap_config=dbgap_config
        )

        user_projects = self.parse_projects(user_projects)
        return user_projects, user_info

    def _get_user_permissions_from_csv_list(
        self, file_list, encrypted, session, dbgap_config={}
    ):
        """
        Args:
            file_list: list of files (represented as strings)
            encrypted: boolean indicating whether those files are encrypted
            session: sqlalchemy session
            dbgap_config: a dictionary containing information about the dbGaP sftp server
                    (comes from fence config)

        Return:
            user_projects (dict)
            user_info (dict)
        """
        permissions = [{"read-storage", "read"} for _ in file_list]
        user_projects, user_info = self._parse_csv(
            dict(list(zip(file_list, permissions))),
            sess=session,
            dbgap_config=dbgap_config,
            encrypted=encrypted,
        )
        return user_projects, user_info

    def _merge_multiple_dbgap_sftp(self, dbgap_servers, sess):
        """
        Args:
            dbgap_servers : a list of dictionaries each containging config on
                           dbgap sftp server (comes from fence config)
            sess: database session

        Return:
            merged_user_projects (dict)
            merged_user_info (dict)
        """
        merged_user_projects = {}
        merged_user_info = {}
        for dbgap in dbgap_servers:
            user_projects, user_info = self._process_dbgap_files(dbgap, sess)
            # merge into merged_user_info
            # user_info overrides original info in merged_user_info
            self.sync_two_user_info_dict(user_info, merged_user_info)

            # merge all access info dicts into "merged_user_projects".
            # the access info is combined - if the user_projects access is
            # ["read"] and the merged_user_projects is ["read-storage"], the
            # resulting access is ["read", "read-storage"].
            self.sync_two_phsids_dict(user_projects, merged_user_projects)
        return merged_user_projects, merged_user_info

    def parse_projects(self, user_projects):
        """
        helper function for parsing projects
        """
        return {key.lower(): value for key, value in user_projects.items()}

    def _process_dbgap_project(
        self, dbgap_project, privileges, username, sess, user_projects, dbgap_config
    ):
        if dbgap_project not in self.project_mapping:
            self._add_dbgap_project_for_user(
                dbgap_project,
                privileges,
                username,
                sess,
                user_projects,
                dbgap_config,
            )

        for element_dict in self.project_mapping.get(dbgap_project, []):
            try:
                phsid_privileges = {element_dict["auth_id"]: set(privileges)}

                # need to add dbgap project to arborist
                if self.arborist_client:
                    self._add_dbgap_study_to_arborist(
                        element_dict["auth_id"], dbgap_config
                    )

                if username not in user_projects:
                    user_projects[username] = {}
                user_projects[username].update(phsid_privileges)

            except ValueError as e:
                self.logger.info(e)

    def _process_user_projects(
        self,
        user_projects,
        enable_common_exchange_area_access,
        study_common_exchange_areas,
        dbgap_config,
        sess,
    ):

        for username in user_projects.keys():
            for project in user_projects[username].keys():
                phsid = project.split(".")
                dbgap_project = phsid[0]
                privileges = user_projects[username][project]
                if len(phsid) > 1 and self.parse_consent_code:
                    consent_code = phsid[-1]

                    # c999 indicates full access to all consents and access
                    # to a study-specific exchange area
                    # access to at least one study-specific exchange area implies access
                    # to the parent study's common exchange area
                    #
                    # NOTE: Handling giving access to all consents is done at
                    #       a later time, when we have full information about possible
                    #       consents
                    self.logger.debug(
                        f"got consent code {consent_code} from dbGaP project "
                        f"{dbgap_project}"
                    )
                    if (
                        consent_code == "c999"
                        and enable_common_exchange_area_access
                        and dbgap_project in study_common_exchange_areas
                    ):
                        self.logger.info(
                            "found study with consent c999 and Fence "
                            "is configured to parse exchange area data. Giving user "
                            f"{username} {privileges} privileges in project: "
                            f"{study_common_exchange_areas[dbgap_project]}."
                        )
                        self._add_dbgap_project_for_user(
                            study_common_exchange_areas[dbgap_project],
                            privileges,
                            username,
                            sess,
                            user_projects,
                            dbgap_config,
                        )

                    dbgap_project += "." + consent_code

                self._process_dbgap_project(
                    dbgap_project,
                    privileges,
                    username,
                    sess,
                    user_projects,
                    dbgap_config,
                )

    def sync(self):
        if self.session:
            self._sync(self.session)
        else:
            with self.driver.session as s:
                self._sync(s)

    def download(self):
        for dbgap_server in self.dbGaP:
            self._download(dbgap_server)

    def _download(self, dbgap_config):
        """
        Download files from dbgap server.
        """
        server = dbgap_config["info"]
        protocol = dbgap_config["protocol"]
        hostname = server["host"]
        username = server["username"]
        folderdir = os.path.join(str(self.folder), str(hostname), str(username))

        if not os.path.exists(folderdir):
            os.makedirs(folderdir)

        self.logger.info("Download from server")
        try:
            if protocol == "sftp":
                self._get_from_sftp_with_proxy(server, folderdir)
            else:
                self._get_from_ftp_with_proxy(server, folderdir)
            dbgap_files = glob.glob(os.path.join(folderdir, "*"))
            return dbgap_files
        except Exception as e:
            self.logger.error(e)
            exit(1)

    def _sync(self, sess):
        """
        Collect files from dbgap server(s), sync csv and yaml files to storage
        backend and fence DB
        """

        # get all dbgap files
        user_projects = {}
        user_info = {}
        if self.is_sync_from_dbgap_server:
            self.logger.debug(
                "Pulling telemetry files from {} dbgap sftp servers".format(
                    len(self.dbGaP)
                )
            )
            user_projects, user_info = self._merge_multiple_dbgap_sftp(self.dbGaP, sess)

        local_csv_file_list = []
        if self.sync_from_local_csv_dir:
            local_csv_file_list = glob.glob(
                os.path.join(self.sync_from_local_csv_dir, "*")
            )

        # if syncing from local csv dir dbgap configurations
        # come from the first dbgap instance in the fence config file
        user_projects_csv, user_info_csv = self._get_user_permissions_from_csv_list(
            local_csv_file_list,
            encrypted=False,
            session=sess,
            dbgap_config=self.dbGaP[0],
        )

        # TODO Make sure to avoid aborting if useryaml is missing
        try:
            user_yaml = UserYAML.from_file(
                self.sync_from_local_yaml_file, encrypted=False, logger=self.logger
            )
        except (EnvironmentError, AssertionError) as e:
            self.logger.error(str(e))
            self.logger.error("aborting early")
            return

        print("PASSED USER YAML UPLOAD")
        # parse all projects
        user_projects_csv = self.parse_projects(user_projects_csv)
        user_projects = self.parse_projects(user_projects)
        user_yaml.projects = self.parse_projects(user_yaml.projects)
        if self.json_from_api:
            self.json_from_api["projects"] = self.parse_projects(self.json_from_api["projects"])

        # merge all user info dicts into "user_info".
        # the user info (such as email) in the user.yaml files
        # overrides the user info from the CSV files.
        self.sync_two_user_info_dict(user_info_csv, user_info)
        self.sync_two_user_info_dict(user_yaml.user_info, user_info)
        if self.json_from_api:
            self.sync_two_user_info_dict(self.json_from_api["user_info"], user_info)


        # merge all access info dicts into "user_projects".
        # the access info is combined - if the user.yaml access is
        # ["read"] and the CSV file access is ["read-storage"], the
        # resulting access is ["read", "read-storage"].
        self.sync_two_phsids_dict(
            user_projects_csv, user_projects, source1="local_csv", source2="dbgap"
        )
        self.sync_two_phsids_dict(
            user_yaml.projects, user_projects, source1="user_yaml", source2="dbgap"
        )

        if self.json_from_api:
            self.sync_two_phsids_dict(self.json_from_api["projects"], user_projects)
            self.sync_two_phsids_dict(self.json_from_api.get("user_abac"), user_yaml.user_abac)
            self.sync_two_authz(self.json_from_api.get("authz"), user_yaml.authz)
            self.sync_two_policies(self.json_from_api.get("policies"), user_yaml.policies)
            self.sync_two_clients(self.json_from_api.get("clients"), user_yaml.clients)
            self.sync_two_proj_resource(self.json_from_api.get("project_to_resource"), user_yaml.project_to_resource)
            user_yaml.project_to_resource = self.json_from_api.get("project_to_resource")

        #TODO add sync clients
        self.logger.warning("projects Luca test")
        if self.json_from_api:
            self.logger.warning(self.json_from_api)
        self.logger.warning(user_projects)
        self.logger.warning(user_yaml.user_abac)
        self.logger.warning(user_info)
        self.logger.warning(user_yaml.authz)
        self.logger.warning(user_yaml.policies)
        self.logger.warning(user_yaml.clients)
        if self.json_from_api:
            self.logger.warning(self.json_from_api.get("project_to_resource"))
        self.logger.warning(user_yaml.project_to_resource)


        # Note: if there are multiple dbgap sftp servers configured
        # this parameter is always from the config for the first dbgap sftp server
        # not any additional ones
        if self.parse_consent_code:
            self._grant_all_consents_to_c999_users(
                user_projects, user_yaml.project_to_resource
            )

        # update the Fence DB
        if user_projects:
            self.logger.info("Sync to db and storage backend")
            self.sync_to_db_and_storage_backend(user_projects, user_info, sess)
            self.logger.info("Finish syncing to db and storage backend")
        else:
            self.logger.info("No users for syncing")

        # update the Arborist DB (resources, roles, policies, groups)
        if user_yaml.authz:
            if not self.arborist_client:
                raise EnvironmentError(
                    "yaml file contains authz section but sync is not configured with"
                    " arborist client--did you run sync with --arborist <arborist client> arg?"
                )
            self.logger.info("Synchronizing arborist...")
            success = self._update_arborist(sess, user_yaml)
            if success:
                self.logger.info("Finished synchronizing arborist")
            else:
                self.logger.error("Could not synchronize successfully")
                exit(1)
        else:
            self.logger.info("No `authz` section; skipping arborist sync")

        # update the Arborist DB (user access)
        if self.arborist_client:
            self.logger.info("Synchronizing arborist with authorization info...")
            success = self._update_authz_in_arborist(sess, user_projects, user_yaml)
            if success:
                self.logger.info(
                    "Finished synchronizing authorization info to arborist"
                )
            else:
                self.logger.error(
                    "Could not synchronize authorization info successfully to arborist"
                )
                exit(1)
        else:
            self.logger.error("No arborist client set; skipping arborist sync")

        # Logging authz source
        for u, s in self.auth_source.items():
            self.logger.info("Access for user {} from {}".format(u, s))

    def _grant_all_consents_to_c999_users(
        self, user_projects, user_yaml_project_to_resources
    ):
        access_number_matcher = re.compile(config["DBGAP_ACCESSION_WITH_CONSENT_REGEX"])
        # combine dbgap/user.yaml projects into one big list (in case not all consents
        # are in either)
        all_projects = set(
            list(self._projects.keys()) + list(user_yaml_project_to_resources.keys())
        )

        self.logger.debug(f"all projects: {all_projects}")

        # construct a mapping from phsid (without consent) to all accessions with consent
        consent_mapping = {}
        for project in all_projects:
            phs_match = access_number_matcher.match(project)
            if phs_match:
                accession_number = phs_match.groupdict()

                # TODO: This is not handling the .v1.p1 at all
                consent_mapping.setdefault(accession_number["phsid"], set()).add(
                    ".".join([accession_number["phsid"], accession_number["consent"]])
                )

        self.logger.debug(f"consent mapping: {consent_mapping}")

        # go through existing access and find any c999's and make sure to give access to
        # all accessions with consent for that phsid
        for username, user_project_info in copy.deepcopy(user_projects).items():
            for project, _ in user_project_info.items():
                phs_match = access_number_matcher.match(project)
                if phs_match and phs_match.groupdict()["consent"] == "c999":
                    # give access to all consents
                    all_phsids_with_consent = consent_mapping.get(
                        phs_match.groupdict()["phsid"], []
                    )
                    self.logger.info(
                        f"user {username} has c999 consent group for: {project}. "
                        f"Granting access to all consents: {all_phsids_with_consent}"
                    )
                    # NOTE: Only giving read-storage at the moment (this is same
                    #       permission we give for other dbgap projects)
                    for phsid_with_consent in all_phsids_with_consent:
                        user_projects[username].update(
                            {phsid_with_consent: {"read-storage", "read"}}
                        )

    def _update_arborist(self, session, user_yaml):
        """
        Create roles, resources, policies, groups in arborist from the information in
        ``user_yaml``.

        The projects are sent to arborist as resources with paths like
        ``/projects/{project}``. Roles are created with just the original names
        for the privileges like ``"read-storage", "read"`` etc.

        Args:
            session (sqlalchemy.Session)
            user_yaml (UserYAML)

        Return:
            bool: success
        """
        healthy = self._is_arborist_healthy()
        if not healthy:
            return False

        # Set up the resource tree in arborist by combining provided resources with any
        # dbgap resources that were created before this.
        #
        # Why add dbgap resources if they've already been created?
        #   B/C Arborist's PUT update will override existing subresources. So if a dbgap
        #   resources was created under `/programs/phs000178` anything provided in
        #   user.yaml under `/programs` would completely wipe it out.
        resources = user_yaml.authz.get("resources", [])

        dbgap_resource_paths = []
        for path_list in self._dbgap_study_to_resources.values():
            dbgap_resource_paths.extend(path_list)

        self.logger.debug("user_yaml resources: {}".format(resources))
        self.logger.debug("dbgap resource paths: {}".format(dbgap_resource_paths))

        combined_resources = utils.combine_provided_and_dbgap_resources(
            resources, dbgap_resource_paths
        )

        for resource in combined_resources:
            try:
                self.logger.debug(
                    "attempting to update arborist resource: {}".format(resource)
                )
                self.arborist_client.update_resource("/", resource)
            except ArboristError as e:
                self.logger.error(e)
                # keep going; maybe just some conflicts from things existing already

        # update roles
        roles = user_yaml.authz.get("roles", [])
        for role in roles:
            try:
                response = self.arborist_client.update_role(role["id"], role)
                if response:
                    self._created_roles.add(role["id"])
            except ArboristError as e:
                self.logger.info(
                    "couldn't update role '{}', creating instead".format(str(e))
                )
                try:
                    response = self.arborist_client.create_role(role)
                    if response:
                        self._created_roles.add(role["id"])
                except ArboristError as e:
                    self.logger.error(e)
                    # keep going; maybe just some conflicts from things existing already

        # update policies
        policies = user_yaml.authz.get("policies", [])
        for policy in policies:
            policy_id = policy.pop("id")
            try:
                self.logger.debug(
                    "Trying to upsert policy with id {}".format(policy_id)
                )
                response = self.arborist_client.update_policy(
                    policy_id, policy, create_if_not_exist=True
                )
            except ArboristError as e:
                self.logger.error(e)
                # keep going; maybe just some conflicts from things existing already
            else:
                if response:
                    self.logger.debug("Upserted policy with id {}".format(policy_id))
                    self._created_policies.add(policy_id)

        # update groups
        groups = user_yaml.authz.get("groups", [])

        # delete from arborist the groups that have been deleted
        # from the user.yaml
        arborist_groups = set(
            g["name"] for g in self.arborist_client.list_groups().get("groups", [])
        )
        useryaml_groups = set(g["name"] for g in groups)
        for deleted_group in arborist_groups.difference(useryaml_groups):
            # do not try to delete built in groups
            if deleted_group not in ["anonymous", "logged-in"]:
                self.arborist_client.delete_group(deleted_group)

        # create/update the groups defined in the user.yaml
        for group in groups:
            missing = {"name", "users", "policies"}.difference(set(group.keys()))
            if missing:
                name = group.get("name", "{MISSING NAME}")
                self.logger.error(
                    "group {} missing required field(s): {}".format(name, list(missing))
                )
                continue
            try:
                response = self.arborist_client.put_group(
                    group["name"],
                    # Arborist doesn't handle group descriptions yet
                    # description=group.get("description", ""),
                    users=group["users"],
                    policies=group["policies"],
                )
            except ArboristError as e:
                self.logger.info("couldn't put group: {}".format(str(e)))

        # Update policies for built-in (`anonymous` and `logged-in`) groups

        # First recreate these groups in order to clear out old, possibly deleted policies
        for builtin_group in ["anonymous", "logged-in"]:
            try:
                response = self.arborist_client.put_group(builtin_group)
            except ArboristError as e:
                self.logger.info("couldn't put group: {}".format(str(e)))

        # Now add back policies that are in the user.yaml
        for policy in user_yaml.authz.get("anonymous_policies", []):
            self.arborist_client.grant_group_policy("anonymous", policy)

        for policy in user_yaml.authz.get("all_users_policies", []):
            self.arborist_client.grant_group_policy("logged-in", policy)

        return True

    def _update_authz_in_arborist(
        self, session, user_projects, user_yaml=None, single_user_sync=False
    ):
        """
        Assign users policies in arborist from the information in
        ``user_projects`` and optionally a ``user_yaml``.

        The projects are sent to arborist as resources with paths like
        ``/projects/{project}``. Roles are created with just the original names
        for the privileges like ``"read-storage", "read"`` etc.

        Args:
            user_projects (dict)
            user_yaml (UserYAML) optional, if there are policies for users in a user.yaml

        Return:
            bool: success
        """
        healthy = self._is_arborist_healthy()
        if not healthy:
            return False

        self.logger.debug("user_projects: {}".format(user_projects))

        if user_yaml:
            self.logger.debug(
                "useryaml abac before lowering usernames: {}".format(
                    user_yaml.user_abac
                )
            )
            user_yaml.user_abac = {
                key.lower(): value for key, value in user_yaml.user_abac.items()
            }
            # update the project info with `projects` specified in user.yaml
            self.sync_two_phsids_dict(user_yaml.user_abac, user_projects)

        # get list of users from arborist to make sure users that are completely removed
        # from authorization sources get policies revoked
        arborist_user_projects = {}
        if not single_user_sync:
            try:
                arborist_users = self.arborist_client.get_users().json["users"]

<<<<<<< HEAD
        # update the project info with users from arborist
        self.logger.warning("UPDATE USER")
        self.logger.warning(arborist_user_projects)
        self.logger.warning(user_projects)
        self.sync_two_phsids_dict(arborist_user_projects, user_projects)
=======
                # construct user information, NOTE the lowering of the username. when adding/
                # removing access, the case in the Fence db is used. For combining access, it is
                # case-insensitive, so we lower
                arborist_user_projects = {
                    user["name"].lower(): {} for user in arborist_users
                }
            except (ArboristError, KeyError, AttributeError) as error:
                # TODO usersync should probably exit with non-zero exit code at the end,
                #      but sync should continue from this point so there are no partial
                #      updates
                self.logger.warning(
                    "Could not get list of users in Arborist, continuing anyway. "
                    "WARNING: this sync will NOT remove access for users no longer in "
                    f"authorization sources. Error: {error}"
                )

            # update the project info with users from arborist
            self.sync_two_phsids_dict(arborist_user_projects, user_projects)

        policy_id_list = []
        policies = []
>>>>>>> 2d97b067

        for username, user_project_info in user_projects.items():
            self.logger.info("processing user `{}`".format(username))
            user = query_for_user(session=session, username=username)
            if user:
                username = user.username

            self.arborist_client.create_user_if_not_exist(username)
            self.arborist_client.revoke_all_policies_for_user(username)
            for project, permissions in user_project_info.items():

                # check if this is a dbgap project, if it is, we need to get the right
                # resource path, otherwise just use given project as path
                paths = self._dbgap_study_to_resources.get(project, [project])

                if user_yaml:
                    try:
                        # check if project is in mapping and convert accordingly
                        self.logger.warning("INSIDE 1")
                        self.logger.info(user_yaml.project_to_resource)
                        paths = [user_yaml.project_to_resource[project]]
                    except KeyError:
                        pass

                self.logger.info(
                    "resource paths for project {}: {}".format(project, paths)
                )
                self.logger.debug("permissions: {}".format(permissions))
                for permission in permissions:
                    # "permission" in the dbgap sense, not the arborist sense
                    if permission not in self._created_roles:
                        try:
                            self.arborist_client.create_role(
                                arborist_role_for_permission(permission)
                            )
                        except ArboristError as e:
                            self.logger.info(
                                "not creating role for permission `{}`; {}".format(
                                    permission, str(e)
                                )
                            )
                        self._created_roles.add(permission)

                    for path in paths:
                        # If everything was created fine, grant a policy to
                        # this user which contains exactly just this resource,
                        # with this permission as a role.

                        # format project '/x/y/z' -> 'x.y.z'
                        # so the policy id will be something like 'x.y.z-create'
                        policy_id = _format_policy_id(path, permission)

                        if not single_user_sync:
                            if policy_id not in self._created_policies:
                                try:
                                    self.arborist_client.update_policy(
                                        policy_id,
                                        {
                                            "description": "policy created by fence sync",
                                            "role_ids": [permission],
                                            "resource_paths": [path],
                                        },
                                        create_if_not_exist=True,
                                    )
                                except ArboristError as e:
                                    self.logger.info(
                                        "not creating policy in arborist; {}".format(
                                            str(e)
                                        )
                                    )
                                self._created_policies.add(policy_id)
                            self.arborist_client.grant_user_policy(username, policy_id)

                        if single_user_sync:
                            policy_id_list.append(policy_id)
                            policy_json = {
                                "id": policy_id,
                                "description": "policy created by fence sync",
                                "role_ids": [permission],
                                "resource_paths": [path],
                            }
                            policies.append(policy_json)

            if single_user_sync:
                try:
                    self.arborist_client.update_bulk_policy(policies)
                    self.arborist_client.grant_bulk_user_policy(
                        username, policy_id_list
                    )
                except Exception as e:
                    self.logger.info(
                        "Couldn't update bulk policy for user {}: {}".format(
                            username, e
                        )
                    )

            if user_yaml:
                for policy in user_yaml.policies.get(username, []):
                    self.arborist_client.grant_user_policy(username, policy)

        if user_yaml:
            for client_name, client_details in user_yaml.clients.items():
                client_policies = client_details.get("policies", [])
                client = session.query(Client).filter_by(name=client_name).first()
                # update existing clients, do not create new ones
                if not client:
                    self.logger.warning(
                        "client to update (`{}`) does not exist in fence: skipping".format(
                            client_name
                        )
                    )
                    continue
                try:
                    self.arborist_client.update_client(
                        client.client_id, client_policies
                    )
                except ArboristError as e:
                    self.logger.info(
                        "not granting policies {} to client `{}`; {}".format(
                            client_policies, client_name, str(e)
                        )
                    )

        return True

    def _add_dbgap_study_to_arborist(self, dbgap_study, dbgap_config):
        """
        Return the arborist resource path after adding the specified dbgap study
        to arborist.

        Args:
            dbgap_study (str): study phs identifier
            dbgap_config (dict): dictionary of config for dbgap server

        Returns:
            str: arborist resource path for study
        """
        healthy = self._is_arborist_healthy()
        if not healthy:
            return False

        default_namespaces = dbgap_config.get("study_to_resource_namespaces", {}).get(
            "_default", ["/"]
        )
        namespaces = dbgap_config.get("study_to_resource_namespaces", {}).get(
            dbgap_study, default_namespaces
        )

        self.logger.debug(f"dbgap study namespaces: {namespaces}")

        arborist_resource_namespaces = [
            namespace.rstrip("/") + "/programs/" for namespace in namespaces
        ]

        try:
            for resource_namespace in arborist_resource_namespaces:
                # The update_resource function creates a put request which will overwrite
                # existing resources. Therefore, only create if get_resource returns
                # the resource doesn't exist.
                full_resource_path = resource_namespace + dbgap_study
                if not self.arborist_client.get_resource(full_resource_path):
                    response = self.arborist_client.update_resource(
                        resource_namespace,
                        {"name": dbgap_study, "description": "synced from dbGaP"},
                        create_parents=True,
                    )
                    self.logger.info(
                        "added arborist resource under parent path: {} for dbgap project {}.".format(
                            resource_namespace, dbgap_study
                        )
                    )
                    self.logger.debug("Arborist response: {}".format(response))
                else:
                    self.logger.debug(
                        "Arborist resource already exists: {}".format(
                            full_resource_path
                        )
                    )

                if dbgap_study not in self._dbgap_study_to_resources:
                    self._dbgap_study_to_resources[dbgap_study] = []

                self._dbgap_study_to_resources[dbgap_study].append(full_resource_path)

            return arborist_resource_namespaces
        except ArboristError as e:
            self.logger.error(e)
            # keep going; maybe just some conflicts from things existing already

    def _is_arborist_healthy(self):
        if not self.arborist_client:
            self.logger.warning("no arborist client set; skipping arborist dbgap sync")
            return False
        if not self.arborist_client.healthy():
            # TODO (rudyardrichter, 2019-01-07): add backoff/retry here
            self.logger.error(
                "arborist service is unavailable; skipping main arborist dbgap sync"
            )
            return False
        return True

    def _pick_sync_type(self, visa):
        """
        Pick type of visa to parse according to the visa provider
        """
        sync_client = None
        if visa.type in self.visa_types["ras"]:
            sync_client = self.ras_sync_client
        else:
            raise Exception(
                "Visa type {} not recognized. Configure in fence-config".format(
                    visa.type
                )
            )
        if not sync_client:
            raise Exception("Sync client for {} not configured".format(visa.type))

        return sync_client

    def parse_user_visas(self, db_session):
        """
        Retrieve all visas from fence db and parse to python dict

        Return:
            Tuple[[dict, dict]]:
                (user_project, user_info) where user_project is a mapping from
                usernames to project permissions and user_info is a mapping
                from usernames to user details, such as email

        Example:

            (
                {
                    username: {
                        'project1': {'read-storage','write-storage'},
                        'project2': {'read-storage'},
                    }
                },
                {
                    username: {
                        'email': 'email@mail.com',
                        'display_name': 'display name',
                        'phone_number': '123-456-789',
                        'tags': {'dbgap_role': 'PI'}
                    }
                },
            )

        """
        user_projects = dict()
        user_info = dict()

        users = db_session.query(User).all()

        for user in users:
            projects = {}
            info = {}
            if user.ga4gh_visas_v1:
                for visa in user.ga4gh_visas_v1:
                    project = {}
                    visa_type = self._pick_sync_type(visa)
                    encoded_visa = visa.ga4gh_visa
                    project, info = visa_type._parse_single_visa(
                        user,
                        encoded_visa,
                        visa.expires,
                        self.parse_consent_code,
                        db_session,
                    )
                    projects = {**projects, **project}
                if projects:
                    self.auth_source[user.username].add("visas")
                user_projects[user.username] = projects
                user_info[user.username] = info

        return (user_projects, user_info)

    def _sync_visas(self, sess):

        self.logger.info("Running usersync with Visas")
        self.logger.info(
            "Fallback to telemetry files: {}".format(self.fallback_to_dbgap_sftp)
        )

        self.ras_sync_client = RASVisa(logger=self.logger)

        dbgap_config = self.dbGaP[0]
        user_projects, user_info = self.parse_user_visas(sess)
        enable_common_exchange_area_access = dbgap_config.get(
            "enable_common_exchange_area_access", False
        )
        study_common_exchange_areas = dbgap_config.get(
            "study_common_exchange_areas", {}
        )

        try:
            user_yaml = UserYAML.from_file(
                self.sync_from_local_yaml_file, encrypted=False, logger=self.logger
            )
        except (EnvironmentError, AssertionError) as e:
            self.logger.error(str(e))
            self.logger.error("aborting early")
            return

        # parse projects
        user_projects = self.parse_projects(user_projects)
        user_yaml.projects = self.parse_projects(user_yaml.projects)

        if self.fallback_to_dbgap_sftp:
            # Collect user_info and user_projects from telemetry
            user_projects_telemetry = {}
            user_info_telemetry = {}
            if self.is_sync_from_dbgap_server:
                self.logger.debug(
                    "Pulling telemetry files from {} dbgap sftp servers".format(
                        len(self.dbGaP)
                    )
                )
                (
                    user_projects_telemetry,
                    user_info_telemetry,
                ) = self._merge_multiple_dbgap_sftp(self.dbGaP, sess)
            local_csv_file_list = []
            if self.sync_from_local_csv_dir:
                local_csv_file_list = glob.glob(
                    os.path.join(self.sync_from_local_csv_dir, "*")
                )

            # if syncing from local csv dir dbgap configurations
            # come from the first dbgap instance in the fence config file
            user_projects_csv, user_info_csv = self._get_user_permissions_from_csv_list(
                local_csv_file_list,
                encrypted=False,
                session=sess,
                dbgap_config=self.dbGaP[0],
            )
            user_projects_csv = self.parse_projects(user_projects_csv)
            user_projects_telemetry = self.parse_projects(user_projects_telemetry)

            # merge all user info dicts into "user_info".
            # the user info (such as email) in the user.yaml files
            # overrides the user info from the CSV files.
            self.sync_two_user_info_dict(user_info_csv, user_info_telemetry)

            # merge all access info dicts into "user_projects".
            # the access info is combined - if the user.yaml access is
            # ["read"] and the CSV file access is ["read-storage"], the
            # resulting access is ["read", "read-storage"].
            self.sync_two_phsids_dict(
                user_projects_csv,
                user_projects_telemetry,
                source1="local_csv",
                source2="dbgap",
            )

            # sync phsids so that this adds projects if visas were invalid or adds users that dont have visas.
            # `phsids2_overrides_phsids1=True` because We want visa to be the source of truth when its available and not merge any telemetry file info into this.
            # We only want visa to be used when visa is not valid or available
            self.sync_two_phsids_dict(
                user_projects_telemetry,
                user_projects,
                source1="dbgap",
                source2="visa",
                phsids2_overrides_phsids1=False,
            )
            self.sync_two_user_info_dict(user_info_telemetry, user_info)

        if self.parse_consent_code and enable_common_exchange_area_access:
            self.logger.info(
                f"using study to common exchange area mapping: {study_common_exchange_areas}"
            )

        # merge all user info dicts into "user_info".
        # the user info (such as email) in the user.yaml files
        # overrides the user info from the CSV files.
        self.sync_two_user_info_dict(user_yaml.user_info, user_info)

        # merge all access info dicts into "user_projects".
        # the access info is combined - if the user.yaml access is
        # ["read"] and the CSV file access is ["read-storage"], the
        # resulting access is ["read", "read-storage"].
        self.sync_two_phsids_dict(
            user_yaml.projects, user_projects, source1="user_yaml", source2="visa"
        )

        self._process_user_projects(
            user_projects,
            enable_common_exchange_area_access,
            study_common_exchange_areas,
            dbgap_config,
            sess,
        )

        # Note: if there are multiple dbgap sftp servers configured
        # this parameter is always from the config for the first dbgap sftp server
        # not any additional ones
        if self.parse_consent_code:
            self._grant_all_consents_to_c999_users(
                user_projects, user_yaml.project_to_resource
            )
        # update fence db
        if user_projects:
            self.logger.info("Sync to db and storage backend")
            self.sync_to_db_and_storage_backend(user_projects, user_info, sess)
        else:
            self.logger.info("No users for syncing")

        # update the Arborist DB (resources, roles, policies, groups)
        if user_yaml.authz:
            if not self.arborist_client:
                raise EnvironmentError(
                    "yaml file contains authz section but sync is not configured with"
                    " arborist client--did you run sync with --arborist <arborist client> arg?"
                )
            self.logger.info("Synchronizing arborist...")
            success = self._update_arborist(sess, user_yaml)
            if success:
                self.logger.info("Finished synchronizing arborist")
            else:
                self.logger.error("Could not synchronize successfully")
                exit(1)
        else:
            self.logger.info("No `authz` section; skipping arborist sync")

        # update arborist db (user access)
        if self.arborist_client:
            self.logger.info("Synchronizing arborist with authorization info...")
            success = self._update_authz_in_arborist(sess, user_projects, user_yaml)
            if success:
                self.logger.info(
                    "Finished synchronizing authorization info to arborist"
                )
            else:
                self.logger.error(
                    "Could not synchronize authorization info successfully to arborist"
                )
                exit(1)
        else:
            self.logger.error("No arborist client set; skipping arborist sync")

        # Logging authz source
        for u, s in self.auth_source.items():
            self.logger.info("Access for user {} from {}".format(u, s))

    def sync_visas(self):
        if self.session:
            self._sync_visas(self.session)
        else:
            with self.driver.session as s:
                self._sync_visas(s)
        # if returns with some failure use telemetry file

    def sync_single_user_visas(self, user, sess=None):
        """
        Sync a single user's visa during login
        """

        self.ras_sync_client = RASVisa(logger=self.logger)
        dbgap_config = self.dbGaP[0]
        enable_common_exchange_area_access = dbgap_config.get(
            "enable_common_exchange_area_access", False
        )
        study_common_exchange_areas = dbgap_config.get(
            "study_common_exchange_areas", {}
        )

        try:
            user_yaml = UserYAML.from_file(
                self.sync_from_local_yaml_file, encrypted=False, logger=self.logger
            )
        except (EnvironmentError, AssertionError) as e:
            self.logger.error(str(e))
            self.logger.error("aborting early")
            return

        user_projects = dict()
        user_info = dict()
        projects = {}
        info = {}

        for visa in user.ga4gh_visas_v1:
            project = {}
            visa_type = self._pick_sync_type(visa)
            encoded_visa = visa.ga4gh_visa
            project, info = visa_type._parse_single_visa(
                user,
                encoded_visa,
                visa.expires,
                self.parse_consent_code,
                sess,
            )
            projects = {**projects, **project}
        user_projects[user.username] = projects
        user_info[user.username] = info

        user_projects = self.parse_projects(user_projects)

        if self.parse_consent_code and enable_common_exchange_area_access:
            self.logger.info(
                f"using study to common exchange area mapping: {study_common_exchange_areas}"
            )

        self._process_user_projects(
            user_projects,
            enable_common_exchange_area_access,
            study_common_exchange_areas,
            dbgap_config,
            sess,
        )

        if self.parse_consent_code:
            self._grant_all_consents_to_c999_users(
                user_projects, user_yaml.project_to_resource
            )

        # update fence db
        if user_projects:
            self.logger.info("Sync to db and storage backend")
            self.sync_to_db_and_storage_backend(
                user_projects, user_info, sess, single_visa_sync=True
            )
        else:
            self.logger.info("No users for syncing")

        # update arborist db (user access)
        if self.arborist_client:
            self.logger.info("Synchronizing arborist with authorization info...")
            success = self._update_authz_in_arborist(
                sess, user_projects, user_yaml=user_yaml, single_user_sync=True
            )
            if success:
                self.logger.info(
                    "Finished synchronizing authorization info to arborist"
                )
            else:
                self.logger.error(
                    "Could not synchronize authorization info successfully to arborist"
                )
        else:
            self.logger.error("No arborist client set; skipping arborist sync")<|MERGE_RESOLUTION|>--- conflicted
+++ resolved
@@ -1730,13 +1730,6 @@
             try:
                 arborist_users = self.arborist_client.get_users().json["users"]
 
-<<<<<<< HEAD
-        # update the project info with users from arborist
-        self.logger.warning("UPDATE USER")
-        self.logger.warning(arborist_user_projects)
-        self.logger.warning(user_projects)
-        self.sync_two_phsids_dict(arborist_user_projects, user_projects)
-=======
                 # construct user information, NOTE the lowering of the username. when adding/
                 # removing access, the case in the Fence db is used. For combining access, it is
                 # case-insensitive, so we lower
@@ -1754,11 +1747,14 @@
                 )
 
             # update the project info with users from arborist
+            self.logger.warning("UPDATE USER")
+            self.logger.warning(arborist_user_projects)
+            self.logger.warning(user_projects)
             self.sync_two_phsids_dict(arborist_user_projects, user_projects)
+
 
         policy_id_list = []
         policies = []
->>>>>>> 2d97b067
 
         for username, user_project_info in user_projects.items():
             self.logger.info("processing user `{}`".format(username))
