--- conflicted
+++ resolved
@@ -45,18 +45,7 @@
 
 http://openid.net/specs/openid-connect-core-1_0.html
 
-<<<<<<< HEAD
-=======
-#### AuthN
-Authentication - "Who you are"
-
-#### AuthZ
-Authorization - "What can you do, what resources do you have access to"
-
-#### IdP
-Identity Provider - the service which let user login and provide the identity of the user to downstream services. Example: Google login, university login, NIH Login.
-
->>>>>>> c1705a13
+
 ## Identity Provider
 Fence can be configured to support different Identity Providers (IdPs) for AuthN.
 At the moment, supported IDPs include:
@@ -159,11 +148,9 @@
 
 ### Google Cloud Storage
 
-<<<<<<< HEAD
-Whereas pre-signed URL is a cloud agnostic solution, services and tools on Google Cloud Platform prefer to use service account keys. Because of that, Fence provides support for generating temporary Google service account credentials to be easily used together with Google utilities.
-=======
-Whereas pre-signed URL is a cloud agnostic solution, services and tools on Google Cloud Platform prefer to use service account. Because of that, fence provides support for generating temporary Google service account credentials to be easily used together with Google utilities.
->>>>>>> c1705a13
+
+Whereas pre-signed URL is a cloud agnostic solution, services and tools on Google Cloud Platform prefer to use service account. Because of that, Fence provides support for generating temporary Google service account credentials to be easily used together with Google utilities.
+
 
 
 #### Temporary Google Credentials
@@ -183,19 +170,13 @@
 This is a deprecated method and is not recommended to be used generally.
 
 Fence supports granting Google Account or Google Service Account owned by end-users temporary access to authorized data.
-<<<<<<< HEAD
+
 We call this process 'google account linking' because we are linking the user's Fence identity with his/her google identity.
 
 ##### a. Linking Google Personal Account
 
-This allows an end-user to link their personl google account with their Fence identity.
-=======
-We call this process 'Google account linking' because we are linking the user's fence identity with his/her Google identity.
-
-##### a. Linking Google Personal Account
-
-This allows an end-user to link their personl Google account with their fence identity.
->>>>>>> c1705a13
+This allows an end-user to link their personal Google account with their Fence identity.
+
 
 The data access is temporary, though there is a Fence endpoint to
 extend access (without requiring the end-user to go through the entire
