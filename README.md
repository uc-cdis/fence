# Fence

[![Build Status](https://travis-ci.org/uc-cdis/fence.svg?branch=master)](https://travis-ci.org/uc-cdis/fence)

[![Coverage Status](https://coveralls.io/repos/github/uc-cdis/fence/badge.svg?branch=master)](https://coveralls.io/github/uc-cdis/fence?branch=master)

A `fence` separates protected resources from the outside world and allows
only trusted entities to enter.

Fence is a core service of the Gen3 stack that has multiple capabilities:

1. Act as an [auth broker](docs/additional_documentation/terminology.md#auth-broker) to integrate with one
or more [IdPs](docs/additional_documentation/terminology.md#idp) and provide downstream authentication
and authorization for Gen3 services.
2. [Manage tokens](docs/additional_documentation/token_management.md).
3. Act as an [OIDC provider](README.md#oidc--oauth2) to support external
applications to use Gen3 services.
4. [Issue short-lived, cloud native credentials to access data in various cloud storage services](docs/additional_documentation/data_access.md#accessing-data)


## Overview

### Identity Providers


Fence can be configured to support different Identity Providers (IdPs) for AuthN.
At the moment, supported IDPs include:

- Google
- [Shibboleth](docs/additional_documentation/fence_shibboleth.md)
  - NIH iTrust
  - InCommon
  - eduGAIN
- CILogon
- Cognito
- Synapse
- Microsoft
- ORCID
- RAS

### API Documentation

[OpenAPI documentation available here.](http://petstore.swagger.io/?url=https://raw.githubusercontent.com/uc-cdis/fence/master/openapis/swagger.yaml)

YAML file for the OpenAPI documentation is found in the `openapis` folder (in
the root directory); see the README in that folder for more details.


## OIDC & OAuth2

Fence acts as a central broker that supports multiple IdPs.
At the same time, it acts as an IdP itself.
In that sense, `fence` is both an `RP` and an `OP`.

### Fence as RP

Example:

- Google IAM is the OpenID Provider (OP)
- Fence is the Relying Party (RP)
- Google Calendar API is the resource provider

### Fence as OP

- Fence is the OpenID Provider (OP)
- A third-party application is the Relying Party (RP)
- Gen3 microservices (e.g. [`sheepdog`](https://github.com/uc-cdis/sheepdog)) are resource providers

### Example Flows

Note that the `3rd Party App` acts as the `RP` in these examples.

[//]: # (See /docs folder for README on how to regenerate these sequence diagrams)

#### Flow: Client Registration

![Client Registration](./docs/images/seq_diagrams/client_registration.png)

#### Flow: OpenID Connect

In the following flow, Fence and the IdP together constitute an `OP`.
Fence, by itself, acts as an OAuth 2.0 Auth Server; the IdP enables the additional implementation of OIDC (by providing AuthN). From an OIDC viewpoint, therefore, Fence and the IdP can be abstracted into one `OP`.

![OIDC Flow](./docs/images/seq_diagrams/openid_connect_flow.png)

If the third-party application doesn't need to use any Gen3 resources (and just
wants to authenticate the user), they can just get
needed information in the `ID token` after the handshake is finished .

#### Flow: Using Tokens for Access

If a third-party application wants to use Gen3 resources like
`fence`/`sheepdog`/`peregrine`, they call those services with an `Access Token`
passed in an `Authorization` header.

In the following flow, `3rd Party App` is the `RP`; `Protected Endpoint` is an endpoint of a Gen3 Resource (the `microservice`), and both of these are part of a `resource server`; and `Fence` is the `OP`. Here, importantly, `Fence` may be interfacing with another IdP _or_ with another `Fence` instance in order to implement the OIDC layer. Either way, note that the `Fence` blob in this diagram actually abstracts Fence in concert with some IdP, which may or may not also be (a different instance of) Fence.

![Using Access Token](./docs/images/seq_diagrams/token_use_for_access.png)

#### Flow: Refresh Token Use

![Using Refresh Token](./docs/images/seq_diagrams/refresh_token_use.png)

#### Flow: Refresh Token Use (Token is Expired)

![Using Expired Refresh Token](./docs/images/seq_diagrams/refresh_token_use_expired.png)

#### Flow: Multi-Tenant Fence

The following diagram illustrates the case in which one fence instance
uses another fence instance as its identity provider.

A use case for this is when we set up a fence instance that uses NIH login as the IdP. Here, we go through a detailed approval process in NIH. Therefore, we would like to do it only once for a single lead Fence instance, and then allow other fence instances to simply redirect to use the lead Fence as an IdP for logging in via NIH.

In the following flow, `Fence (Client Instance)` is an OP relative to `OAuth Client`, but an RP relative to `Fence (IDP)`.

![Multi-Tenant Flow](./docs/images/seq_diagrams/multi-tenant_flow.png)

#### Notes

See the [OIDC specification](http://openid.net/specs/openid-connect-core-1_0.html) for more details.
Additionally, see the [OAuth2 specification](https://tools.ietf.org/html/rfc6749).


### Google Cloud Storage

Whereas pre-signed URL is a cloud-agnostic solution, services and tools on Google Cloud Platform prefer to use Google's concept of a "Service Account". Because of that, Fence provides a few more methods to access data in Google.

See [Fence and Google](docs/additional_documentation/google_architecture.md) for more details on data access methods specific to Google.

<<<<<<< HEAD
## Setup

### Install Requirements and Fence

Install [Poetry](https://python-poetry.org/docs/#installation).

```bash
# Install Fence and dependencies
poetry install
```

### Create Configuration File

Fence requires a configuration file to run. We have a command line
utility to help you create one based on a default configuration.

The configuration file itself will live outside of this repo (to
prevent accidentally checking in sensitive information like database passwords).

To create a new configuration file from the default configuration:

```bash
python cfg_help.py create
```

This file will be placed in one of the default search directories for Fence.

To get the exact path where the new configuration file was created, use:

```bash
python cfg_help.py get
```

The file should have detailed information about each of the configuration
variables. **Remember to fill out the new configuration file!**

#### Other Configuration Notes

* Fence will look for configuration files from a list of search directories (
which are currently defined in `fence/settings.py`.)
* For more configuration options (such as having multiple different config
files for development), see the `cfg_help.py` file.

### Set Up Databases

The tests clear out the database every time they are run. If you want
to keep a persistent database for manual testing and general local usage,
create a second test database with a different name:

> NOTE: Requires a minimum of Postgres v9.4 (because of `JSONB` types used)

```bash
# Create test database(s).
# This one is for automated tests, which clear the database after running;
# `tests/test_settings.py` should have `fence_test_tmp` in the `DB` variable.
psql -U test postgres -c 'create database fence_test_tmp'
userdatamodel-init --db fence_test_tmp
# This one is for manual testing/general local usage; Your config
# should have `fence_test` in the `DB` variable.
psql -U test postgres -c 'create database fence_test'
userdatamodel-init --db fence_test --username test --password test
```

### Keypair Configuration

Fence uses RSA keypairs to sign and allow verification of JWTs that it issues.
When the application is initialized, Fence loads in keypair files from the
`keys` directory. To store keypair files, use the following procedure:
     - Create a subdirectory in the `fence/keys` directory, named with a
       unique identifier, preferably a timestamp in ISO 8601 format of when
       the keys are created. The name of the directory is used for the `kid`
       (key ID) for those keys; the default (assuming the directory is named
       with an ISO timestamp) looks like this:

           fence_key_2018-05-01T14:00:00Z

     - Generate a private and public keypair following the RSA 256 algorithm
       and store those in that directory. The key files must be named
       `jwt_public_key.pem` and `jwt_private_key.pem`.

To generate a keypair using `openssl`:
```bash
# Generate the private key.
openssl genpkey -algorithm RSA -out jwt_private_key.pem -pkeyopt rsa_keygen_bits:2048

# Generate the public key.
openssl rsa -pubout -in jwt_private_key.pem -out jwt_public_key.pem

# Depending on the `openssl` distribution, you may find these work instead:
#
#     openssl rsa -out private_key.pem 2048
#     openssl rsa -in private_key.pem -pubout -out public_key.pem
```
It's not a bad idea to confirm that the files actually say `RSA PRIVATE KEY`
and `PUBLIC KEY` (and in fact Fence will require that the private key files it
uses actually say "PRIVATE KEY" and that the public keys do not).

Files containing public/private keys should have this format (the format used
by `openssl` for generating RSA keys):
```
-----BEGIN PUBLIC KEY-----
... [key is here] ...
-----END PUBLIC KEY-----
```
If a key is not in this format, then `PyJWT` will raise errors about not being
able to read the key.

Fence will use the first keypair in the list to sign the tokens it issues
through OAuth.


### Create User Access File

You can setup user access via admin fence script providing a user yaml file
Example user yaml:
```
cloud_providers: {}
groups: {}
users:
  userA@gmail.com:
    projects:
    - auth_id: project_a
      privilege: [read, update, create, delete]
    - auth_id: project_b
      privilege: [read]
  userB@gmail.com:
    projects:
    - auth_id: project_b
      privilege: [read]
```
Example sync command:

```bash
fence-create sync --yaml user.yaml
```

### Register OAuth Client

When you want to build an application that uses Gen3 resources on behalf of a user, you should register an OAuth client for this app.
Fence right now exposes client registration via admin CLI, because the Oauth2 client for a Gen3 commons needs approval from the sponsor of the commons. If you are an external developer, you should submit a support ticket.

As a Gen3 commons administrator, you can run following command for an approved client:
```bash
fence-create client-create --client CLIENT_NAME --urls OAUTH_REDIRECT_URL --username USERNAME
```
This command should output a tuple of `(client_id, client_secret)` which must be
saved by the OAuth client to use with
`fence`.

## Quickstart with Helm

You can now deploy individual services via Helm!
Please refer to the Helm quickstart guide HERE (https://github.com/uc-cdis/fence/blob/master/docs/quickstart_helm.md)

## Token management

Fence utilizes [OpenID Connect](#OIDC) to generate tokens
for clients. It can also provide tokens directly to a user.

Clients and users may then use those tokens with other
Gen3 Data Commons services to access protected endpoints that require specific permissions.

We use JSON Web Tokens (JWTs) as the format for all tokens of the following types:

- OIDC ID token: this token is used by the OIDC client to get a user's identity from the token content
- OIDC access token: this token can be sent to Gen3 services via bearer header and get protected resources.
- OIDC refresh token: this token can be sent to fence to request a new access / id token.

## Unit testing

The easiest way to ensure your environment is getting set up for tests the same
way the CI/CD is by using the setup and test run script the CI/CD uses.

You can run unit tests (which are run with pytest behind the scenes) like this:

```shell
bash ./tests/ci_commands_script.sh
```

### JWT Information

#### Example ID Token

```
{
  "sub": "7",
  "azp": "test-client",
  "pur": "id",
  "aud": [
    "openid",
    "user",
    "test-client"
  ],
  "context": {
    "user": {
      "is_admin": false,
      "name": "test",
      "projects": {
        "phs000178": [
          "read",
          "update",
          "create",
          "delete",
          "read-storage"
        ]
      },
      "google": {
          "linked_google_account": "somebody@example.com"
      }
    }
  },
  "iss": "https://commons.org",
  "jti": "3ae2910b-0294-43dc-af2a-03fd60082aef",
  "exp": 1516983302,
  "iat": 1516982102,
  "auth_time": 1516982102
}
```

#### Example Access Token

```
{
  "sub": "7",
  "azp": "test-client",
  "pur": "access",
  "aud": [
    "openid",
    "user",
    "test-client"
  ],
  "context": {
    "user": {
      "is_admin": false,
      "name": "test",
      "projects": {
        "phs000178": [
          "read",
          "update",
          "create",
          "delete",
          "read-storage"
        ]
      },
      "google": {
          "proxy_group": "abcdefgh123456",
          "linked_google_account": "somebody@example.com"
      }
    }
  },
  "iss": "https://commons.org",
  "jti": "2e6ade06-5afb-4ce7-9ab5-e206225ce291",
  "exp": 1516983302,
  "iat": 1516982102
}
```

#### Example Refresh Token

```
{
  "sub": "7",
  "azp": "test-client",
  "pur": "refresh",
  "aud": [
    "openid",
    "user",
    "test-client"
  ],
  "iss": "https://commons.org",
  "jti": "c72e5573-39fa-4391-a445-191e370b7cc5",
  "exp": 1517010902,
  "iat": 1516982102
}
```

## fence-create: Automating common tasks with a command line interface

fence-create is a command line utility that is bundled with fence and allows you to automate some commons tasks within fence. For the latest and greatest run the command `fence-create --help`.

WARNING: fence-create directly modifies the database in some cases and may circumvent security checks (most of these utilities are used for testing). BE CAREFUL when you're running these commands and make sure you know what they're doing.


### Register Internal Oauth Client

As a Gen3 commons administrator, if you want to create an oauth client that skips user consent step, use the following command:

```bash
fence-create client-create --client CLIENT_NAME --urls OAUTH_REDIRECT_URL --username USERNAME --auto-approve (--expires-in 30)
```

The optional `--expires-in` parameter allows specifying the number of days until this client expires.

### Register an Implicit Oauth Client

As a Gen3 commons administrator, if you want to create an implicit oauth client for a webapp:

```bash
fence-create client-create --client fancywebappname --urls 'https://betawebapp.example/fence
https://webapp.example/fence' --public --username fancyapp --grant-types authorization_code refresh_token implicit
```

If there are more than one URL to add, use space to delimit them like this:

```bash
fence-create client-create --urls 'https://url1/' 'https://url2/' --client ...
```

To specify allowed scopes, use the `allowed-scopes` argument:
```bash
fence-create client-create ...  --allowed-scopes openid user data
```

### Register an Oauth Client for a Client Credentials flow

The OAuth2 Client Credentials flow is used for machine-to-machine communication and scenarios in which typical authentication schemes like username + password do not make sense. The system authenticates and authorizes the app rather than a user. See the [OAuth2 specification](https://www.rfc-editor.org/rfc/rfc6749#section-4.4) for more details.

As a Gen3 commons administrator, if you want to create an OAuth client for a client credentials flow:

```bash
fence-create client-create --client CLIENT_NAME --grant-types client_credentials (--expires-in 30)
```

This command will return a client ID and client secret, which you can then use to obtain an access token:

```bash
curl --request POST https://FENCE_URL/oauth2/token?grant_type=client_credentials -d scope="openid user" --user CLIENT_ID:CLIENT_SECRET
```

The optional `--expires-in` parameter allows specifying the number of *days* until this client expires. The recommendation is to rotate credentials with the `client_credentials` grant at least once a year (see [Rotate client credentials](#rotate-client-credentials) section).
=======
>>>>>>> 58f8164c

## Setup

See detailed explanation [here](docs/additional_documentation/setup.md)

## Additional documentation

1. [Terminologies](docs/additional_documentation/terminology.md)
2. [Accessing Data](docs/additional_documentation/data_access.md#accessing-data)
3. [Token management](docs/additional_documentation/token_management.md)
4. [fence-create](docs/additional_documentation/fence_create.md)
5. [Default expiration times](docs/additional_documentation/default_expiration_times.md)<|MERGE_RESOLUTION|>--- conflicted
+++ resolved
@@ -128,174 +128,9 @@
 
 See [Fence and Google](docs/additional_documentation/google_architecture.md) for more details on data access methods specific to Google.
 
-<<<<<<< HEAD
 ## Setup
 
-### Install Requirements and Fence
-
-Install [Poetry](https://python-poetry.org/docs/#installation).
-
-```bash
-# Install Fence and dependencies
-poetry install
-```
-
-### Create Configuration File
-
-Fence requires a configuration file to run. We have a command line
-utility to help you create one based on a default configuration.
-
-The configuration file itself will live outside of this repo (to
-prevent accidentally checking in sensitive information like database passwords).
-
-To create a new configuration file from the default configuration:
-
-```bash
-python cfg_help.py create
-```
-
-This file will be placed in one of the default search directories for Fence.
-
-To get the exact path where the new configuration file was created, use:
-
-```bash
-python cfg_help.py get
-```
-
-The file should have detailed information about each of the configuration
-variables. **Remember to fill out the new configuration file!**
-
-#### Other Configuration Notes
-
-* Fence will look for configuration files from a list of search directories (
-which are currently defined in `fence/settings.py`.)
-* For more configuration options (such as having multiple different config
-files for development), see the `cfg_help.py` file.
-
-### Set Up Databases
-
-The tests clear out the database every time they are run. If you want
-to keep a persistent database for manual testing and general local usage,
-create a second test database with a different name:
-
-> NOTE: Requires a minimum of Postgres v9.4 (because of `JSONB` types used)
-
-```bash
-# Create test database(s).
-# This one is for automated tests, which clear the database after running;
-# `tests/test_settings.py` should have `fence_test_tmp` in the `DB` variable.
-psql -U test postgres -c 'create database fence_test_tmp'
-userdatamodel-init --db fence_test_tmp
-# This one is for manual testing/general local usage; Your config
-# should have `fence_test` in the `DB` variable.
-psql -U test postgres -c 'create database fence_test'
-userdatamodel-init --db fence_test --username test --password test
-```
-
-### Keypair Configuration
-
-Fence uses RSA keypairs to sign and allow verification of JWTs that it issues.
-When the application is initialized, Fence loads in keypair files from the
-`keys` directory. To store keypair files, use the following procedure:
-     - Create a subdirectory in the `fence/keys` directory, named with a
-       unique identifier, preferably a timestamp in ISO 8601 format of when
-       the keys are created. The name of the directory is used for the `kid`
-       (key ID) for those keys; the default (assuming the directory is named
-       with an ISO timestamp) looks like this:
-
-           fence_key_2018-05-01T14:00:00Z
-
-     - Generate a private and public keypair following the RSA 256 algorithm
-       and store those in that directory. The key files must be named
-       `jwt_public_key.pem` and `jwt_private_key.pem`.
-
-To generate a keypair using `openssl`:
-```bash
-# Generate the private key.
-openssl genpkey -algorithm RSA -out jwt_private_key.pem -pkeyopt rsa_keygen_bits:2048
-
-# Generate the public key.
-openssl rsa -pubout -in jwt_private_key.pem -out jwt_public_key.pem
-
-# Depending on the `openssl` distribution, you may find these work instead:
-#
-#     openssl rsa -out private_key.pem 2048
-#     openssl rsa -in private_key.pem -pubout -out public_key.pem
-```
-It's not a bad idea to confirm that the files actually say `RSA PRIVATE KEY`
-and `PUBLIC KEY` (and in fact Fence will require that the private key files it
-uses actually say "PRIVATE KEY" and that the public keys do not).
-
-Files containing public/private keys should have this format (the format used
-by `openssl` for generating RSA keys):
-```
------BEGIN PUBLIC KEY-----
-... [key is here] ...
------END PUBLIC KEY-----
-```
-If a key is not in this format, then `PyJWT` will raise errors about not being
-able to read the key.
-
-Fence will use the first keypair in the list to sign the tokens it issues
-through OAuth.
-
-
-### Create User Access File
-
-You can setup user access via admin fence script providing a user yaml file
-Example user yaml:
-```
-cloud_providers: {}
-groups: {}
-users:
-  userA@gmail.com:
-    projects:
-    - auth_id: project_a
-      privilege: [read, update, create, delete]
-    - auth_id: project_b
-      privilege: [read]
-  userB@gmail.com:
-    projects:
-    - auth_id: project_b
-      privilege: [read]
-```
-Example sync command:
-
-```bash
-fence-create sync --yaml user.yaml
-```
-
-### Register OAuth Client
-
-When you want to build an application that uses Gen3 resources on behalf of a user, you should register an OAuth client for this app.
-Fence right now exposes client registration via admin CLI, because the Oauth2 client for a Gen3 commons needs approval from the sponsor of the commons. If you are an external developer, you should submit a support ticket.
-
-As a Gen3 commons administrator, you can run following command for an approved client:
-```bash
-fence-create client-create --client CLIENT_NAME --urls OAUTH_REDIRECT_URL --username USERNAME
-```
-This command should output a tuple of `(client_id, client_secret)` which must be
-saved by the OAuth client to use with
-`fence`.
-
-## Quickstart with Helm
-
-You can now deploy individual services via Helm!
-Please refer to the Helm quickstart guide HERE (https://github.com/uc-cdis/fence/blob/master/docs/quickstart_helm.md)
-
-## Token management
-
-Fence utilizes [OpenID Connect](#OIDC) to generate tokens
-for clients. It can also provide tokens directly to a user.
-
-Clients and users may then use those tokens with other
-Gen3 Data Commons services to access protected endpoints that require specific permissions.
-
-We use JSON Web Tokens (JWTs) as the format for all tokens of the following types:
-
-- OIDC ID token: this token is used by the OIDC client to get a user's identity from the token content
-- OIDC access token: this token can be sent to Gen3 services via bearer header and get protected resources.
-- OIDC refresh token: this token can be sent to fence to request a new access / id token.
+See detailed explanation [here](docs/additional_documentation/setup.md)
 
 ## Unit testing
 
@@ -308,164 +143,6 @@
 bash ./tests/ci_commands_script.sh
 ```
 
-### JWT Information
-
-#### Example ID Token
-
-```
-{
-  "sub": "7",
-  "azp": "test-client",
-  "pur": "id",
-  "aud": [
-    "openid",
-    "user",
-    "test-client"
-  ],
-  "context": {
-    "user": {
-      "is_admin": false,
-      "name": "test",
-      "projects": {
-        "phs000178": [
-          "read",
-          "update",
-          "create",
-          "delete",
-          "read-storage"
-        ]
-      },
-      "google": {
-          "linked_google_account": "somebody@example.com"
-      }
-    }
-  },
-  "iss": "https://commons.org",
-  "jti": "3ae2910b-0294-43dc-af2a-03fd60082aef",
-  "exp": 1516983302,
-  "iat": 1516982102,
-  "auth_time": 1516982102
-}
-```
-
-#### Example Access Token
-
-```
-{
-  "sub": "7",
-  "azp": "test-client",
-  "pur": "access",
-  "aud": [
-    "openid",
-    "user",
-    "test-client"
-  ],
-  "context": {
-    "user": {
-      "is_admin": false,
-      "name": "test",
-      "projects": {
-        "phs000178": [
-          "read",
-          "update",
-          "create",
-          "delete",
-          "read-storage"
-        ]
-      },
-      "google": {
-          "proxy_group": "abcdefgh123456",
-          "linked_google_account": "somebody@example.com"
-      }
-    }
-  },
-  "iss": "https://commons.org",
-  "jti": "2e6ade06-5afb-4ce7-9ab5-e206225ce291",
-  "exp": 1516983302,
-  "iat": 1516982102
-}
-```
-
-#### Example Refresh Token
-
-```
-{
-  "sub": "7",
-  "azp": "test-client",
-  "pur": "refresh",
-  "aud": [
-    "openid",
-    "user",
-    "test-client"
-  ],
-  "iss": "https://commons.org",
-  "jti": "c72e5573-39fa-4391-a445-191e370b7cc5",
-  "exp": 1517010902,
-  "iat": 1516982102
-}
-```
-
-## fence-create: Automating common tasks with a command line interface
-
-fence-create is a command line utility that is bundled with fence and allows you to automate some commons tasks within fence. For the latest and greatest run the command `fence-create --help`.
-
-WARNING: fence-create directly modifies the database in some cases and may circumvent security checks (most of these utilities are used for testing). BE CAREFUL when you're running these commands and make sure you know what they're doing.
-
-
-### Register Internal Oauth Client
-
-As a Gen3 commons administrator, if you want to create an oauth client that skips user consent step, use the following command:
-
-```bash
-fence-create client-create --client CLIENT_NAME --urls OAUTH_REDIRECT_URL --username USERNAME --auto-approve (--expires-in 30)
-```
-
-The optional `--expires-in` parameter allows specifying the number of days until this client expires.
-
-### Register an Implicit Oauth Client
-
-As a Gen3 commons administrator, if you want to create an implicit oauth client for a webapp:
-
-```bash
-fence-create client-create --client fancywebappname --urls 'https://betawebapp.example/fence
-https://webapp.example/fence' --public --username fancyapp --grant-types authorization_code refresh_token implicit
-```
-
-If there are more than one URL to add, use space to delimit them like this:
-
-```bash
-fence-create client-create --urls 'https://url1/' 'https://url2/' --client ...
-```
-
-To specify allowed scopes, use the `allowed-scopes` argument:
-```bash
-fence-create client-create ...  --allowed-scopes openid user data
-```
-
-### Register an Oauth Client for a Client Credentials flow
-
-The OAuth2 Client Credentials flow is used for machine-to-machine communication and scenarios in which typical authentication schemes like username + password do not make sense. The system authenticates and authorizes the app rather than a user. See the [OAuth2 specification](https://www.rfc-editor.org/rfc/rfc6749#section-4.4) for more details.
-
-As a Gen3 commons administrator, if you want to create an OAuth client for a client credentials flow:
-
-```bash
-fence-create client-create --client CLIENT_NAME --grant-types client_credentials (--expires-in 30)
-```
-
-This command will return a client ID and client secret, which you can then use to obtain an access token:
-
-```bash
-curl --request POST https://FENCE_URL/oauth2/token?grant_type=client_credentials -d scope="openid user" --user CLIENT_ID:CLIENT_SECRET
-```
-
-The optional `--expires-in` parameter allows specifying the number of *days* until this client expires. The recommendation is to rotate credentials with the `client_credentials` grant at least once a year (see [Rotate client credentials](#rotate-client-credentials) section).
-=======
->>>>>>> 58f8164c
-
-## Setup
-
-See detailed explanation [here](docs/additional_documentation/setup.md)
-
 ## Additional documentation
 
 1. [Terminologies](docs/additional_documentation/terminology.md)
