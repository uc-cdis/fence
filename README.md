# Fence

[![Build Status](https://travis-ci.org/uc-cdis/fence.svg?branch=master)](https://travis-ci.org/uc-cdis/fence)
[![Codacy Quality Badge](https://api.codacy.com/project/badge/Grade/1cb2ec9cc64049488d140f44027c4422)](https://www.codacy.com/app/uc-cdis/fence?utm_source=github.com&amp;utm_medium=referral&amp;utm_content=uc-cdis/fence&amp;utm_campaign=Badge_Grade)
[![Codacy Coverage Badge](https://api.codacy.com/project/badge/Coverage/1cb2ec9cc64049488d140f44027c4422)](https://www.codacy.com/app/uc-cdis/fence?utm_source=github.com&utm_medium=referral&utm_content=uc-cdis/fence&utm_campaign=Badge_Coverage)

A `fence` separates protected resources from the outside world and allows
only trusted entities to enter.

Fence is a core service of the Gen3 stack that has multiple capabilities:
1. Act as an auth broker to integrate with an [Identity Provider](#identity-provider) and provide downstream authentication and authorization for Gen3 services.
2. [Manage tokens](#token-management).
3. Act as an [OIDC provider](oidc--oauth2) to support external applications to use Gen3 services.
4. [Issue short lived, cloud native credentials to access data in various cloud storage services](#accessing-data)


## API Documentation

[OpenAPI documentation available here.](http://petstore.swagger.io/?url=https://raw.githubusercontent.com/uc-cdis/fence/master/openapis/swagger.yaml)

YAML file for the OpenAPI documentation is found in the `openapis` folder (in
the root directory); see the README in that folder for more details.

## Terminologies


#### AuthN
Authentication - establishes "who you are" with the application through communication with an [Identity Provider](#IdP).

#### AuthZ
Authorization - establishes "what you can do" and "which resources you have access to" within the application.

#### IdP
Identity Provider - the service that lets a user login and provides the identity of the user to downstream services. Example: Google login, University login, NIH Login.

#### OAuth2
A widely used protocol for delegating access to an application to use resources on behalf of a user.

https://tools.ietf.org/html/rfc6749

https://oauth.net/2/

#### OIDC
OpenID Connect - an extention of OAuth2 which provides more detailed specification about the handshake. It introduced a new type of token, the id token, that is specifically designed to be consumed by clients to get the identity information of the user.

http://openid.net/specs/openid-connect-core-1_0.html


## Identity Provider
Fence can be configured to support different Identity Providers (IdPs) for AuthN.
At the moment, supported IDPs include:
- Google
- Shibboleth
  - NIH iTrust
  - InCommon
  - eduGAIN


## OIDC & OAuth2

Fence acts as a central broker that supports multiple Identity Providers (IdPs).
It exposes AuthN and AuthZ for users by acting as an OIDC ([OpenID Connect](#ODIC) flow) IdP itself.
In that sense, `fence` is both a `client` and `OpenID Connect Provider (OP)`.

### Fence as Client

Example:

- Google IAM is the OpenID Provider (OP)
- Fence is the client
- Google Calendar API is the resource provider

### Fence as OpenID Provider (OP)

- Fence is the OP
- A third-party application is the client
- Gen3 microservices (e.g. [`sheepdog`](https://github.com/uc-cdis/sheepdog)) are resource providers

### Example Flows

Note that the `3rd Party App` acts as the `client` in these examples.

[//]: # (See /docs folder for README on how to regenerate these sequence diagrams)

#### Flow: Client Registration

![Client Registration](docs/images/seq_diagrams/client_registration.png)

#### Flow: OpenID Connect

![OIDC Flow](docs/images/seq_diagrams/openid_connect_flow.png)

If the third-party application doesn't need to use any Gen3 resources (and just
wants to authenticate the user), they can just get
needed information in the `ID token` after the handshake is finished .

#### Flow: Using Tokens for Access

If a third-party application wants to use Gen3 resources like
`fence`/`sheepdog`/`peregrine`, they call those services with an `Access Token`
passed in an `Authorization` header.

![Using Access Token](docs/images/seq_diagrams/token_use_for_access.png)

#### Flow: Refresh Token Use

![Using Refresh Token](docs/images/seq_diagrams/refresh_token_use.png)

#### Flow: Refresh Token Use (Token is Expired)

![Using Expired Refresh Token](docs/images/seq_diagrams/refresh_token_use_expired.png)

#### Flow: Multi-Tenant Fence

The following diagram illustrates the case in which one fence instance should
use another fence instance as its identity provider.

A use case for this is when we setup a fence instance that uses NIH login as the IdP. Here, we go through a detailed approval process in NIH. Therefore we would like to do it once for a single lead Fence instance, allowing other fence instances simply to redirect to use the lead Fence as an IdP for logging in via NIH.

![Multi-Tenant Flow](docs/images/seq_diagrams/multi-tenant_flow.png)

#### Notes

See the [OIDC specification](http://openid.net/specs/openid-connect-core-1_0.html) for more details.
Additionally, see the [OAuth2 specification](https://tools.ietf.org/html/rfc6749).

## Accessing Data

Fence has multiple options that provide a mechanism to access data. The access
to data can be moderated through authorization information in a User Access File.

Users can be provided specific `privilege`'s on `projects` in the User Access
File. A `project` is identified by a unique authorization identifier AKA `auth_id`.

A `project` can be associated with various storage backends that store
object data for that given `project`. You can assign `read-storage` and `write-storage`
privilieges to users who should have access to that stored object data. `read` and
`write` allow access to the data stored in a graph database.

Depending on the backend, Fence can be configured to provide users access to
the data in different ways.


### Signed URLS

Temporary signed URLs are supported in all major commercial clouds. Signed URLs are the most 'cloud agnostic' way to allow users to access data located in different platforms.

Fence has the ability to request a specific file by its GUID (globally unique identifier) and retrieve a temporary signed URL for object data in AWS or GCP that will provide direct access to that object.

### Google Cloud Storage

Whereas pre-signed URL is a cloud agnostic solution, services and tools on Google Cloud Platform prefer to use Google's concept of a "Service Account". Because of that, Fence provides a few more methods to access data in Google.

See [Fence and Google](docs/google_architecture.md) for more details on data access methods specific to Google.

## Setup

#### Install Requirements and Fence

```bash
# Install requirements.
pip install -r requirements.txt
# Install fence in your preferred manner.
python setup.py develop
```

#### Create Local Settings

```bash
# Copy example settings to local settings and then fill them out.
cp fence/local_settings.example.py fence/local_settings.py
```
Remember to fill out `fence/local_settings.py`!

#### Set Up Databases

The tests clear out the database every time they are run. If you want
to keep a persistent database for manual testing and general local usage,
create a second test database with a different name:

> NOTE: Requires a minimum of Postgres v9.4 (because of `JSONB` types used)

```bash
# Create test database(s).
# This one is for automated tests, which clear the database after running;
# `tests/test_settings.py` should have `fence_test_tmp` in the `DB` variable.
psql -U test postgres -c 'create database fence_test_tmp'
userdatamodel-init --db fence_test_tmp
# This one is for manual testing/general local usage; `fence/local_settings.py`
# should have `fence_test` in the `DB` variable.
psql -U test postgres -c 'create database fence_test'
userdatamodel-init --db fence_test --username test --password test
```

#### Keypair Configuration

Fence uses RSA keypairs to sign and allow verification of JWTs that it issues.
When the application is initialized, Fence loads in keypair files from the
`keys` directory. To store keypair files, use the following procedure:
     - Create a subdirectory in the `fence/keys` directory, named with a
       unique identifier, preferably a timestamp in ISO 8601 format of when
       the keys are created. The name of the directory is used for the `kid`
       (key ID) for those keys; the default (assuming the directory is named
       with an ISO timestamp) looks like this:

           fence_key_2018-05-01T14:00:00Z

     - Generate a private and public keypair following the RSA 256 algorithm
       and store those in that directory. The key files must be named
       `jwt_public_key.pem` and `jwt_private_key.pem`.

To generate a keypair using `openssl`:
```bash
# Generate the private key.
openssl genpkey -algorithm RSA -out jwt_private_key.pem -pkeyopt rsa_keygen_bits:2048

# Generate the public key.
openssl rsa -pubout -in jwt_private_key.pem -out jwt_public_key.pem

# Depending on the `openssl` distribution, you may find these work instead:
#
#     openssl rsa -out private_key.pem 2048
#     openssl rsa -in private_key.pem -pubout -out public_key.pem
```
It's not a bad idea to confirm that the files actually say `RSA PRIVATE KEY`
and `PUBLIC KEY` (and in fact Fence will require that the private key files it
uses actually say "PRIVATE KEY" and that the public keys do not).

Files containing public/private keys should have this format (the format used
by `openssl` for generating RSA keys):
```
-----BEGIN PUBLIC KEY-----
... [key is here] ...
-----END PUBLIC KEY-----
```
If a key is not in this format, then `PyJWT` will raise errors about not being
able to read the key.

Fence will use the first keypair in the list to sign the tokens it issues
through OAuth.


#### Create User Access File
You can setup user access via admin fence script providing a user yaml file
Example user yaml:
```
cloud_providers: {}
groups: {}
users:
  userA@gmail.com:
    projects:
    - auth_id: project_a
      privilege: [read, update, create, delete]
    - auth_id: project_b
      privilege: [read]
  userB@gmail.com:
    projects:
    - auth_id: project_b
      privilege: [read]
```
Example sync command:

```bash
fence-create sync --yaml user.yaml
```

#### Register OAuth Client

When you want to build an application that uses Gen3 resources on behalf of a user, you should register an OAuth client for this app.
Fence right now exposes client registration via admin CLI, because the Oauth2 client for a Gen3 commons needs approval from the sponsor of the commons. If you are an external developer, you should submit a support ticket.

As a Gen3 commons administrator, you can run following command for an approved client:
```bash
fence-create client-create --client CLIENT_NAME --urls OAUTH_REDIRECT_URL --username USERNAME
```
This command should output a tuple of `(client_id, client_secret)` which must be
saved by the OAuth client to use with
`fence`.

## Token management

Fence utilizes [OpenID Connect](#OIDC) to generate tokens
for clients. It can also provide tokens directly to a user.

Clients and users may then use those tokens with other
Gen3 Data Commons services to access protected endpoints that require specific permissions.

We use JSON Web Tokens (JWTs) as the format for all tokens of the following types:

- OIDC ID token: this token is used by the OIDC client to get a user's identity from the token content
- OIDC access token: this token can be sent to Gen3 services via bearer header and get protected resources.
- OIDC refresh token: this token can be sent to fence to request a new access / id token.



### JWT Information

#### Example ID Token
```
{
  "sub": "7",
  "azp": "test-client",
  "pur": "id",
  "aud": [
    "openid",
    "user",
    "test-client"
  ],
  "context": {
    "user": {
      "is_admin": false,
      "name": "test",
      "projects": {
        "phs000178": [
          "read",
          "update",
          "create",
          "delete",
          "read-storage"
        ]
      },
      "google": {
          "linked_google_account": "somebody@example.com"
      }
    }
  },
  "iss": "https://bionimbus-pdc.opensciencedatacloud.org",
  "jti": "3ae2910b-0294-43dc-af2a-03fd60082aef",
  "exp": 1516983302,
  "iat": 1516982102,
  "auth_time": 1516982102
}
```

#### Example Access Token
```
{
  "sub": "7",
  "azp": "test-client",
  "pur": "access",
  "aud": [
    "openid",
    "user",
    "test-client"
  ],
  "context": {
    "user": {
      "is_admin": false,
      "name": "test",
      "projects": {
        "phs000178": [
          "read",
          "update",
          "create",
          "delete",
          "read-storage"
        ]
      },
      "google": {
          "proxy_group": "abcdefgh123456",
          "linked_google_account": "somebody@example.com"
      }
    }
  },
  "iss": "https://bionimbus-pdc.opensciencedatacloud.org",
  "jti": "2e6ade06-5afb-4ce7-9ab5-e206225ce291",
  "exp": 1516983302,
  "iat": 1516982102
}
```

#### Example Refresh Token
```
{
  "sub": "7",
  "azp": "test-client",
  "pur": "refresh",
  "aud": [
    "openid",
    "user",
    "test-client"
  ],
  "iss": "https://bionimbus-pdc.opensciencedatacloud.org",
  "jti": "c72e5573-39fa-4391-a445-191e370b7cc5",
  "exp": 1517010902,
  "iat": 1516982102
}
```

## fence-create: Automating common tasks with a command line interface

fence-create is a command line utility that is bundled with fence and allows you to automate some commons tasks within fence. For the latest and greatest run the command `fence-create --help`.

WARNING: fence-create directly modifies the database in some cases and may circumvent security checks (most of these utilities are used for testing). BE CAREFUL when you're running these commands and make sure you know what they're doing.


#### Register Internal Oauth Client

As a Gen3 commons administrator, if you want to create an oauth client that skips user consent step, use the following command:

```bash
fence-create client-create --client CLIENT_NAME --urls OAUTH_REDIRECT_URL --username USERNAME --auto-approve
```

#### Modify OAuth Client

```bash
fence-create client-modify --client CLIENT_NAME --urls http://localhost/api/v0/oauth2/authorize
```
That command should output any modifications to the client.

#### Delete OAuth Client

```bash
fence-create client-delete --client CLIENT_NAME
```
That command should output the result of the deletion attempt.

#### List OAuth Clients

```bash
fence-create client-list
```
That command should output the full records for any registered OAuth clients.

<<<<<<< HEAD
Fence will use the first keypair in the list to sign the tokens it issues
through OAuth.


## Default Expiration Times in Fence

Table contains various artifacts in fence that have temporary lifetimes and their default values.

| Name                                 | Lifetime     | Extendable? | Maximum Lifetime      | Details
|--------------------------------------|--------------|-------------|-----------------------|------------------------------------------------------------------------------------------|
| Access Token                         | 20 minutes   | TRUE        | Life of Refresh Token |                                                                                          |
| Refresh Token                        | 30 days      | FALSE       | N/A                   |                                                                                          |
| User's SA Account Access             | 7 days       | TRUE        | N/A                   | Access to data (e.g. length it stays in the proxy group)                                 |
| User's Google Account Access         | 1 day        | TRUE        | N/A                   | After AuthN, how long we associate a Google email with the given user                    |
| User's Google Account Linkage        | Indefinite   | N/A         | N/A                   | Can optionally provide an expiration less than 1 hour                                    |
| Google Signed URL                    | Up to 1 hour | FALSE       | N/A                   | Can optionally provide an expiration less than 1 hour                                    |
| AWS Signed URL                       | Up to 1 hour | FALSE       | N/A                   | Obtained by an oauth client through /credentials/google                                  |
| Client SA (for User) Key             | 10 days      | FALSE       | N/A                   | Obtained by the user themselves through /credentials/google                              |
| User Primary SA Key                  | 10 days      | FALSE       | N/A                   | Used for Google URL signing                                                              |
| User Primary SA Key for URL Signing  | 30 days      | FALSE       | N/A                   |                                                                                          |
| Sliding Session Window               | 30 minutes   | TRUE        | 8 hours               | access_token cookies get generated automatically when expired if session is still active |
=======
#### Set up for External Buckets on Google

```bash
fence-create link-external-bucket --bucket-name demo-bucket
fence-create link-bucket-to-project --bucket_id demo-bucket --bucket_provider google --project_auth_id test-project
```

The link-external-bucket returns an email for a Google group which needs to be added to access to the bucket `demo-bucket`.
>>>>>>> d6146ab9
<|MERGE_RESOLUTION|>--- conflicted
+++ resolved
@@ -423,10 +423,14 @@
 ```
 That command should output the full records for any registered OAuth clients.
 
-<<<<<<< HEAD
-Fence will use the first keypair in the list to sign the tokens it issues
-through OAuth.
-
+#### Set up for External Buckets on Google
+
+```bash
+fence-create link-external-bucket --bucket-name demo-bucket
+fence-create link-bucket-to-project --bucket_id demo-bucket --bucket_provider google --project_auth_id test-project
+```
+
+The link-external-bucket returns an email for a Google group which needs to be added to access to the bucket `demo-bucket`.
 
 ## Default Expiration Times in Fence
 
@@ -444,14 +448,4 @@
 | Client SA (for User) Key             | 10 days      | FALSE       | N/A                   | Obtained by the user themselves through /credentials/google                              |
 | User Primary SA Key                  | 10 days      | FALSE       | N/A                   | Used for Google URL signing                                                              |
 | User Primary SA Key for URL Signing  | 30 days      | FALSE       | N/A                   |                                                                                          |
-| Sliding Session Window               | 30 minutes   | TRUE        | 8 hours               | access_token cookies get generated automatically when expired if session is still active |
-=======
-#### Set up for External Buckets on Google
-
-```bash
-fence-create link-external-bucket --bucket-name demo-bucket
-fence-create link-bucket-to-project --bucket_id demo-bucket --bucket_provider google --project_auth_id test-project
-```
-
-The link-external-bucket returns an email for a Google group which needs to be added to access to the bucket `demo-bucket`.
->>>>>>> d6146ab9
+| Sliding Session Window               | 30 minutes   | TRUE        | 8 hours               | access_token cookies get generated automatically when expired if session is still active |