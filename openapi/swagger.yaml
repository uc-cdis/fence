--- conflicted
+++ resolved
@@ -341,7 +341,6 @@
             $ref: "#/definitions/GoogleServiceAccount"
       responses:
         '200':
-<<<<<<< HEAD
           description: success, linked service account
         '400':
           description: failure, trying to link service account resulted in errors
@@ -366,6 +365,19 @@
           description: success, linking service account is possible
         '400':
           description: failure, linking service account would result in errors
+  '/.well-known/jwks':
+    get:
+      tags:
+        - keys
+      summary: Get JWK Set used by the application
+      description: >-
+        See [RFC 7517](https://tools.ietf.org/html/rfc7517) for detailed specification and an [example
+        response](https://tools.ietf.org/html/rfc7517#appendix-A.1).
+      responses:
+        200:
+          description: JWKS response
+          schema:
+            "$ref": '#/definitions/JWKS'
 definitions:
   GoogleServiceAccount:
     type: object
@@ -382,22 +394,6 @@
           items:
             type: string
           description: List of projects/datasets for which service account should be registered for
-=======
-          description: successful operation
-  '/.well-known/jwks':
-    get:
-      tags:
-        - keys
-      summary: Get JWK Set used by the application
-      description: >-
-        See [RFC 7517](https://tools.ietf.org/html/rfc7517) for detailed specification and an [example
-        response](https://tools.ietf.org/html/rfc7517#appendix-A.1).
-      responses:
-        200:
-          description: JWKS response
-          schema:
-            "$ref": '#/definitions/JWKS'
-definitions:
   JWKS:
     type: object
     properties:
@@ -429,7 +425,6 @@
           e: "AQAB"
           alg: "RS256"
           kid: "2011-04-29"
->>>>>>> 389ad968
   UserInfo:
     type: object
     required: [pdc_id, username, resources_granted, project_access, certificates_uploaded, email, message]
