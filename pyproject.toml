[tool.poetry]
name = "fence"
version = "5.5.0"
description = "Gen3 AuthN/AuthZ OIDC Service"
authors = ["CTDS UChicago <cdis@uchicago.edu>"]
license = "Apache-2.0"
readme = "README.md"
repository = "https://github.com/uc-cdis/fence"
include = [
  "NOTICE",
]

[tool.poetry.dependencies]
python = "^3.6"
authlib = "^0.11"
authutils = "^6.1.0"
bcrypt = "^3.1.4"
boto3 = "~1.9.91"
botocore = "^1.12.253"
cached_property = "^1.5.1"
cdiserrors = "<2.0.0"
cdislogging = "^1.0.0"
cdispyutils = "^1.0.5"
cryptography = "==2.8"
flask = "^1.1.1"
flask-cors = "^3.0.3"
flask-restful = "^0.3.6"
flask_sqlalchemy_session = "^1.1"
email_validator = "^1.1.1"
<<<<<<< HEAD
gen3authz = "^1.3.0"
=======
gen3authz = "^1.4.0"
>>>>>>> a64f1677
gen3cirrus = "^2.0.0"
gen3config = "^0.1.7"
gen3users = "^0.6.0"
idna = "^2.10" # https://github.com/python-poetry/poetry/issues/3555
markdown = "^3.1.1"
paramiko = "^2.6.0"
prometheus-client = "^0.9.0"
prometheus-flask-exporter = "^0.18.1"
psycopg2 = "^2.8.3"
pyjwt = "^1.5.3"
python_dateutil = "^2.6.1"
python-jose = "^2.0.2"
pyyaml = "^5.1"
requests = "^2.18.0"
retry = "^0.9.2"
sqlalchemy = "^1.3.3"
storageclient = {git = "https://github.com/uc-cdis/storage-client", rev = "1.0.2"}
userdatamodel = "^2.4.0"
werkzeug = "^1.0.0"
cachelib = "^0.2.0"
azure-storage-blob = "^12.6.0"
Flask-WTF = "^0.14.3"


[tool.poetry.dev-dependencies]
addict = "^2.2.1"
cdisutilstest = {git = "https://github.com/uc-cdis/cdisutils-test", rev = "1.0.0"}
codacy-coverage = "^1.3.11"
coveralls = "^2.1.1"
mock = "^2.0.0"
moto = "^1.1.24"
pytest = "^3.2.3"
pytest-cov = "^2.5.1"
pytest-flask = "^0.15.0"

[tool.poetry.scripts]
fence-create = 'bin.fence_create:main'

[build-system]
requires = ["poetry>=0.12"]
build-backend = "poetry.masonry.api"<|MERGE_RESOLUTION|>--- conflicted
+++ resolved
@@ -27,11 +27,7 @@
 flask-restful = "^0.3.6"
 flask_sqlalchemy_session = "^1.1"
 email_validator = "^1.1.1"
-<<<<<<< HEAD
-gen3authz = "^1.3.0"
-=======
 gen3authz = "^1.4.0"
->>>>>>> a64f1677
 gen3cirrus = "^2.0.0"
 gen3config = "^0.1.7"
 gen3users = "^0.6.0"
