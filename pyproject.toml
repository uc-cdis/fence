--- conflicted
+++ resolved
@@ -1,10 +1,6 @@
 [tool.poetry]
 name = "fence"
-<<<<<<< HEAD
 version = "5.3.1"
-=======
-version = "5.3.3"
->>>>>>> 132d8245
 description = "Gen3 AuthN/AuthZ OIDC Service"
 authors = ["CTDS UChicago <cdis@uchicago.edu>"]
 license = "Apache-2.0"
