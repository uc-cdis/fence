--- conflicted
+++ resolved
@@ -11,15 +11,9 @@
 ]
 
 [tool.poetry.dependencies]
-<<<<<<< HEAD
-python = "^3.9"
-authlib = "^0.11"
-authutils = "^6.2.1"
-=======
 python = "^3.6"
 alembic = "^1.7.7"
 authlib = "^0.11"
->>>>>>> 27c65982
 bcrypt = "^3.1.4"
 boto3 = "~1.9.91"
 botocore = "^1.12.253"
@@ -27,45 +21,30 @@
 cdiserrors = "<2.0.0"
 cdislogging = "^1.0.0"
 cdispyutils = "^2.0.1"
-<<<<<<< HEAD
-cryptography = "==36.0.2"
-flask = "^2.1.1"
-flask-cors = "^3.0.9"
-=======
 cryptography = ">=3.2"
 flask = ">=1.1.1"
 flask-cors = "^3.0.3"
->>>>>>> 27c65982
 flask-restful = "^0.3.6"
 flask_sqlalchemy_session = "^1.1"
 email_validator = "^1.1.1"
 gen3authz = "^1.5.1"
 gen3cirrus = "^2.0.0"
-gen3config =  "^1.0.0"
+gen3config = "^0.1.7"
 gen3users = "^0.6.0"
 idna = "^2.10" # https://github.com/python-poetry/poetry/issues/3555
-#Jinja2 = "^3.1.1" #">=2.10.1,<3.1"
 markdown = "^3.1.1"
 paramiko = "^2.6.0"
 prometheus-client = "^0.9.0"
 prometheus-flask-exporter = "^0.18.1"
 psycopg2 = "^2.8.3"
-pyjwt = "^2.1.0"
+pyjwt = "^1.5.3"
 python_dateutil = "^2.6.1"
 python-jose = "^2.0.2"
 pyyaml = "^5.1"
 requests = ">=2.18.0"
 retry = "^0.9.2"
-sqlalchemy = "^1.3.24"
+sqlalchemy = "^1.3.3"
 storageclient = {git = "https://github.com/uc-cdis/storage-client", rev = "1.0.2"}
-<<<<<<< HEAD
-userdatamodel = "^2.3.3"
-werkzeug = "^2.1.0"
-cachelib = "^0.2.0"
-azure-storage-blob = "^12.6.0"
-Flask-WTF = "^1.0.0"
-flask_sqlalchemy = "^2.5.1"
-=======
 userdatamodel = "^2.4.0"
 werkzeug = "^1.0.0"
 cachelib = "^0.2.0"
@@ -73,7 +52,6 @@
 Flask-WTF = "^0.14.3"
 authutils = "6.1.0"
 
->>>>>>> 27c65982
 
 [tool.poetry.dev-dependencies]
 addict = "^2.2.1"
