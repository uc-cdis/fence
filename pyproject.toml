--- conflicted
+++ resolved
@@ -22,18 +22,8 @@
 cdiserrors = "<2.0.0"
 cdislogging = "^1.0.0"
 cdispyutils = "^2.0.1"
-<<<<<<< HEAD
-cryptography = ">=42.0.2"
-#Pegging flask to <= 2.3.3 to maintain compatibilty with pytest-flask
-#Pytest 1.2.0 (latest on 10-09-2023) still doesn't work with flask 3.0.0
-#https://github.com/pytest-dev/pytest-flask/issues/167
 flask = ">=3.0.0"
-=======
 cryptography = ">=42.0.5"
-
-# this will be updated when authlib is updated
-flask = "==2.3.2"
->>>>>>> 37a78a02
 flask-cors = ">=3.0.3"
 flask-restful = ">=0.3.8"
 email_validator = "^1.1.1"
