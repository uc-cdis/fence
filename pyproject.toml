[tool.poetry]
name = "fence"
<<<<<<< HEAD
version = "10.0.0"
=======
version = "9.3.4"
>>>>>>> 2ed4bcbe
description = "Gen3 AuthN/AuthZ OIDC Service"
authors = ["CTDS UChicago <cdis@uchicago.edu>"]
license = "Apache-2.0"
readme = "README.md"
repository = "https://github.com/uc-cdis/fence"
include = [
  "NOTICE",
]

[tool.poetry.dependencies]
python = ">=3.9,<4.0.0"
alembic = "^1.7.7"
authlib = "*" #let authutils decide which version to use
authutils = "^6.2.3"
bcrypt = "^3.1.4"
boto3 = "*"
botocore = "*"
cached_property = "^1.5.1"
cdiserrors = "<2.0.0"
cdislogging = "^1.0.0"
cdispyutils = "^2.0.1"
<<<<<<< HEAD
cryptography = ">=41.0.2"
#Pegging flask to <= 2.3.3 to maintain compatibilty with pytest-flask
#Pytest 1.2.0 (latest on 10-09-2023) still doesn't work with flask 3.0.0
#https://github.com/pytest-dev/pytest-flask/issues/167
flask = ">=3.0.0"
=======
cryptography = ">=42.0.2"

# this will be updated when authlib is updated
flask = "==2.3.2"
>>>>>>> 2ed4bcbe
flask-cors = ">=3.0.3"
flask-restful = ">=0.3.8"
email_validator = "^1.1.1"
gen3authz = "^1.5.1"
gen3cirrus = ">=3.0.1"
gen3config = ">=1.1.0"
gen3users = "^1.0.2"
idna = "^2.10" # https://github.com/python-poetry/poetry/issues/3555
markdown = "^3.1.1"

# this markupsafe pin is due to an error somewhere between Python 3.9.6 and 3.9.16
markupsafe = "^2.0.1"

paramiko = ">=2.6.0"
prometheus-client = "^0.9.0"
psycopg2 = "^2.8.3"
PyJWT = "^2.4.0"
python_dateutil = "^2.6.1"
python-jose = "^2.0.2"
pyyaml = "^6.0.1"
requests = ">=2.18.0"
retry = "^0.9.2"
sqlalchemy = "^1.3.3"
userdatamodel = ">=2.4.3"
<<<<<<< HEAD
werkzeug = ">=3.0.0"
cachelib = "^0.2.0"
azure-storage-blob = "^12.6.0"
Flask-WTF = "^1.0.0"

# NOTE:
# for testing with updated libaries as git repos:
# foobar = {git = "https://github.com/uc-cdis/some-repo", rev = "feat/test"}
=======
werkzeug = ">=2.2.3,<3.0.0"
cachelib = "^0.2.0"
azure-storage-blob = "^12.6.0"
Flask-WTF = "^1.0.0"
boto = "*"
>>>>>>> 2ed4bcbe

[tool.poetry.dev-dependencies]
addict = "^2.2.1"
cdisutilstest = {git = "https://github.com/uc-cdis/cdisutils-test", tag = "2.0.0"}
codacy-coverage = "^1.3.11"
coveralls = "^2.1.1"
mock = "^2.0.0"
moto = "^1.1.24"
pytest = "^5.2.0"
pytest-cov = "^2.5.1"
pytest-flask = ">=1.3.0"

[tool.poetry.scripts]
fence-create = 'bin.fence_create:main'

[build-system]
requires = ["poetry>=0.12"]
build-backend = "poetry.masonry.api"<|MERGE_RESOLUTION|>--- conflicted
+++ resolved
@@ -1,10 +1,6 @@
 [tool.poetry]
 name = "fence"
-<<<<<<< HEAD
 version = "10.0.0"
-=======
-version = "9.3.4"
->>>>>>> 2ed4bcbe
 description = "Gen3 AuthN/AuthZ OIDC Service"
 authors = ["CTDS UChicago <cdis@uchicago.edu>"]
 license = "Apache-2.0"
@@ -26,18 +22,11 @@
 cdiserrors = "<2.0.0"
 cdislogging = "^1.0.0"
 cdispyutils = "^2.0.1"
-<<<<<<< HEAD
-cryptography = ">=41.0.2"
+cryptography = ">=42.0.2"
 #Pegging flask to <= 2.3.3 to maintain compatibilty with pytest-flask
 #Pytest 1.2.0 (latest on 10-09-2023) still doesn't work with flask 3.0.0
 #https://github.com/pytest-dev/pytest-flask/issues/167
 flask = ">=3.0.0"
-=======
-cryptography = ">=42.0.2"
-
-# this will be updated when authlib is updated
-flask = "==2.3.2"
->>>>>>> 2ed4bcbe
 flask-cors = ">=3.0.3"
 flask-restful = ">=0.3.8"
 email_validator = "^1.1.1"
@@ -62,22 +51,14 @@
 retry = "^0.9.2"
 sqlalchemy = "^1.3.3"
 userdatamodel = ">=2.4.3"
-<<<<<<< HEAD
 werkzeug = ">=3.0.0"
 cachelib = "^0.2.0"
 azure-storage-blob = "^12.6.0"
 Flask-WTF = "^1.0.0"
-
+boto = "*"
 # NOTE:
 # for testing with updated libaries as git repos:
 # foobar = {git = "https://github.com/uc-cdis/some-repo", rev = "feat/test"}
-=======
-werkzeug = ">=2.2.3,<3.0.0"
-cachelib = "^0.2.0"
-azure-storage-blob = "^12.6.0"
-Flask-WTF = "^1.0.0"
-boto = "*"
->>>>>>> 2ed4bcbe
 
 [tool.poetry.dev-dependencies]
 addict = "^2.2.1"
