--- conflicted
+++ resolved
@@ -40,12 +40,7 @@
 gen3authz = "^1.5.1"
 gen3cirrus = ">=3.0.1"
 gen3config = ">=1.1.0"
-<<<<<<< HEAD
-# ATTENTION The following line is a change I made and will affect USER YAML which we are not using. used to be ^0.6.0
-gen3users = "^1.0.0"
-=======
 gen3users = "^1.0.2"
->>>>>>> 2ed4bcbe
 idna = "^2.10" # https://github.com/python-poetry/poetry/issues/3555
 markdown = "^3.1.1"
 
@@ -59,11 +54,7 @@
 PyJWT = "^2.4.0"
 python_dateutil = "^2.6.1"
 python-jose = "^2.0.2"
-<<<<<<< HEAD
-# pyyaml = "^5.1"
-=======
 pyyaml = "^6.0.1"
->>>>>>> 2ed4bcbe
 requests = ">=2.18.0"
 retry = "^0.9.2"
 sqlalchemy = "^1.3.3"
