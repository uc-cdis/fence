--- conflicted
+++ resolved
@@ -48,13 +48,9 @@
 requests = ">=2.18.0"
 retry = "^0.9.2"
 sqlalchemy = "^1.3.3"
-<<<<<<< HEAD
 marshmallow-sqlalchemy = "1.0.0"
 # storageclient = {git = "https://github.com/uc-cdis/storage-client", rev = "1.0.2"}
-userdatamodel = ">=2.4.3"
-=======
 userdatamodel = ">=3.0.1"
->>>>>>> d76a19c3
 werkzeug = ">=3.0.0"
 cachelib = "^0.2.0"
 azure-storage-blob = "^12.6.0"
