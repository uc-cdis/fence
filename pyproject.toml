[tool.poetry]
name = "fence"
version = "9.2.0"
description = "Gen3 AuthN/AuthZ OIDC Service"
authors = ["CTDS UChicago <cdis@uchicago.edu>"]
license = "Apache-2.0"
readme = "README.md"
repository = "https://github.com/uc-cdis/fence"
include = [
  "NOTICE",
]

[tool.poetry.dependencies]
python = ">=3.9,<4.0.0"
alembic = "^1.7.7"

# Temporarily override authlib with a modified, forked version
# where we've made a security patch that got applied in a much later
# version.
#
# This is temporary while we work on the upgrade to the latest version
authlib = {git = "https://github.com/uc-cdis/authlib", rev = "v0.11_CVE_patch_v1"}
# authlib = "*" # let authutils decide which version we're using

authutils = "^6.2.2"
bcrypt = "^3.1.4"
boto3 = "^1.9.91"
botocore = "*"
cached_property = "^1.5.1"
cdiserrors = "<2.0.0"
cdislogging = "^1.0.0"
cdispyutils = "^2.0.1"
cryptography = ">=41.0.2"

# this will be updated when authlib is updated
flask = "==2.3.2"
flask-cors = ">=3.0.3"
flask-restful = ">=0.3.8"
email_validator = "^1.1.1"
gen3authz = "^1.5.1"
gen3cirrus = ">=3.0.1"
gen3config = ">=1.1.0"
gen3users = "^0.6.0"
idna = "^2.10" # https://github.com/python-poetry/poetry/issues/3555
markdown = "^3.1.1"

# this markupsafe pin is due to an error somewhere between Python 3.9.6 and 3.9.16
markupsafe = "^2.0.1"

paramiko = "^2.6.0"
prometheus-client = "^0.9.0"
psycopg2 = "^2.8.3"
pycryptodome = "3.9.8"
PyJWT = "^2.4.0"
python_dateutil = "^2.6.1"
python-jose = "^2.0.2"
pyyaml = "^5.1"
requests = ">=2.18.0"
retry = "^0.9.2"
sqlalchemy = "^1.3.3"
<<<<<<< HEAD
marshmallow-sqlalchemy = "0.24.2"
storageclient = {git = "https://github.com/uc-cdis/storage-client", rev = "1.0.2"}
=======
>>>>>>> 39de1790
userdatamodel = ">=2.4.3"
werkzeug = ">=2.2.3,<3.0.0"
cachelib = "^0.2.0"
azure-storage-blob = "^12.6.0"
Flask-WTF = "^1.0.0"
<<<<<<< HEAD
pcdcutils = {git = "https://github.com/chicagopcdc/pcdcutils.git", rev = "0.1.2"}
# pcdcutils = {git = "https://github.com/chicagopcdc/pcdcutils.git", rev = "pcdc_dev"}
=======
boto = "*"
>>>>>>> 39de1790


[tool.poetry.dev-dependencies]
addict = "^2.2.1"
cdisutilstest = {git = "https://github.com/uc-cdis/cdisutils-test", tag = "2.0.0"}
codacy-coverage = "^1.3.11"
coveralls = "^2.1.1"
mock = "^2.0.0"
moto = "^1.1.24"
pytest = "^3.2.3"
pytest-cov = "^2.5.1"
pytest-flask = ">=0.15.0"

[tool.poetry.scripts]
fence-create = 'bin.fence_create:main'

[build-system]
requires = ["poetry>=0.12"]
build-backend = "poetry.masonry.api"<|MERGE_RESOLUTION|>--- conflicted
+++ resolved
@@ -40,7 +40,8 @@
 gen3authz = "^1.5.1"
 gen3cirrus = ">=3.0.1"
 gen3config = ">=1.1.0"
-gen3users = "^0.6.0"
+# ATTENTION The following line is a change I made and will affect USER YAML which we are not using. used to be ^0.6.0
+gen3users = "^1.0.0"
 idna = "^2.10" # https://github.com/python-poetry/poetry/issues/3555
 markdown = "^3.1.1"
 
@@ -54,26 +55,20 @@
 PyJWT = "^2.4.0"
 python_dateutil = "^2.6.1"
 python-jose = "^2.0.2"
-pyyaml = "^5.1"
+# pyyaml = "^5.1"
 requests = ">=2.18.0"
 retry = "^0.9.2"
 sqlalchemy = "^1.3.3"
-<<<<<<< HEAD
-marshmallow-sqlalchemy = "0.24.2"
-storageclient = {git = "https://github.com/uc-cdis/storage-client", rev = "1.0.2"}
-=======
->>>>>>> 39de1790
+# marshmallow-sqlalchemy = "0.24.2"
+# storageclient = {git = "https://github.com/uc-cdis/storage-client", rev = "1.0.2"}
 userdatamodel = ">=2.4.3"
 werkzeug = ">=2.2.3,<3.0.0"
 cachelib = "^0.2.0"
 azure-storage-blob = "^12.6.0"
 Flask-WTF = "^1.0.0"
-<<<<<<< HEAD
 pcdcutils = {git = "https://github.com/chicagopcdc/pcdcutils.git", rev = "0.1.2"}
 # pcdcutils = {git = "https://github.com/chicagopcdc/pcdcutils.git", rev = "pcdc_dev"}
-=======
 boto = "*"
->>>>>>> 39de1790
 
 
 [tool.poetry.dev-dependencies]
