--- conflicted
+++ resolved
@@ -54,14 +54,9 @@
 werkzeug = ">=2.2.3"
 cachelib = "^0.2.0"
 azure-storage-blob = "^12.6.0"
-<<<<<<< HEAD
-Flask-WTF = "^0.14.3"
+Flask-WTF = "^1.0.0"
 pcdcutils = {git = "https://github.com/chicagopcdc/pcdcutils.git", rev = "0.1.2"}
 # pcdcutils = {git = "https://github.com/chicagopcdc/pcdcutils.git", rev = "pcdc_dev"}
-
-=======
-Flask-WTF = "^1.0.0"
->>>>>>> d786669d
 
 
 [tool.poetry.dev-dependencies]
