import os
import time
import urlparse
import uuid

from flask import current_app

from fence.config import config

from fence.models import (
    User,
    Project,
    AccessPrivilege,
    UserToGroup,
    Group,
    CloudProvider,
    Bucket,
    StorageAccess,
    ProjectToBucket,
    UserToBucket,
    query_for_user,
)

import tests
import tests.utils.oauth2


def read_file(filename):
    """Read the contents of a file in the tests directory."""
    root_dir = os.path.dirname(os.path.realpath(tests.__file__))
    with open(os.path.join(root_dir, filename), "r") as f:
        return f.read()


def create_user(users, db_session, is_admin=False):
    s = db_session
    for username in users.keys():
        user = query_for_user(session=s, username=username)
        if not user:
            user = User(username=username, is_admin=is_admin)
            s.add(user)
        for project_data in users[username]["projects"]:
            privilege = project_data["privilege"]
            auth_id = project_data["auth_id"]
            p_name = project_data.get("name", auth_id)

            project = s.query(Project).filter(Project.auth_id == auth_id).first()
            if not project:
                project = Project(name=p_name, auth_id=auth_id)
                s.add(project)
            ap = (
                s.query(AccessPrivilege)
                .join(AccessPrivilege.project)
                .join(AccessPrivilege.user)
                .filter(Project.name == p_name, User.username == user.username)
                .first()
            )
            if not ap:
                ap = AccessPrivilege(project=project, user=user, privilege=privilege)
                s.add(ap)
            else:
                ap.privilege = privilege

    return user.id, user.username


def create_awg_user(users, db_session):
    s = db_session
    for username in users.keys():
        user = query_for_user(session=s, username=username)
        if not user:
            user = User(username=username)
            s.add(user)

        projects = {}
        for project_data in users[username]["projects"]:
            auth_id = project_data["auth_id"]
            p_name = project_data.get("name", auth_id)

            project = s.query(Project).filter(Project.auth_id == auth_id).first()
            if not project:
                project = Project(name=p_name, auth_id=auth_id)
                s.add(project)
            projects[p_name] = project

        groups = users[username].get("groups", [])
        for group in groups:
            group_name = group["name"]
            group_desc = group["description"]
            grp = s.query(Group).filter(Group.name == group_name).first()
            if not grp:
                grp = Group()
                grp.name = group_name
                grp.description = group_desc
                s.add(grp)
                s.flush()
            UserToGroup(group=grp, user=user)
            for projectname in group["projects"]:
                gap = (
                    s.query(AccessPrivilege)
                    .join(AccessPrivilege.project)
                    .join(AccessPrivilege.group)
                    .filter(Project.name == projectname, Group.name == group_name)
                    .first()
                )
                if not gap:
                    project = projects[projectname]
                    gap = AccessPrivilege(project_id=project.id, group_id=grp.id)
                    s.add(gap)
                    s.flush()
                ap = (
                    s.query(AccessPrivilege)
                    .join(AccessPrivilege.project)
                    .join(AccessPrivilege.user)
                    .filter(Project.name == projectname, User.username == user.username)
                    .first()
                )
                privilege = {"read"}
                if not ap:
                    project = projects[projectname]
                    ap = AccessPrivilege(
                        project=project, user=user, privilege=privilege
                    )
                    s.add(ap)
                    s.flush()
    return user.id, user.username


def create_providers(data, db_session):
    s = db_session
    providers = data["providers"]
    for provider in providers:
        prov = CloudProvider()
        prov.name = provider["name"]
        prov.backend = provider["backend"]
        prov.service = provider["service"]
        s.add(prov)
        s.flush

    for name, user in data["users"].items():
        new_user = User()
        new_user.username = name
        new_user.email = user["email"]
        new_user.is_admin = user["is_admin"]
        s.add(new_user)
        user["id"] = new_user.id

    for project in data["projects"]:
        new_project = Project()
        new_project.name = project["name"]
        s.add(new_project)
        for storage in project["storage_access"]:
            provider = s.query(CloudProvider).filter_by(name=storage).first()
            if provider:
                new_storage_access = StorageAccess(
                    provider_id=provider.id, project_id=new_project.id
                )
                s.add(new_storage_access)

        for bucket in project["buckets"]:
            new_bucket = Bucket()
            new_bucket.name = bucket["name"]
            provider = s.query(CloudProvider).filter_by(name=bucket["provider"]).first()
            new_bucket.provider_id = provider.id
            s.add(new_bucket)
            s.flush()
            project_to_bucket = ProjectToBucket()
            project_to_bucket.bucket_id = new_bucket.id
            project_to_bucket.project_id = new_project.id
            s.add(project_to_bucket)
            s.flush()
        for user in project["users"]:
            access = AccessPrivilege()
            access.user_id = data["users"][user["name"]]["id"]
            access.project_id = new_project.id
            s.add(access)


def create_awg_groups(data, db_session):
    s = db_session
    projects = {}
    for project_data in data["projects"]:
        auth_id = project_data["auth_id"]
        p_name = project_data.get("name", auth_id)

        project = s.query(Project).filter(Project.auth_id == auth_id).first()
        if not project:
            project = Project(name=p_name, auth_id=auth_id)
            s.add(project)
        projects[p_name] = project

    for group in data["groups"]:
        group_name = group["name"]
        group_desc = group["description"]
        grp = s.query(Group).filter(Group.name == group_name).first()
        if not grp:
            grp = Group()
            grp.name = group_name
            grp.description = group_desc
            s.add(grp)

        for projectname in group["projects"]:
            gap = (
                s.query(AccessPrivilege)
                .join(AccessPrivilege.project)
                .join(AccessPrivilege.group)
                .filter(Project.name == projectname, Group.name == group_name)
                .first()
            )
            if not gap:
                project = projects[projectname]
                gap = AccessPrivilege(project_id=project.id, group_id=grp.id)
                s.add(gap)
                s.flush()


def new_jti():
    """Return a fresh JTI (JWT token ID)."""
    return str(uuid.uuid4())


def iat_and_exp():
    """
    Return ``iat`` and ``exp`` claims for a JWT.
    """
    iat = int(time.time())
    exp = iat + 600
    return (iat, exp)


def default_claims():
    """
    Return a generic claims dictionary to put in a JWT.

    Return:
        dict: dictionary of claims
    """
    aud = ["openid", "user"]
    iss = "https://user-api.test.net"
    jti = new_jti()
    iat, exp = iat_and_exp()
    return {
        "pur": "access",
        "aud": aud,
        "sub": "1234",
        "iss": iss,
        "iat": iat,
        "exp": exp,
        "jti": jti,
        "azp": "",
        "context": {
            "user": {
                "name": "test-user",
                "projects": [],
                "google": {"proxy_group": None},
            }
        },
    }


def unauthorized_context_claims(user_name, user_id):
    """
    Return a generic claims dictionary to put in a JWT.

    Return:
        dict: dictionary of claims
    """
    aud = ["access", "data", "user", "openid"]
    iss = config["BASE_URL"]
    jti = new_jti()
    iat, exp = iat_and_exp()
    return {
        "aud": aud,
        "sub": user_id,
        "pur": "access",
        "iss": iss,
        "iat": iat,
        "exp": exp,
        "jti": jti,
        "azp": "",
        "context": {
            "user": {
                "name": "test",
                "projects": {
                    "phs000178": ["read"],
                    "phs000234": ["read", "read-storage"],
                },
                "google": {"proxy_group": None},
            }
        },
    }


def authorized_download_context_claims(user_name, user_id):
    """
    Return a generic claims dictionary to put in a JWT.

    Return:
        dict: dictionary of claims
    """
    aud = ["access", "data", "user", "openid"]
    iss = config["BASE_URL"]
    jti = new_jti()
    iat, exp = iat_and_exp()
    return {
        "aud": aud,
        "sub": user_id,
        "iss": iss,
        "iat": iat,
        "exp": exp,
        "jti": jti,
        "azp": "",
        "pur": "access",
        "context": {
            "user": {
                "name": user_name,
                "projects": {
                    "phs000178": ["read"],
                    "phs000218": ["read", "read-storage"],
                },
                "google": {"proxy_group": None},
            }
        },
    }


def authorized_service_account_management_claims(user_name, user_id, client_id):
    """
    Return a generic claims dictionary to put in a JWT

    Return:
        dict: dictionary of claims
    """
    aud = ["access", "data", "user", "openid", "google_link", "google_service_account"]
    iss = config["BASE_URL"]
    jti = new_jti()
    iat, exp = iat_and_exp()
    return {
        "aud": aud,
        "sub": user_id,
        "iss": iss,
        "iat": iat,
        "exp": exp,
        "jti": jti,
        "azp": client_id,
        "pur": "access",
        "context": {
            "user": {
                "name": user_name,
                "projects": {
                    "phs000178": ["read"],
                    "phs000218": ["read", "read-storage"],
                },
            }
        },
    }


def authorized_download_credentials_context_claims(
    user_name, user_id, client_id, google_proxy_group_id=None
):
    """
    Return a generic claims dictionary to put in a JWT.

    Return:
        dict: dictionary of claims
    """
    aud = [
        "access",
        "data",
        "user",
        "openid",
        "credentials",
        "google_link",
        "google_credentials",
    ]
<<<<<<< HEAD
    iss = current_app.config["BASE_URL"]
=======
    iss = config["BASE_URL"]
>>>>>>> 2c0edb7d
    jti = new_jti()
    iat, exp = iat_and_exp()
    return {
        "aud": aud,
        "sub": user_id,
        "iss": iss,
        "iat": iat,
        "exp": exp,
        "jti": jti,
        "azp": client_id,
        "pur": "access",
        "context": {
            "user": {
                "name": user_name,
                "projects": {
                    "phs000178": ["read"],
                    "phs000218": ["read", "read-storage"],
                },
                "google": {"proxy_group": google_proxy_group_id},
            }
        },
    }


def authorized_upload_context_claims(user_name, user_id):
    """
    Return a generic claims dictionary to put in a JWT.

    Return:
        dict: dictionary of claims
    """
    aud = ["access", "data", "user", "openid"]
    iss = config["BASE_URL"]
    jti = new_jti()
    iat, exp = iat_and_exp()
    return {
        "aud": aud,
        "sub": user_id,
        "iss": iss,
        "pur": "access",
        "iat": iat,
        "exp": exp,
        "jti": jti,
        "azp": "test-client",
        "context": {
            "user": {
                "name": user_name,
                "projects": {
                    "phs000178": ["read"],
                    "phs000218": ["read", "write-storage"],
                },
                "google": {"proxy_group": None},
            }
        },
    }


class FakeFlaskRequest(object):
    """
    Make a fake ``flask.request`` to patch in tests.
    """

    def __init__(self, method="GET", args=None, form=None):
        self.method = method
        self.args = args
        self.form = form


def remove_qs(url):
    """
    Remove the query string from a url.
    """
    return urlparse.urljoin(url, urlparse.urlparse(url).path)<|MERGE_RESOLUTION|>--- conflicted
+++ resolved
@@ -374,11 +374,7 @@
         "google_link",
         "google_credentials",
     ]
-<<<<<<< HEAD
-    iss = current_app.config["BASE_URL"]
-=======
     iss = config["BASE_URL"]
->>>>>>> 2c0edb7d
     jti = new_jti()
     iat, exp = iat_and_exp()
     return {
