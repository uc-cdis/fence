--- conflicted
+++ resolved
@@ -1,17 +1,11 @@
 import os
-<<<<<<< HEAD
-from datetime import datetime, timedelta
+import time
 import uuid
-=======
-import tests
-import uuid
-import tests.utils.oauth2
+
+import flask
 from userdatamodel.driver import SQLAlchemyDriver
-from fence.data_model.models import User, Project, AccessPrivilege
 
-from datetime import datetime, timedelta
-from flask import current_app as capp
->>>>>>> 90a6319b
+from fence.models import User, Project, AccessPrivilege
 
 
 def read_file(filename):
@@ -23,31 +17,49 @@
 
 def create_user(users, DB, is_admin=False):
     driver = SQLAlchemyDriver(DB)
-    with driver.session as s:
+    with driver.session as session:
         for username in users.keys():
-            user = s.query(User).filter(User.username == username).first()
+            user = (
+                session
+                .query(User)
+                .filter(User.username == username)
+                .first()
+            )
             if not user:
                 user = User(username=username, is_admin=is_admin)
-                s.add(user)
+                session.add(user)
             for project_data in users[username]['projects']:
                 privilege = project_data['privilege']
                 auth_id = project_data['auth_id']
                 p_name = project_data.get('name', auth_id)
-
-                project = s.query(Project).filter(
-                    Project.auth_id == auth_id).first()
+                project = (
+                    session
+                    .query(Project)
+                    .filter(Project.auth_id == auth_id)
+                    .first()
+                )
                 if not project:
                     project = Project(name=p_name, auth_id=auth_id)
-                    s.add(project)
-                ap = s.query(AccessPrivilege).join(AccessPrivilege.project) \
-                    .join(AccessPrivilege.user) \
-                    .filter(Project.name == p_name, User.username == user.username).first()
-                if not ap:
-                    ap = AccessPrivilege(project=project, user=user, privilege=privilege)
-                    s.add(ap)
+                    session.add(project)
+                access_privilege = (
+                    session
+                    .query(AccessPrivilege)
+                    .join(AccessPrivilege.project)
+                    .join(AccessPrivilege.user)
+                    .filter(
+                        Project.name == p_name,
+                        User.username == user.username,
+                    )
+                    .first()
+                )
+                if not access_privilege:
+                    access_privilege = AccessPrivilege(
+                        project=project, user=user, privilege=privilege
+                    )
+                    session.add(access_privilege)
                 else:
-                    ap.privilege = privilege
-        s.commit()
+                    access_privilege.privilege = privilege
+        session.commit()
     return user.id, user.username
 
 
@@ -62,9 +74,8 @@
     """
     Return ``iat`` and ``exp`` claims for a JWT.
     """
-    now = datetime.utcnow()
-    iat = int(now.strftime('%s'))
-    exp = int((now + timedelta(seconds=expires_in)).strftime('%s'))
+    iat = int(time.time())
+    exp = iat + expires_in
     return (iat, exp)
 
 
@@ -76,7 +87,7 @@
         dict: dictionary of claims
     """
     aud = ['access', 'user']
-    iss = capp.config['HOSTNAME']
+    iss = flask.current_app.config['HOSTNAME']
     jti = new_jti()
     iat, exp = iat_and_exp()
     azp = ''
@@ -106,7 +117,7 @@
         dict: dictionary of claims
     """
     aud = ['access', 'data', 'user']
-    iss = capp.config['HOSTNAME']
+    iss = flask.current_app.config['HOSTNAME']
     jti = new_jti()
     iat, exp = iat_and_exp()
     return {
@@ -136,7 +147,7 @@
         dict: dictionary of claims
     """
     aud = ['access', 'data', 'user']
-    iss = capp.config['HOSTNAME']
+    iss = flask.current_app.config['HOSTNAME']
     jti = new_jti()
     iat, exp = iat_and_exp()
     return {
@@ -166,7 +177,7 @@
         dict: dictionary of claims
     """
     aud = ['access', 'data', 'user']
-    iss = capp.config['HOSTNAME']
+    iss = flask.current_app.config['HOSTNAME']
     jti = new_jti()
     iat, exp = iat_and_exp()
     return {
