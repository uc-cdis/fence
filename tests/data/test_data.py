--- conflicted
+++ resolved
@@ -560,11 +560,6 @@
         assert response.status_code == 403, response
 
 
-<<<<<<< HEAD
-def test_initialize_multipart_upload(
-    app, client, auth_client, encoded_creds_jwt, user_client
-):
-=======
 @pytest.mark.parametrize(
     "indexd_client_with_arborist",
     ["gs", "s3", "gs_acl", "s3_acl", "s3_external"],
@@ -614,7 +609,6 @@
 
 def test_initialize_multipart_upload(app, client, auth_client, encoded_creds_jwt, user_client):
 
->>>>>>> 91a36411
     class MockResponse(object):
         def __init__(self, data, status_code=200):
             self.data = data
