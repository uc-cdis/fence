--- conflicted
+++ resolved
@@ -303,8 +303,6 @@
         .__enter__.return_value
         .create_proxy_group_for_user.return_value
     ) = new_proxy_group
-<<<<<<< HEAD
-=======
 
     response = client.post(
         path, data=data,
@@ -387,7 +385,6 @@
         google_storage_client_mocker.add_bucket_acl.called is False
     )
     assert response.status_code == 200
->>>>>>> b9ec5dcb
 
     response = client.post(
         path, data=data,
