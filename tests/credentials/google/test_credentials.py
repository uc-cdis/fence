--- conflicted
+++ resolved
@@ -28,10 +28,11 @@
 
 
 def test_google_access_token_new_service_account(
-        app, client, oauth_client, db_session, encoded_creds_jwt_user_id_client_id, cloud_manager):
+        app, client, oauth_client, db_session,
+        encoded_creds_jwt_user_id_client_id, cloud_manager):
     """
     Test that ``POST /credentials/google`` creates a new service
-    account for the user if one doesn't exist.
+    account for the client if one doesn't exist.
     """
     encoded_credentials_jwt, user_id, client_id = (
         encoded_creds_jwt_user_id_client_id
@@ -51,19 +52,26 @@
         .create_service_account_for_proxy_group.return_value
     ) = new_service_account
 
-<<<<<<< HEAD
     service_accounts_before = (
         db_session
         .query(GoogleServiceAccount)
         .filter_by(client_id=client_id)
     ).count()
 
-    # create a  proxy group for user
+    # create a proxy group for user
     proxy_group = GoogleProxyGroup(
         id=proxy_group_id,
-        user_id=user_id,
+        email=proxy_group_id + "@test.com",
     )
     db_session.add(proxy_group)
+    user = (
+        db_session
+        .query(User)
+        .filter_by(id=user_id)
+        .first()
+    )
+    user.google_proxy_group_id = proxy_group.id
+    db_session.commit()
 
     response = client.post(
         path,
@@ -84,59 +92,11 @@
     ).called
     assert service_accounts_after == service_accounts_before + 1
     assert response.status_code == 200
-=======
-    with app.test_client() as app_client:
-
-        # set global client context
-        flask.g.client_id = client_id
-
-        service_accounts_before = (
-            db_session
-            .query(GoogleServiceAccount)
-            .filter_by(client_id=client_id)
-        ).count()
-
-        # create a proxy group for user
-        proxy_group = GoogleProxyGroup(
-            id=proxy_group_id,
-            email=proxy_group_id + "@test.com",
-        )
-
-        # get test user info
-        user = (
-            db_session
-            .query(User)
-            .filter_by(username='test')
-            .first()
-        )
-        user.google_proxy_group_id = proxy_group.id
-
-        db_session.add(user)
-        db_session.add(proxy_group)
-        db_session.commit()
-
-        response = app_client.post(path)
-
-        service_accounts_after = (
-            db_session
-            .query(GoogleServiceAccount)
-            .filter_by(client_id=client_id)
-        ).count()
-
-        # make sure we created a new service account for the user's proxy
-        # group and added it to the db
-        assert (
-            cloud_manager.return_value
-            .__enter__.return_value
-            .create_service_account_for_proxy_group
-        ).called
-        assert service_accounts_after == service_accounts_before + 1
-        assert response.status_code == 200
->>>>>>> 32d35135
 
 
 def test_google_access_token_no_proxy_group(
-        app, client, oauth_client, cloud_manager, db_session, encoded_creds_jwt_user_id_client_id):
+        app, client, oauth_client, cloud_manager, db_session,
+        encoded_creds_jwt_user_id_client_id):
     """
     Test that ``POST /credentials/google`` return error when user
     has no proxy group and no service account.
@@ -186,7 +146,8 @@
 
 
 def test_google_create_access_token_post(
-        app, client, oauth_client, cloud_manager, db_session, encoded_creds_jwt_user_id_client_id):
+        app, client, oauth_client, cloud_manager, db_session,
+        encoded_creds_jwt_user_id_client_id):
     """
     Test ``POST /credentials/google`` gets a new access key.
     """
@@ -197,59 +158,20 @@
     proxy_group_id = 'proxy_group_0'
     path = '/credentials/google/'
     data = {}
-<<<<<<< HEAD
-=======
-    with app.test_client() as app_client:
-
-        # set global client context
-        flask.g.client_id = client_id
-
-        # create a  proxy group for user
-        proxy_group = GoogleProxyGroup(
-            id=proxy_group_id,
-            email=proxy_group_id + "@test.com"
-        )
-
-        # get test user info
-        user = (
-            db_session
-            .query(User)
-            .filter_by(username='test')
-            .first()
-        )
-        user_id = user.id
-        user.google_proxy_group_id = proxy_group.id
-
-        db_session.add(proxy_group)
-
-        # create a service account for client for user
-        service_account = GoogleServiceAccount(
-            google_unique_id=service_account_id,
-            client_id=client_id,
-            user_id=user_id,
-            email=(client_id + '-' + str(user_id) + '@test.com')
-        )
-        db_session.add(user)
-        db_session.add(service_account)
-        db_session.commit()
-
-        response = app_client.post(path, data=data)
-
-        # check that the service account id was included in a
-        # call to cloud_manager
-        (
-            cloud_manager.return_value
-            .__enter__.return_value
-            .get_access_key
-        ).assert_called_with(service_account_id)
->>>>>>> 32d35135
-
-    # create a  proxy group for user
+
+    # create a proxy group for user
     proxy_group = GoogleProxyGroup(
         id=proxy_group_id,
-        user_id=user_id,
+        email=proxy_group_id + "@test.com",
     )
     db_session.add(proxy_group)
+    user = (
+        db_session
+        .query(User)
+        .filter_by(id=user_id)
+        .first()
+    )
+    user.google_proxy_group_id = proxy_group.id
 
     # create a service account for client for user
     service_account = GoogleServiceAccount(
@@ -277,7 +199,8 @@
 
 
 def test_google_delete_owned_access_token(
-        app, client, oauth_client, cloud_manager, db_session, encoded_creds_jwt_user_id_client_id):
+        app, client, oauth_client, cloud_manager, db_session,
+        encoded_creds_jwt_user_id_client_id):
     """
     Test ``DELETE /credentials/google``.
     """
@@ -312,13 +235,19 @@
      .__enter__.return_value
      .get_service_account_keys_info.side_effect) = get_account_keys
 
-<<<<<<< HEAD
-    # create a  proxy group for user
+    # create a proxy group for user
     proxy_group = GoogleProxyGroup(
         id=proxy_group_id,
-        user_id=user_id,
+        email=proxy_group_id + "@test.com",
     )
     db_session.add(proxy_group)
+    user = (
+        db_session
+        .query(User)
+        .filter_by(id=user_id)
+        .first()
+    )
+    user.google_proxy_group_id = proxy_group.id
 
     # create a service account for client for user
     service_account = GoogleServiceAccount(
@@ -348,62 +277,11 @@
      .__enter__.return_value
      .delete_service_account_key).assert_called_with(service_account_id,
                                                      service_account_key)
-=======
-    with app.test_client() as app_client:
-
-        # set global client context
-        flask.g.client_id = client_id
-
-        # create a  proxy group for user
-        proxy_group = GoogleProxyGroup(
-            id=proxy_group_id,
-            email=proxy_group_id + "@test.com"
-        )
-
-        # get test user info
-        user = (
-            db_session
-            .query(User)
-            .filter_by(username="test")
-            .first()
-        )
-        user_id = user.id
-        user.google_proxy_group_id = proxy_group.id
-
-        db_session.add(proxy_group)
-
-        # create a service account for client for user
-        service_account = GoogleServiceAccount(
-            google_unique_id=service_account_id,
-            client_id=client_id,
-            user_id=user_id,
-            email=(client_id + "-" + str(user_id) + "@test.com")
-        )
-        db_session.add(user)
-        db_session.add(service_account)
-        db_session.commit()
-
-        response = app_client.delete(path, data={})
-
-        # check that the service account id was included in a call to
-        # cloud_manager
-        assert any([
-            str(mock_call)
-            for mock_call in cloud_manager.mock_calls
-            if service_account_id in str(mock_call)
-        ])
-        assert response.status_code == 204
-
-        # check that we actually requested to delete the correct service key
-        (cloud_manager.return_value
-         .__enter__.return_value
-         .delete_service_account_key).assert_called_with(service_account_id,
-                                                         service_account_key)
->>>>>>> 32d35135
 
 
 def test_google_attempt_delete_unowned_access_token(
-        app, client, oauth_client, cloud_manager, db_session, encoded_creds_jwt_user_id_client_id):
+        app, client, oauth_client, cloud_manager, db_session,
+        encoded_creds_jwt_user_id_client_id):
     """
     Test ``DELETE /credentials/google``.
     """
@@ -416,13 +294,19 @@
         "/credentials/google/" + service_account_key + "/"
     )
 
-<<<<<<< HEAD
-    # create a  proxy group for user
+    # create a proxy group for user
     proxy_group = GoogleProxyGroup(
         id=proxy_group_id,
-        user_id=user_id,
+        email=proxy_group_id + "@test.com",
     )
     db_session.add(proxy_group)
+    user = (
+        db_session
+        .query(User)
+        .filter_by(id=user_id)
+        .first()
+    )
+    user.google_proxy_group_id = proxy_group.id
 
     # create a service account for A DIFFERENT CLIENT
     client_entry = Client(
@@ -454,64 +338,11 @@
             .delete_service_account_key).called is False
 
     assert response.status_code == 404
-=======
-    with app.test_client() as app_client:
-
-        # set global client context
-        flask.g.client_id = client_id
-
-        # create a  proxy group for user
-        proxy_group = GoogleProxyGroup(
-            id=proxy_group_id,
-            email=proxy_group_id + "@test.com"
-        )
-
-        # get test user info
-        user = (
-            db_session
-            .query(User)
-            .filter_by(username="test")
-            .first()
-        )
-        user_id = user.id
-        user.google_proxy_group_id = proxy_group.id
-
-        db_session.add(proxy_group)
-
-        # create a service account for A DIFFERENT CLIENT
-        client = Client(
-            client_id="NOT_THIS_GUY", client_secret="a0987u23on192y",
-            name="NOT_THIS_GUY",
-        )
-        service_account = GoogleServiceAccount(
-            google_unique_id="123456789",
-            client_id="NOT_THIS_GUY",
-            user_id=user_id,
-            email=("NOT_THIS_GUY" + "-" + str(user_id) + "@test.com")
-        )
-        db_session.add(user)
-        db_session.add(client)
-        db_session.add(service_account)
-        db_session.commit()
-
-        response = app_client.delete(path, data={})
-
-        # check that we didn't try to get key info or delete,
-        # since the current user/client doesn't have the key
-        assert (cloud_manager.return_value
-                .__enter__.return_value
-                .get_service_account_keys_info).called is False
-
-        assert (cloud_manager.return_value
-                .__enter__.return_value
-                .delete_service_account_key).called is False
-
-        assert response.status_code == 404
->>>>>>> 32d35135
 
 
 def test_google_delete_invalid_access_token(
-        app, client, oauth_client, cloud_manager, db_session, encoded_creds_jwt_user_id_client_id):
+        app, client, oauth_client, cloud_manager, db_session,
+        encoded_creds_jwt_user_id_client_id):
     """
     Test ``DELETE /credentials/google``.
     """
@@ -544,13 +375,19 @@
      .__enter__.return_value
      .get_service_account_keys_info.side_effect) = get_account_keys
 
-<<<<<<< HEAD
-    # create a  proxy group for user
+    # create a proxy group for user
     proxy_group = GoogleProxyGroup(
         id=proxy_group_id,
-        user_id=user_id,
+        email=proxy_group_id + "@test.com",
     )
     db_session.add(proxy_group)
+    user = (
+        db_session
+        .query(User)
+        .filter_by(id=user_id)
+        .first()
+    )
+    user.google_proxy_group_id = proxy_group.id
 
     # create a service account for client for user
     service_account = GoogleServiceAccount(
@@ -571,48 +408,4 @@
             .__enter__.return_value
             .delete_service_account_key).called is False
 
-    assert response.status_code == 404
-=======
-    with app.test_client() as app_client:
-
-        # set global client context
-        flask.g.client_id = client_id
-
-        # create a  proxy group for user
-        proxy_group = GoogleProxyGroup(
-            id=proxy_group_id,
-            email=proxy_group_id + "@test.com"
-        )
-
-        # get test user info
-        user = (
-            db_session
-            .query(User)
-            .filter_by(username="test")
-            .first()
-        )
-        user_id = user.id
-        user.google_proxy_group_id = proxy_group.id
-
-        db_session.add(proxy_group)
-
-        # create a service account for client for user
-        service_account = GoogleServiceAccount(
-            google_unique_id=service_account_id,
-            client_id=client_id,
-            user_id=user_id,
-            email=(client_id + "-" + str(user_id) + "@test.com")
-        )
-        db_session.add(user)
-        db_session.add(service_account)
-        db_session.commit()
-
-        response = app_client.delete(path, data={})
-
-        # check that we didn't try to delete, since the key doesn't exist
-        assert (cloud_manager.return_value
-                .__enter__.return_value
-                .delete_service_account_key).called is False
-
-        assert response.status_code == 404
->>>>>>> 32d35135
+    assert response.status_code == 404