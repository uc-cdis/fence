from addict import Dict
import jwt
import pytest
import time

from fence.models import (
    Project,
    ProjectToBucket,
    Bucket,
    ProjectToBucket,
    CloudProvider,
    UserServiceAccount,
    ServiceAccountToGoogleBucketAccessGroup,
    GoogleBucketAccessGroup,
    ServiceAccountAccessPrivilege,
)

from tests import utils

from flask_sqlalchemy_session import current_session

from userdatamodel.models import (
    Project,
    Bucket,
    ProjectToBucket,
)
from fence.models import (
    GoogleBucketAccessGroup,
)

# Python 2 and 3 compatible
try:
    from unittest.mock import MagicMock
    from unittest.mock import patch
except ImportError:
    from mock import MagicMock
    from mock import patch


@pytest.fixture(scope='function')
def encoded_jwt_service_accounts_access(
        kid, rsa_private_key, user_client, oauth_client):
    """
    Return a JWT and user_id for a new user containing the claims and
    encoded with the private key.

    Args:
        claims (dict): fixture
        rsa_private_key (str): fixture

    Return:
        str: JWT containing claims encoded with private key
    """
    headers = {'kid': kid}
    return Dict(
        jwt=jwt.encode(
            utils.authorized_service_account_management_claims(
                user_client['username'], user_client['user_id'],
                oauth_client['client_id']),
            key=rsa_private_key,
            headers=headers,
            algorithm='RS256',
        ),
        user_id=user_client['user_id'],
        client_id=oauth_client['client_id']
    )


@pytest.fixture(scope='function')
def valid_service_account_patcher():
    patches = []

    valid_type_mock = MagicMock()
    patches.append(patch(
        'fence.resources.google.access_utils.is_valid_service_account_type',
        valid_type_mock
    ))
    patches.append(patch(
        'fence.resources.google.validity.is_valid_service_account_type',
        valid_type_mock
    ))

    external_access_mock = MagicMock()
    patches.append(patch(
        'fence.resources.google.access_utils.service_account_has_external_access',
        external_access_mock
    ))
    patches.append(patch(
        'fence.resources.google.validity.service_account_has_external_access',
        external_access_mock
    ))

    from_google_project_mock = MagicMock()
    patches.append(patch(
        'fence.resources.google.access_utils.is_service_account_from_google_project',
        from_google_project_mock
    ))
    patches.append(patch(
        'fence.resources.google.validity.is_service_account_from_google_project',
        from_google_project_mock
    ))

    valid_type_mock.return_value = True
    external_access_mock.return_value = False
    from_google_project_mock.return_value = True

    for patched_function in patches:
        patched_function.start()

    yield {
        'is_valid_service_account_type': (
            valid_type_mock
        ),
        'service_account_has_external_access': (
            external_access_mock
        ),
        'is_service_account_from_google_project': (
            from_google_project_mock
        ),
    }

    for patched_function in patches:
        patched_function.stop()


@pytest.fixture(scope='function')
def valid_google_project_patcher():
    patches = []

    parent_org_mock = MagicMock()
    patches.append(patch(
        'fence.resources.google.access_utils.google_project_has_parent_org',
        parent_org_mock
    ))
    patches.append(patch(
        'fence.resources.google.validity.google_project_has_parent_org',
        parent_org_mock
    ))

    valid_membership_mock = MagicMock()
    patches.append(patch(
        'fence.resources.google.access_utils.google_project_has_valid_membership',
        valid_membership_mock
    ))
    patches.append(patch(
        'fence.resources.google.validity.google_project_has_valid_membership',
        valid_membership_mock
    ))

    users_have_access_mock = MagicMock()
    patches.append(patch(
        'fence.resources.google.access_utils.do_all_users_have_access_to_project',
        users_have_access_mock
    ))
    patches.append(patch(
        'fence.resources.google.validity.do_all_users_have_access_to_project',
        users_have_access_mock
    ))

    get_registered_service_accounts_mock = MagicMock()
    patches.append(patch(
        'fence.resources.google.validity.get_registered_service_accounts',
        get_registered_service_accounts_mock
    ))

    project_access_mock = MagicMock()
    patches.append(patch(
        'fence.resources.google.validity.get_project_access_from_service_accounts',
        project_access_mock
    ))

    project_service_accounts_mock = MagicMock()
    patches.append(patch(
        'fence.resources.google.validity.get_service_account_ids_from_google_project',
        project_service_accounts_mock
    ))

    parent_org_mock.return_value = False
    valid_membership_mock.return_value = True
    users_have_access_mock.return_value = True

    for patched_function in patches:
        patched_function.start()

    yield {
        'google_project_has_parent_org': (
            parent_org_mock
        ),
        'google_project_has_valid_membership': (
            valid_membership_mock
        ),
        'do_all_users_have_access_to_project': (
            users_have_access_mock
        ),
        'get_registered_service_accounts': (
            get_registered_service_accounts_mock
        ),
        'get_project_access_from_service_accounts': (
            project_access_mock
        ),
        'get_service_account_ids_from_google_project': (
            project_service_accounts_mock
        ),
    }

    for patched_function in patches:
        patched_function.stop()


@pytest.fixture(scope='function')
def setup_data(db_session):
    cp = CloudProvider(name='test', endpoint='http://test.endpt')
    user = UserServiceAccount(
            google_unique_id='test_id',
            email='test@gmail.com',
            google_project_id='test'
    )
    db_session.add(user)
    db_session.add(cp)
    db_session.commit()

    bucket = Bucket(name='bucket1', provider_id=cp.id)
    bucket2 = Bucket(name='bucket2', provider_id=cp.id)
    bucket3 = Bucket(name='bucket3', provider_id=cp.id)

    db_session.add(bucket)
    db_session.add(bucket2)
    db_session.add(bucket3)
    db_session.commit()

    project1 = Project(name='test_1', auth_id='test_auth_1')
    project2 = Project(name='test_2', auth_id='test_auth_2')
    project3 = Project(name='test_3', auth_id='test_auth_3')
    db_session.add(project1)
    db_session.add(project2)
    db_session.add(project3)

    db_session.commit()

    db_session.add(ProjectToBucket(project_id=project1.id, bucket_id=bucket.id))
    db_session.add(ProjectToBucket(project_id=project2.id, bucket_id=bucket2.id))
    db_session.add(ProjectToBucket(project_id=project3.id, bucket_id=bucket3.id))

    db_session.add(ServiceAccountAccessPrivilege(project_id=project1.id, service_account_id=user.id))
    db_session.add(ServiceAccountAccessPrivilege(project_id=project2.id, service_account_id=user.id))

    access_grp = GoogleBucketAccessGroup(
        bucket_id=bucket.id, email='access_grp_test1@gmail.com'
    )

    access_grp2 = GoogleBucketAccessGroup(
        bucket_id=bucket2.id, email='access_grp_test2@gmail.com'
    )

    access_grp3 = GoogleBucketAccessGroup(
        bucket_id=bucket3.id, email='access_grp_test3@gmail.com'
    )

    db_session.add(access_grp)
    db_session.add(access_grp2)
    db_session.add(access_grp3)
    db_session.commit()

    service_account_grp1 = ServiceAccountToGoogleBucketAccessGroup(
        service_account_id=user.id, access_group_id=access_grp.id
    )
<<<<<<< HEAD
    db_session.add(service_account_grp)
    db_session.commit()
=======

    service_account_grp2 = ServiceAccountToGoogleBucketAccessGroup(
        service_account_id=user.id, access_group_id=access_grp2.id
    )
    db_session.add(service_account_grp1)
    db_session.add(service_account_grp2)
    db_session.commit()


@pytest.fixture(scope='function')
def register_user_service_account(db_session):
    cp = CloudProvider(name='test', endpoint='http://test.endpt')
    user = UserServiceAccount(
        google_unique_id='test_id',
        email='test@test.iam.gserviceaccount.com',
        google_project_id='test'
    )
    db_session.add(user)
    db_session.add(cp)
    db_session.commit()

    project1 = Project(name='test_1', auth_id='test_auth_1')
    project2 = Project(name='test_2', auth_id='test_auth_2')
    db_session.add(project1)
    db_session.add(project2)
    db_session.commit()

    bucket1 = Bucket(name='bucket1', provider_id=cp.id)
    bucket2 = Bucket(name='bucket1', provider_id=cp.id)
    db_session.add(bucket1)
    db_session.add(bucket2)
    db_session.commit()

    project_to_bucket1 = ProjectToBucket(
        project_id=project1.id, bucket_id=bucket1.id)
    project_to_bucket2 = ProjectToBucket(
        project_id=project2.id, bucket_id=bucket2.id)
    db_session.add(project_to_bucket1)
    db_session.add(project_to_bucket2)
    db_session.commit()

    db_session.add(ServiceAccountAccessPrivilege(
        project_id=project1.id, service_account_id=user.id))
    db_session.add(ServiceAccountAccessPrivilege(
        project_id=project2.id, service_account_id=user.id))

    access_grp1 = GoogleBucketAccessGroup(
        bucket_id=bucket1.id, email='test1@gmail.com'
    )
    access_grp2 = GoogleBucketAccessGroup(
        bucket_id=bucket2.id, email='test2@gmail.com'
    )

    db_session.add(access_grp1)
    db_session.add(access_grp2)
    db_session.commit()

    # expiration set to 0 for testing that it gets set
    current_time = 0
    service_account_grp1 = ServiceAccountToGoogleBucketAccessGroup(
        service_account_id=user.id,
        access_group_id=access_grp1.id,
        expires=current_time
    )
    service_account_grp2 = ServiceAccountToGoogleBucketAccessGroup(
        service_account_id=user.id,
        access_group_id=access_grp2.id,
        expires=current_time
    )
    db_session.add(service_account_grp1)
    db_session.add(service_account_grp2)
    db_session.commit()

    return {
        'service_account': user,
        'projects': [project1, project2],
        'buckets': [bucket1, bucket2],
        'bucket_access_groups': [access_grp1, access_grp2]
    }


@pytest.fixture(scope='function')
def user_can_manage_service_account_mock():
    mock = MagicMock()
    mock.return_value = True

    patcher = patch(
        'fence.blueprints.google.can_user_manage_service_account', mock)

    patcher.start()
    yield mock
    patcher.stop()


@pytest.fixture(scope='function')
def valid_user_service_account_mock():
    mock = MagicMock()
    mock.return_value = {'success': True}

    patcher = patch(
        'fence.blueprints.google._get_service_account_error_status', mock)

    patcher.start()
    yield mock
    patcher.stop()


@pytest.fixture(scope='function')
def update_service_account_permissions_mock():
    mock = MagicMock()

    patcher = patch(
        'fence.blueprints.google.GoogleServiceAccount'
        '._update_service_account_permissions', mock)

    patcher.start()
    yield mock
    patcher.stop()
>>>>>>> 04b94ece
<|MERGE_RESOLUTION|>--- conflicted
+++ resolved
@@ -264,10 +264,6 @@
     service_account_grp1 = ServiceAccountToGoogleBucketAccessGroup(
         service_account_id=user.id, access_group_id=access_grp.id
     )
-<<<<<<< HEAD
-    db_session.add(service_account_grp)
-    db_session.commit()
-=======
 
     service_account_grp2 = ServiceAccountToGoogleBucketAccessGroup(
         service_account_id=user.id, access_group_id=access_grp2.id
@@ -385,5 +381,4 @@
 
     patcher.start()
     yield mock
-    patcher.stop()
->>>>>>> 04b94ece
+    patcher.stop()