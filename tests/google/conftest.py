from addict import Dict
import jwt
import pytest
import time

from fence.models import (
    Project,
    ProjectToBucket,
    Bucket,
    ProjectToBucket,
    CloudProvider,
    UserServiceAccount,
    ServiceAccountToGoogleBucketAccessGroup,
    GoogleBucketAccessGroup,
    ServiceAccountAccessPrivilege,
)

from tests import utils

from flask_sqlalchemy_session import current_session

from userdatamodel.models import Project, Bucket, ProjectToBucket
from fence.models import GoogleBucketAccessGroup

# Python 2 and 3 compatible
try:
    from unittest.mock import MagicMock
    from unittest.mock import patch
except ImportError:
    from mock import MagicMock
    from mock import patch


@pytest.fixture(scope="function")
def encoded_jwt_service_accounts_access(
    kid, rsa_private_key, user_client, oauth_client
):
    """
    Return a JWT and user_id for a new user containing the claims and
    encoded with the private key.

    Args:
        claims (dict): fixture
        rsa_private_key (str): fixture

    Return:
        str: JWT containing claims encoded with private key
    """
    headers = {"kid": kid}
    return Dict(
        jwt=jwt.encode(
            utils.authorized_service_account_management_claims(
                user_client["username"],
                user_client["user_id"],
                oauth_client["client_id"],
            ),
            key=rsa_private_key,
            headers=headers,
            algorithm="RS256",
        ),
        user_id=user_client["user_id"],
        client_id=oauth_client["client_id"],
    )


@pytest.fixture(scope="function")
def valid_service_account_patcher():
    patches = []

    valid_type_mock = MagicMock()
    patches.append(
        patch(
            "fence.resources.google.access_utils.is_valid_service_account_type",
            valid_type_mock,
        )
    )
    patches.append(
        patch(
            "fence.resources.google.validity.is_valid_service_account_type",
            valid_type_mock,
        )
    )

    external_access_mock = MagicMock()
    patches.append(
        patch(
            "fence.resources.google.access_utils.service_account_has_external_access",
            external_access_mock,
        )
    )
    patches.append(
        patch(
            "fence.resources.google.validity.service_account_has_external_access",
            external_access_mock,
        )
    )

    from_google_project_mock = MagicMock()
    patches.append(
        patch(
            "fence.resources.google.access_utils.is_service_account_from_google_project",
            from_google_project_mock,
        )
    )
    patches.append(
        patch(
            "fence.resources.google.validity.is_service_account_from_google_project",
            from_google_project_mock,
        )
    )

    valid_type_mock.return_value = True
    external_access_mock.return_value = False
    from_google_project_mock.return_value = True

    for patched_function in patches:
        patched_function.start()

    yield {
        "is_valid_service_account_type": (valid_type_mock),
        "service_account_has_external_access": (external_access_mock),
        "is_service_account_from_google_project": (from_google_project_mock),
    }

    for patched_function in patches:
        patched_function.stop()


@pytest.fixture(scope="function")
def valid_google_project_patcher():
    patches = []

    parent_org_mock = MagicMock()
<<<<<<< HEAD
    patches.append(patch(
        'fence.resources.google.access_utils.get_google_project_parent_org',
        parent_org_mock
    ))
    patches.append(patch(
        'fence.resources.google.validity.get_google_project_parent_org',
        parent_org_mock
    ))
=======
    patches.append(
        patch(
            "fence.resources.google.access_utils.google_project_has_parent_org",
            parent_org_mock,
        )
    )
    patches.append(
        patch(
            "fence.resources.google.validity.google_project_has_parent_org",
            parent_org_mock,
        )
    )
>>>>>>> d8aad5f1

    valid_membership_mock = MagicMock()
    patches.append(
        patch(
            "fence.resources.google.access_utils.get_google_project_valid_users_and_service_accounts",
            valid_membership_mock,
        )
    )
    patches.append(
        patch(
            "fence.resources.google.validity.get_google_project_valid_users_and_service_accounts",
            valid_membership_mock,
        )
    )

    get_users_from_members_mock = MagicMock()
    patches.append(
        patch(
            "fence.resources.google.access_utils.get_users_from_google_members",
            get_users_from_members_mock,
        )
    )
    patches.append(
        patch(
            "fence.resources.google.validity.get_users_from_google_members",
            get_users_from_members_mock,
        )
    )

    remove_white_listed_accounts_mock = MagicMock()
    patches.append(
        patch(
            "fence.resources.google.access_utils.remove_white_listed_service_account_ids",
            remove_white_listed_accounts_mock,
        )
    )
    patches.append(
        patch(
            "fence.resources.google.validity.remove_white_listed_service_account_ids",
            remove_white_listed_accounts_mock,
        )
    )

    users_have_access_mock = MagicMock()
    patches.append(
        patch(
            "fence.resources.google.access_utils.do_all_users_have_access_to_project",
            users_have_access_mock,
        )
    )
    patches.append(
        patch(
            "fence.resources.google.validity.do_all_users_have_access_to_project",
            users_have_access_mock,
        )
    )

    get_registered_service_accounts_mock = MagicMock()
    patches.append(
        patch(
            "fence.resources.google.validity.get_registered_service_accounts",
            get_registered_service_accounts_mock,
        )
    )

    project_access_mock = MagicMock()
    patches.append(
        patch(
            "fence.resources.google.validity.get_project_access_from_service_accounts",
            project_access_mock,
        )
    )

    project_service_accounts_mock = MagicMock()
    patches.append(
        patch(
            "fence.resources.google.validity.get_service_account_ids_from_google_members",
            project_service_accounts_mock,
        )
    )

    user_has_access_mock = MagicMock()
    patches.append(
        patch(
            "fence.resources.google.access_utils.is_user_member_of_all_google_projects",
            user_has_access_mock,
        )
    )
    patches.append(
        patch(
            "fence.resources.google.validity.is_user_member_of_all_google_projects",
            user_has_access_mock,
        )
    )

    parent_org_mock.return_value = None
    valid_membership_mock.return_value = [], []
    get_users_from_members_mock.return_value = []
    users_have_access_mock.return_value = True
    project_service_accounts_mock.return_value = []
    user_has_access_mock.return_value = True

    for patched_function in patches:
        patched_function.start()

    yield {
<<<<<<< HEAD
        'get_google_project_parent_org': (
            parent_org_mock
        ),
        'get_google_project_valid_users_and_service_accounts': (
            valid_membership_mock
        ),
        'get_users_from_google_members': (
            get_users_from_members_mock
        ),
        'remove_white_listed_service_account_ids': (
            remove_white_listed_accounts_mock
        ),
        'do_all_users_have_access_to_project': (
            users_have_access_mock
        ),
        'get_registered_service_accounts': (
            get_registered_service_accounts_mock
        ),
        'get_project_access_from_service_accounts': (
            project_access_mock
        ),
        'get_service_account_ids_from_google_members': (
            project_service_accounts_mock
        ),
=======
        "google_project_has_parent_org": (parent_org_mock),
        "get_google_project_valid_users_and_service_accounts": (valid_membership_mock),
        "get_users_from_google_members": (get_users_from_members_mock),
        "remove_white_listed_service_account_ids": (remove_white_listed_accounts_mock),
        "do_all_users_have_access_to_project": (users_have_access_mock),
        "get_registered_service_accounts": (get_registered_service_accounts_mock),
        "get_project_access_from_service_accounts": (project_access_mock),
        "get_service_account_ids_from_google_members": (project_service_accounts_mock),
>>>>>>> d8aad5f1
    }

    for patched_function in patches:
        patched_function.stop()


@pytest.fixture(scope="function")
def invalid_service_account_patcher():
    invalid_service_account = "invalid@example.com"

    def mock_is_valid(sa_email, *args, **kwargs):
        if sa_email == invalid_service_account:
            return False
        return True

    patcher = patch(
        "fence.scripting.google_monitor._is_valid_service_account", mock_is_valid
    )

    patcher.start()
    yield invalid_service_account
    patcher.stop()


@pytest.fixture(scope="function")
def setup_data(db_session):
    cp = CloudProvider(name="test", endpoint="http://test.endpt")
    user = UserServiceAccount(
        google_unique_id="test_id", email="test@gmail.com", google_project_id="test"
    )
    user_1 = UserServiceAccount(
        google_unique_id="test_id", email="1@example.com", google_project_id="test"
    )
    user_2 = UserServiceAccount(
        google_unique_id="test_id", email="2@example.com", google_project_id="test"
    )
    user_3 = UserServiceAccount(
        google_unique_id="test_id", email="3@example.com", google_project_id="test"
    )

    db_session.add(user)
    db_session.add(user_1)
    db_session.add(user_2)
    db_session.add(user_3)

    db_session.add(cp)
    db_session.commit()

    bucket = Bucket(name="bucket1", provider_id=cp.id)
    bucket2 = Bucket(name="bucket2", provider_id=cp.id)
    bucket3 = Bucket(name="bucket3", provider_id=cp.id)

    db_session.add(bucket)
    db_session.add(bucket2)
    db_session.add(bucket3)
    db_session.commit()

    project1 = Project(name="test_1", auth_id="test_auth_1")
    project2 = Project(name="test_2", auth_id="test_auth_2")
    project3 = Project(name="test_3", auth_id="test_auth_3")
    db_session.add(project1)
    db_session.add(project2)
    db_session.add(project3)
    db_session.commit()

    db_session.add(ProjectToBucket(project_id=project1.id, bucket_id=bucket.id))
    db_session.add(ProjectToBucket(project_id=project2.id, bucket_id=bucket2.id))
    db_session.add(ProjectToBucket(project_id=project3.id, bucket_id=bucket3.id))

    db_session.add(
        ServiceAccountAccessPrivilege(
            project_id=project1.id, service_account_id=user.id
        )
    )
    db_session.add(
        ServiceAccountAccessPrivilege(
            project_id=project2.id, service_account_id=user.id
        )
    )

    db_session.add(
        ServiceAccountAccessPrivilege(
            project_id=project1.id, service_account_id=user_1.id
        )
    )
    db_session.add(
        ServiceAccountAccessPrivilege(
            project_id=project1.id, service_account_id=user_2.id
        )
    )
    db_session.add(
        ServiceAccountAccessPrivilege(
            project_id=project1.id, service_account_id=user_3.id
        )
    )

    access_grp = GoogleBucketAccessGroup(
        bucket_id=bucket.id, email="access_grp_test1@gmail.com"
    )

    access_grp2 = GoogleBucketAccessGroup(
        bucket_id=bucket2.id, email="access_grp_test2@gmail.com"
    )

    access_grp3 = GoogleBucketAccessGroup(
        bucket_id=bucket3.id, email="access_grp_test3@gmail.com"
    )

    db_session.add(access_grp)
    db_session.add(access_grp2)
    db_session.add(access_grp3)
    db_session.commit()

    service_account_grp1 = ServiceAccountToGoogleBucketAccessGroup(
        service_account_id=user.id, access_group_id=access_grp.id
    )

    service_account_grp2 = ServiceAccountToGoogleBucketAccessGroup(
        service_account_id=user.id, access_group_id=access_grp2.id
    )
    db_session.add(service_account_grp1)
    db_session.add(service_account_grp2)
    db_session.commit()


@pytest.fixture(scope="function")
def register_user_service_account(db_session):
    cp = CloudProvider(name="test", endpoint="http://test.endpt")
    user = UserServiceAccount(
        google_unique_id="test_id",
        email="test@test.iam.gserviceaccount.com",
        google_project_id="test",
    )
    db_session.add(user)
    db_session.add(cp)
    db_session.commit()

    project1 = Project(name="test_1", auth_id="test_auth_1")
    project2 = Project(name="test_2", auth_id="test_auth_2")
    db_session.add(project1)
    db_session.add(project2)
    db_session.commit()

    bucket1 = Bucket(name="bucket1", provider_id=cp.id)
    bucket2 = Bucket(name="bucket1", provider_id=cp.id)
    db_session.add(bucket1)
    db_session.add(bucket2)
    db_session.commit()

    project_to_bucket1 = ProjectToBucket(project_id=project1.id, bucket_id=bucket1.id)
    project_to_bucket2 = ProjectToBucket(project_id=project2.id, bucket_id=bucket2.id)
    db_session.add(project_to_bucket1)
    db_session.add(project_to_bucket2)
    db_session.commit()

    db_session.add(
        ServiceAccountAccessPrivilege(
            project_id=project1.id, service_account_id=user.id
        )
    )
    db_session.add(
        ServiceAccountAccessPrivilege(
            project_id=project2.id, service_account_id=user.id
        )
    )

    access_grp1 = GoogleBucketAccessGroup(bucket_id=bucket1.id, email="test1@gmail.com")
    access_grp2 = GoogleBucketAccessGroup(bucket_id=bucket2.id, email="test2@gmail.com")

    db_session.add(access_grp1)
    db_session.add(access_grp2)
    db_session.commit()

    # expiration set to 0 for testing that it gets set
    current_time = 0
    service_account_grp1 = ServiceAccountToGoogleBucketAccessGroup(
        service_account_id=user.id, access_group_id=access_grp1.id, expires=current_time
    )
    service_account_grp2 = ServiceAccountToGoogleBucketAccessGroup(
        service_account_id=user.id, access_group_id=access_grp2.id, expires=current_time
    )
    db_session.add(service_account_grp1)
    db_session.add(service_account_grp2)
    db_session.commit()

    return {
        "service_account": user,
        "projects": [project1, project2],
        "buckets": [bucket1, bucket2],
        "bucket_access_groups": [access_grp1, access_grp2],
    }


@pytest.fixture(scope="function")
def user_can_manage_service_account_mock():
    mock = MagicMock()
    mock.return_value = True

    patcher = patch("fence.blueprints.google.can_user_manage_service_account", mock)

    patcher.start()
    yield mock
    patcher.stop()


@pytest.fixture(scope="function")
def valid_user_service_account_mock():
    mock = MagicMock()
    mock.return_value = {"success": True}

    patcher = patch("fence.blueprints.google._get_service_account_error_status", mock)

    patcher.start()
    yield mock
    patcher.stop()


@pytest.fixture(scope="function")
def update_service_account_permissions_mock():
    mock = MagicMock()

    patcher = patch(
        "fence.blueprints.google.GoogleServiceAccount"
        "._update_service_account_permissions",
        mock,
    )

    patcher.start()
    yield mock
    patcher.stop()<|MERGE_RESOLUTION|>--- conflicted
+++ resolved
@@ -131,7 +131,6 @@
     patches = []
 
     parent_org_mock = MagicMock()
-<<<<<<< HEAD
     patches.append(patch(
         'fence.resources.google.access_utils.get_google_project_parent_org',
         parent_org_mock
@@ -140,20 +139,6 @@
         'fence.resources.google.validity.get_google_project_parent_org',
         parent_org_mock
     ))
-=======
-    patches.append(
-        patch(
-            "fence.resources.google.access_utils.google_project_has_parent_org",
-            parent_org_mock,
-        )
-    )
-    patches.append(
-        patch(
-            "fence.resources.google.validity.google_project_has_parent_org",
-            parent_org_mock,
-        )
-    )
->>>>>>> d8aad5f1
 
     valid_membership_mock = MagicMock()
     patches.append(
@@ -260,7 +245,6 @@
         patched_function.start()
 
     yield {
-<<<<<<< HEAD
         'get_google_project_parent_org': (
             parent_org_mock
         ),
@@ -285,16 +269,6 @@
         'get_service_account_ids_from_google_members': (
             project_service_accounts_mock
         ),
-=======
-        "google_project_has_parent_org": (parent_org_mock),
-        "get_google_project_valid_users_and_service_accounts": (valid_membership_mock),
-        "get_users_from_google_members": (get_users_from_members_mock),
-        "remove_white_listed_service_account_ids": (remove_white_listed_accounts_mock),
-        "do_all_users_have_access_to_project": (users_have_access_mock),
-        "get_registered_service_accounts": (get_registered_service_accounts_mock),
-        "get_project_access_from_service_accounts": (project_access_mock),
-        "get_service_account_ids_from_google_members": (project_service_accounts_mock),
->>>>>>> d8aad5f1
     }
 
     for patched_function in patches:
