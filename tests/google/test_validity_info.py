--- conflicted
+++ resolved
@@ -192,11 +192,7 @@
     invalid).
     """
     patcher = valid_google_project_patcher
-<<<<<<< HEAD
     patcher['get_google_project_parent_org'].return_value = "some-parent-org"
-=======
-    patcher["google_project_has_parent_org"].return_value = True
->>>>>>> d8aad5f1
 
     google_project_validity = GoogleProjectValidity("some-project-id")
 
