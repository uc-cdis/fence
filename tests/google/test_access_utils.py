--- conflicted
+++ resolved
@@ -10,11 +10,8 @@
     is_valid_service_account_type,
     service_account_has_external_access,
     google_project_has_valid_membership,
-<<<<<<< HEAD
     do_get_service_account_from_google_project,
-=======
     google_project_has_valid_service_accounts,
->>>>>>> 639ac08c
 )
 from cirrus.google_cloud import (
     COMPUTE_ENGINE_DEFAULT_SERVICE_ACCOUNT,
@@ -197,7 +194,7 @@
     ]
     assert not google_project_has_valid_membership(cloud_manager.project_id)
 
-<<<<<<< HEAD
+
 def test_get_service_account_from_google_project_return_no_service_account(cloud_manager):
     """
     Test the scenario that there is no service account.
@@ -248,7 +245,7 @@
     service_accounts = do_get_service_account_from_google_project('test_project')
 
     assert len(service_accounts) == 2
-=======
+
 
 def test_project_has_valid_service_accounts(cloud_manager):
     """
@@ -489,5 +486,4 @@
     ]
 
     # invalid because service account 'c@gmail.com is not from this project
-    assert not google_project_has_valid_service_accounts(cloud_manager.project_id)
->>>>>>> 639ac08c
+    assert not google_project_has_valid_service_accounts(cloud_manager.project_id)