--- conflicted
+++ resolved
@@ -78,9 +78,6 @@
     from mock import patch, mock_open
 
 
-from fence.models import ServiceAccountToGoogleBucketAccessGroup
-
-
 EXPECTED_ERROR_RESPONSE_KEYS = set(['status', 'error', 'error_description'])
 
 
@@ -135,9 +132,6 @@
     assert response.json['service_account_email'] == 'test123@example.com'
 
 
-<<<<<<< HEAD
-# @pytest.mark.skip(reason="not implemented yet")
-=======
 def test_patch_service_account_no_project_change(
         client, app, db_session, encoded_jwt_service_accounts_access,
         register_user_service_account, user_can_manage_service_account_mock,
@@ -176,8 +170,6 @@
         assert access.expires > int(time.time())
 
 
-@pytest.mark.skip(reason="not implemented yet")
->>>>>>> 04b94ece
 def test_invalid_service_account_dry_run_errors(
         client, app, encoded_jwt_service_accounts_access,
         valid_service_account_patcher):
@@ -206,7 +198,6 @@
     assert response.status_code != 200
 
 
-# @pytest.mark.skip(reason="not implemented yet")
 def test_invalid_service_account_registration_errors(
         client, app, encoded_jwt_service_accounts_access,
         valid_service_account_patcher):
@@ -309,6 +300,7 @@
     assert len(db_session.query(UserServiceAccount).all()) == 1
     assert len(db_session.query(ServiceAccountAccessPrivilege).all()) == 1
     assert len(db_session.query(ServiceAccountToGoogleBucketAccessGroup).all()) == 1
+
 
 def _assert_expected_service_account_response_structure(data):
     assert 'service_account_email' in data
