--- conflicted
+++ resolved
@@ -404,9 +404,6 @@
       'phs000178': ['/orgA/', '/orgB/', '/']
       # study when parsing consent codes
       'phs000178.c2': ['/orgA/', '/orgB/', '/']
-<<<<<<< HEAD
-    allowed_whitelist_patterns: ['authentication_file_PROJECT-(\\d*).(csv|txt)']
-=======
   - info:
       host: ''
       username: ''
@@ -420,7 +417,6 @@
     allowed_whitelist_patterns: ['authentication_file_PROJECT-(\d*).(csv|txt)']
     # Additional allowed patterns for project_ids. The default value in usersync is 'phs(\d{6}) for dbgap projects'
     additional_allowed_project_id_patterns: ['PROJECT-(\d*)']
->>>>>>> 8bdb9679
     study_to_resource_namespaces:
       # non dbgap study:
       'PROJECT-12345': ['']
