---
############################### Fence Configuration ####################################
# This file contains various configurations for the fence microservice.
#
# README:
# - This is initially configured for minimal local development with reasonable defaults.
# - Descriptions for each of the configurations (if any) will be *above* the variable as
#   comments.
# - Some configuration variables will have examples commented out below them.
# - This is broken up into 2 main sections for REQUIRED and OPTIONAL configurations.
#     - Optional configs will note what features or endpoints they support
# - Underneath each main section the variables are logically grouped under named
#   sections.
#
# NOTE: Login is NOT ready out of the box. Fill out REQUIRED configurations first

########################################################################################
#                               REQUIRED CONFIGURATIONS                                #
########################################################################################

# //////////////////////////////////////////////////////////////////////////////////////
# GENERAL
#   - Fill out all variables!
# //////////////////////////////////////////////////////////////////////////////////////
APP_NAME: 'Gen3 Data Commons'
# Where fence microservice is deployed
BASE_URL: 'http://localhost/user'
# postgres db to connect to
# connection url format:
#     postgresql://[user[:password]@][netloc][:port][/dbname]
DB: 'postgresql://postgres:postgres@localhost:5432/postgres'

# A URL-safe base64-encoded 32-byte key for encrypting keys in db
# in python you can use the following script to generate one:
#     import base64
#     import os
#     key = base64.urlsafe_b64encode(os.urandom(32))
#     print(key)
ENCRYPTION_KEY: ''

# //////////////////////////////////////////////////////////////////////////////////////
# DEBUG & SECURITY SETTINGS
#   - Modify based on whether you're in a dev environment or in production
# //////////////////////////////////////////////////////////////////////////////////////
# flask's debug setting
# WARNING: DO NOT ENABLE IN PRODUCTION
DEBUG: false
# if true, will automatically login a user with username "test"
MOCK_AUTH: true
# if true, will only fake a successful login response from Google in /login/google
# will login as the username set in cookie DEV_LOGIN_COOKIE_NAME
MOCK_GOOGLE_AUTH: false
DEV_LOGIN_COOKIE_NAME: "dev_login"
# if true, will ignore anything configured in STORAGE_CREDENTIALS
MOCK_STORAGE: false
# allow OIDC traffic on http for development. By default it requires https.
#
# WARNING: ONLY set to true when fence will be deployed in such a way that it will
#          ONLY receive traffic from internal clients and can safely use HTTP.
AUTHLIB_INSECURE_TRANSPORT: true
# enable Prometheus Metrics for observability purposes
#
# WARNING: Any counters, gauges, histograms, etc. should be carefully
# reviewed to make sure its labels do not contain any PII / PHI
ENABLE_PROMETHEUS_METRICS: true

# set if you want browsers to only send cookies with requests over HTTPS
SESSION_COOKIE_SECURE: true

ENABLE_CSRF_PROTECTION: false

# //////////////////////////////////////////////////////////////////////////////////////
# OPEN ID CONNECT (OIDC)
#   - Fully configure at least one client so login works
# //////////////////////////////////////////////////////////////////////////////////////
OPENID_CONNECT:
  # These Google values must be obtained from Google's Cloud Console
  # Follow: https://developers.google.com/identity/protocols/OpenIDConnect
  #
  # You'll need to obtain a Client ID and Client Secret. Set the redirect URIs
  # in Google to be '{{BASE_URL}}/login/google/login', but expand BASE_URL to
  # whatever you set it to above.
  google:
    client_id: ''
    client_secret: ''
    # this is be the allowed redirect back to fence, should not need to change
    redirect_url: '{{BASE_URL}}/login/google/login'
  orcid:
    client_id: ''
    client_secret: ''
    redirect_url: '{{BASE_URL}}/login/orcid/login'
  cilogon:
    client_id: ''
    client_secret: ''
    redirect_url: '{{BASE_URL}}/login/cilogon/login'
  ras:
    client_id: ''
    client_secret: ''
    redirect_url: '{{BASE_URL}}/login/ras/callback'
    discovery_url: 'https://stsstg.nih.gov/.well-known/openid-configuration'
  microsoft:
    discovery_url: ''
    client_id: ''
    client_secret: ''
    redirect_url: '{{BASE_URL}}/login/cognito/login/'
  # For information on configuring an Okta tenant as an OIDC IdP refer to Okta documentation at:
  # https://developer.okta.com/docs/reference/api/oidc/#2-okta-as-the-identity-platform-for-your-app-or-api
  okta:
      discovery_url: ''
      client_id: ''
      client_secret: ''
      redirect_url: '{{BASE_URL}}/login/okta/login/'
  cognito:
    client_id: ''
    client_secret: ''
    redirect_url: ''
    discovery_url: ''
  synapse:
    client_id: ''
    client_secret: ''
    redirect_url: ''
  fence:
    name: 'fence IDP'
    client_id: ''
    client_secret: ''
    redirect_url: '{{BASE_URL}}/login/fence/login'
    shibboleth_discovery_url: 'https://shibboleth_discovery_url/DiscoFeed'
  shibboleth:
    client_id: ''
    client_secret: ''
    redirect_url: '{{BASE_URL}}/login/shib/login'
  generic_with_discovery_url:
    name: 'Generic OIDC IDP 1'
    client_id: ''
    client_secret: ''
    redirect_url: '{{BASE_URL}}/login/generic_with_discovery_url/login'
    user_id_field: 'generic_with_discovery_url_username'
    discovery_url: 'https://generic_with_discovery_url/.well-known'
  generic_with_discovery_block:
    client_id: ''
    client_secret: ''
    redirect_url: '{{BASE_URL}}/login/generic_with_discovery_block/login'
    discovery:
<<<<<<< HEAD
      authorization_endpoint: 'https://generic_with_discovery_block/authorization_endpoint'
  generic_mdq_discovery:
    client_id: ''
    client_secret: ''
    redirect_url: '{{BASE_URL}}/login/generic_mdq_discovery/login'
    discovery:
      authorization_endpoint: 'https://generic_mdq_discovery/authorization_endpoint'
    idp_discovery:
      url: 'https://generic_mdq_discovery/get-all-idps'
      format: mdq-xml
    authorization_url_param_map:
      idp: idp_hint
      key_not_in_login_url: something
  generic_mdq_discovery_without_idp_discovery:
    client_id: ''
    client_secret: ''
    redirect_url: '{{BASE_URL}}/login/generic_mdq_discovery_without_idp_discovery/login'
    discovery:
      authorization_endpoint: 'https://generic_mdq_discovery_without_idp_discovery/authorization_endpoint'
=======
      authorization_endpoint: 'https://generic2/authorization_endpoint'
  generic3:
    name: 'generic3'  # optional; display name for this IDP
    client_id: ''
    client_secret: ''
    redirect_url: '{{BASE_URL}}/login/generic3/login'  # replace IDP name
    # use `discovery` to configure IDPs that do not expose a discovery
    # endpoint. One of `discovery_url` or `discovery` should be configured
    discovery_url: 'https://localhost/.well-known/openid-configuration'
    # When true, it allows refresh tokens to be stored even if is_authz_groups_sync_enabled is set false.
    # When false, the system will only store refresh tokens if is_authz_groups_sync_enabled is enabled
    persist_refresh_token: false
    # is_authz_groups_sync_enabled: A configuration flag that determines whether the application should
    # verify and synchronize user group memberships between the identity provider (IdP)
    # and the local authorization system (Arborist). When enabled, the system retrieves
    # the user's group information from their token issued by the IdP and compares it against
    # the groups defined in the local system. Based on the comparison, the user is added to
    # or removed from relevant groups in the local system to ensure their group memberships
    # remain up-to-date. If this flag is disabled, no group synchronization occurs
    is_authz_groups_sync_enabled: false
    # Key used to retrieve group information from the token
    group_claim_field: "groups"
    # IdP group membership expiration (seconds).
    group_membership_expiration_duration: 604800
    authz_groups_sync:
      # This defines the prefix used to identify authorization groups.
      group_prefix: /covid
    # This flag indicates whether the audience (aud) claim in the JWT should be verified during token validation.
    verify_aud: false
    # This specifies the expected audience (aud) value for the JWT, ensuring that the token is intended for use with the 'fence' service.
    audience: fence
    # default refresh token expiration duration
    default_refresh_token_exp: 3600
>>>>>>> ea5f7a60

# these are the *possible* scopes a client can be given, NOT scopes that are
# given to all clients. You can be more restrictive during client creation
CLIENT_ALLOWED_SCOPES:
  - "openid"
  - "user"
  - "data"
  - "google_credentials"
  - "google_service_account"
  - "google_link"

# these are the scopes that CAN be included in a user's own access_token
USER_ALLOWED_SCOPES:
  - "fence"
  - "openid"
  - "user"
  - "data"
  - "admin"
  - "google_credentials"
  - "google_service_account"
  - "google_link"

# these are the scopes that a browser session can create for a user (very
# similar to USER_ALLOWED_SCOPES, as the session will actually create access_tokens
# for an actively logged in user)
SESSION_ALLOWED_SCOPES:
  - "openid"
  - "user"
  - "credentials"
  - "data"
  - "admin"
  - "google_credentials"
  - "google_service_account"
  - "google_link"

# //////////////////////////////////////////////////////////////////////////////////////
# LOGIN
#   - Modify based on which OIDC client(s) you configured above
#   - NOTE: You can have multiple IDPs for users to login with, but one has to be set
#           as the default
# //////////////////////////////////////////////////////////////////////////////////////
# Login url for identity provider (IDP):
#   Google? Use: '{{BASE_URL}}/login/google'
#   Multi-tenant fence (e.g. another fence instance)? Use: '{{BASE_URL}}/login/fence'
#   Sibboleth? Use: '{{BASE_URL}}/login/shib'
DEFAULT_LOGIN_IDP: google

# Default login URL: DEPRECATED and replaced by LOGIN_OPTIONS + DEFAULT_LOGIN_IDP configs
DEFAULT_LOGIN_URL: '{{BASE_URL}}/login/google'

# `LOGIN_REDIRECT_WHITELIST` is a list of extra whitelisted URLs which can be redirected
# to by the `/login/*` endpoints. Fence automatically populates this with the redirect
# URLs for any registered OAuth clients, and its own URL.
LOGIN_REDIRECT_WHITELIST: []

# Which Identity Provider fence will/can use
#
# See ``fence/blueprints/login/__init__.py`` for which identity providers can
# be loaded.
#
LOGIN_OPTIONS:
  - name: 'Google Login'
    desc: 'description' # optional parameter
    idp: google
    secondary: True # optional parameter
  - name: 'Fence Multi-Tenant Login'
    idp: fence
  - name: 'Shibboleth Login all providers'
    idp: fence
    fence_idp: shibboleth
    shib_idps: "*"
  - name: 'Shibboleth Login some providers'
    idp: fence
    fence_idp: shibboleth
    shib_idps:
    - urn:mace:incommon:uchicago.edu
    - https://idp.uca.fr/idp/shibboleth
  - name: 'Shibboleth Login with upstream_idps'
    idp: fence
    upstream_idps:
    - shibboleth
    shib_idps:
    - urn:mace:incommon:uchicago.edu
  - name: 'Orcid Login with deprecated fence_idp'
    idp: fence
    fence_idp: orcid
  - name: 'Orcid Login with upstream_idps'
    idp: fence
    upstream_idps:
    - orcid
  - name: 'CILogon Login'
    idp: cilogon
  - name: 'Microsoft Login'
    idp: microsoft
  - name: 'Okta Login'
    idp: okta
  - name: 'NIH Login'
    idp: shibboleth
  - name: 'RAS Login'
    idp: ras
  - name: 'Generic login 1'
    idp: generic_with_discovery_url
  - name: 'Generic login 2'
    idp: generic_with_discovery_block
  - name: 'MDQ discovery all providers'
    idp: generic_mdq_discovery
    upstream_idps: "*"
  - name: 'MDQ discovery some providers'
    idp: generic_mdq_discovery
    upstream_idps:
    - urn:mace:incommon:uchicago.edu
    - https://idp.uca.fr/idp/shibboleth
  - name: 'MDQ discovery without idp_discovery some providers'
    idp: generic_mdq_discovery_without_idp_discovery
    upstream_idps:
    - urn:mace:incommon:uchicago.edu

# //////////////////////////////////////////////////////////////////////////////////////
# LIBRARY CONFIGURATION (flask)
#   - Already contains reasonable defaults
# //////////////////////////////////////////////////////////////////////////////////////

# used for flask, "path mounted under by the application / web server"
# since we deploy as microservices, fence is typically under {{base}}/user
# this is also why our BASE_URL default ends in /user
APPLICATION_ROOT: '/user'


# //////////////////////////////////////////////////////////////////////////////////////
# Tokens, Lifetimes, & Expirations
#   - Already contains reasonable defaults
# //////////////////////////////////////////////////////////////////////////////////////
# The name of the browser cookie in which the access token will be stored.
ACCESS_TOKEN_COOKIE_NAME: "access_token"

# The name of the browser cookie in which the session token will be stored.
# Note that the session token also stores information for the
# ``flask.session`` in the ``context`` field of the token.
SESSION_COOKIE_NAME: "fence"

OAUTH2_TOKEN_EXPIRES_IN:
  "authorization_code": 1200
  "implicit": 1200

# The number of seconds after an access token is issued until it expires.
ACCESS_TOKEN_EXPIRES_IN: 1200

# The number of seconds after a refresh token is issued until it expires.
REFRESH_TOKEN_EXPIRES_IN: 2592000

# The number of seconds after which a browser session is considered stale.
SESSION_TIMEOUT: 1800

# The maximum session lifetime in seconds.
SESSION_LIFETIME: 28800

# The number of seconds the user's Google service account key used for
# url signing will last before being expired/rotated
# 30 days: 2592000 seconds
GOOGLE_SERVICE_ACCOUNT_KEY_FOR_URL_SIGNING_EXPIRES_IN: 2592000

# The number of seconds after a User's Google Service account is added to bucket
# access until it expires.
# 7 days: 604800 seconds
GOOGLE_USER_SERVICE_ACCOUNT_ACCESS_EXPIRES_IN: 604800

# The number of seconds after a User's Google account is added to bucket
# access until it expires.
GOOGLE_ACCOUNT_ACCESS_EXPIRES_IN: 86400

# The number of seconds after a pre-signed url is issued until it expires.
MAX_PRESIGNED_URL_TTL: 3600

# The number of seconds after an API KEY is issued until it expires.
MAX_API_KEY_TTL: 2592000

# The number of seconds after an access token is issued from an API key until it expires.
MAX_ACCESS_TOKEN_TTL: 3600


########################################################################################
#                               OPTIONAL CONFIGURATIONS                                #
########################################################################################

# //////////////////////////////////////////////////////////////////////////////////////
# SUPPORT INFO
# //////////////////////////////////////////////////////////////////////////////////////
# If you want an email address to show up when an unhandled error occurs, provide one
# here. Something like: support@example.com
SUPPORT_EMAIL_FOR_ERRORS: null

# //////////////////////////////////////////////////////////////////////////////////////
# SHIBBOLETH
#   - Support using `shibboleth` in LOGIN_OPTIONS
#   - Contains defaults for using NIH's Login.
# //////////////////////////////////////////////////////////////////////////////////////
# assumes shibboleth is deployed under {{BASE_URL}}/shibboleth
SHIBBOLETH_HEADER: 'persistent_id'
SSO_URL: 'https://auth.nih.gov/affwebservices/public/saml2sso?SPID={{BASE_URL}}/shibboleth&RelayState='
ITRUST_GLOBAL_LOGOUT: 'https://auth.nih.gov/siteminderagent/smlogout.asp?mode=nih&AppReturnUrl='

# //////////////////////////////////////////////////////////////////////////////////////
# dbGaP USER SYNCING SUPPORT
#   - Support syncing authorization information from dbGaP
# //////////////////////////////////////////////////////////////////////////////////////
# "dbGaP project serves as an access gateway for researchers seeking to gain
#  access to genotype and phenotype data"
#
# User syncing and access can also be done throught a User Access file. See
# fence's README for more information
dbGaP:
  - info:
      host: ''
      username: ''
      password: ''
      port: 22
      proxy: ''
      proxy_user: ''
    protocol: 'sftp'
    decrypt_key: ''
    parent_to_child_studies_mapping: {}
    # parse out the consent from the dbgap accession number such that something
    # like "phs000123.v1.p1.c2" becomes "phs000123.c2".
    #
    # NOTE: when this is "false" the above would become "phs000123"
    parse_consent_code: true
    # A consent of "c999" can indicate access to that study's "exchange area data"
    # and when a user has access to one study's exchange area data, they
    # have access to the parent study's "common exchange area data" that is not study
    # specific. The following config is whether or not to parse/handle "c999" codes
    # for exchange area data
    enable_common_exchange_area_access: true
    # The below configuration is a mapping from studies to their "common exchange area data"
    # Fence project name a user gets access to when parsing c999 exchange area codes (and
    # subsequently gives access to an arborist resource representing this common area
    # as well)
    study_common_exchange_areas:
      'phs000178': 'test_common_exchange_area'
      'phs000298': 'test_common_exchange_area_2'
    # A mapping from the dbgap study / Fence project to which authorization namespaces the
    # actual data lives in. For example, `studyX` data may exist in multiple organizations, so
    # we need to know to map authorization to all orgs resources
    study_to_resource_namespaces:
      '_default': ['/orgA/']
      'test_common_exchange_area': ['/dbgap/']
      # study when not parsing consent codes
      'phs000178': ['/orgA/', '/orgB/', '/']
      # study when parsing consent codes
      'phs000178.c2': ['/orgA/', '/orgB/', '/']
  - info:
      host: ''
      username: ''
      password: ''
      port: 22
      proxy: ''
      proxy_user: ''
    protocol: 'sftp'
    decrypt_key: ''
    # parse out the consent from the dbgap accession number such that something
    # like "phs000123.v1.p1.c2" becomes "phs000123.c2".
    #
    # NOTE: when this is "false" the above would become "phs000123"
    parse_consent_code: true
    # A consent of "c999" can indicate access to that study's "exchange area data"
    # and when a user has access to one study's exchange area data, they
    # have access to the parent study's "common exchange area data" that is not study
    # specific. The following config is whether or not to parse/handle "c999" codes
    # for exchange area data
    enable_common_exchange_area_access: false
    # The below configuration is a mapping from studies to their "common exchange area data"
    # Fence project name a user gets access to when parsing c999 exchange area codes (and
    # subsequently gives access to an arborist resource representing this common area
    # as well)
    study_common_exchange_areas:
      'phs000178': 'test_common_exchange_area'
    # A mapping from the dbgap study / Fence project to which authorization namespaces the
    # actual data lives in. For example, `studyX` data may exist in multiple organizations, so
    # we need to know to map authorization to all orgs resources
    study_to_resource_namespaces:
      '_default': ['/orgA/']
      'test_common_exchange_area': ['/dbgap/']
      # study when not parsing consent codes
      'phs000178': ['/orgA/', '/orgB/', '/']
      # study when parsing consent codes
      'phs000178.c2': ['/orgA/', '/orgB/', '/']
  - info:
      host: ''
      username: ''
      password: ''
      port: 22
      proxy: ''
      proxy_user: ''
    protocol: 'sftp'
    decrypt_key: ''
    allow_non_dbGaP_whitelist: false
    allowed_whitelist_patterns: ['authentication_file_PROJECT-(\d*).(csv|txt)']
    # Additional allowed patterns for project_ids. The default value in usersync is 'phs(\d{6}) for dbgap projects'
    additional_allowed_project_id_patterns: ['PROJECT-(\d*)']
    study_to_resource_namespaces:
      # non dbgap study:
      'PROJECT-12345': ['']
# Regex to match an assession number that has consent information in forms like:
#   phs00301123.c999
#   phs000123.v3.p1.c3
#   phs000123.c3
#   phs00301123.v3.p4.c999
# Will NOT MATCH forms like: phs000123
#
# WARNING: Do not change this without consulting the code that uses it
DBGAP_ACCESSION_WITH_CONSENT_REGEX: '(?P<phsid>phs[0-9]+)(.(?P<version>v[0-9]+)){0,1}(.(?P<participant_set>p[0-9]+)){0,1}.(?P<consent>c[0-9]+)'

# //////////////////////////////////////////////////////////////////////////////////////
# STORAGE BACKENDS AND CREDENTIALS
#   - Optional: Used for `/admin` & `/credentials` endpoints for user management.
#               Also used during User Syncing process to automate managing Storage
#               access for users.
# //////////////////////////////////////////////////////////////////////////////////////
# Configuration for various storage systems for the backend
# NOTE: Remove the [] and supply backends if needed. Example in comments below
STORAGE_CREDENTIALS:
# Google Cloud Storage backend
#
  'google':
    backend: 'google'
    google_project_id: 'some-project-id-239870as9f23flkja8010'

# Cleversafe data storage backend
#
  'test-cleversafe':
    backend: 'cleversafe'

# //////////////////////////////////////////////////////////////////////////////////////
# AWS BUCKETS AND CREDENTIALS
#   - Support `/data` endpoints
# //////////////////////////////////////////////////////////////////////////////////////
AWS_CREDENTIALS:
  'CRED1':
    aws_access_key_id: ''
    aws_secret_access_key: ''
  'CRED2':
    aws_access_key_id: ''
    aws_secret_access_key: ''

# NOTE: the region is optonal for s3_buckets, however it should be specified to avoid a
# call to GetBucketLocation which you make lack the AWS ACLs for.
S3_BUCKETS:
  bucket1:
    cred: 'CRED1'
  bucket2:
    cred: 'CRED2'
    endpoint_url: 'https://cleversafe.example.com/'
    region: 'us-east-1'
  bucket3:
    cred: 'CRED1'
    region: 'us-east-1'
  bucket4:
    cred: '*'
    region: 'us-east-1'
  bucket5:
    cred: 'CRED2'
    region: 'us-east-1'
    role-arn: 'arn:aws:iam::707767160287:role/bucket_reader_writer_to_cdistest-presigned-url_role'

GS_BUCKETS:
  bucket1:
    cred: 'CRED1'
    region: 'us-east-1'
  bucket2:
    cred: 'CRED2'
    region: 'us-east-1'

ALLOWED_DATA_UPLOAD_BUCKETS: ['bucket3', 'bucket1']

DATA_UPLOAD_BUCKET: 'bucket1'

# //////////////////////////////////////////////////////////////////////////////////////
# PROXY
#   - Optional: If the api is behind firewall that needs to set http proxy
# //////////////////////////////////////////////////////////////////////////////////////
# NOTE: leave as-is to not use proxy
# this is only used by the Google Oauth2Client at the moment if provided
HTTP_PROXY:
  host: null
  port: 3128

# //////////////////////////////////////////////////////////////////////////////////////
# MICROSERVICE PATHS
#   - Support `/data` endpoints (INDEXD) & authz functionality (ARBORIST)
# //////////////////////////////////////////////////////////////////////////////////////
# url where indexd microservice is running (for signed urls primarily)
# NOTE: Leaving as null will force fence to default to {{BASE_URL}}/index
# example value: 'https://example.com/index'
INDEXD: null

# this is the username which fence uses to make authenticated requests to indexd
INDEXD_USERNAME: 'gdcapi'
# this is the password which fence uses to make authenticated requests to indexd
INDEXD_PASSWORD: 'fake_password' # pragma: allowlist secret

# url where authz microservice is running
ARBORIST: '/arborist'

# //////////////////////////////////////////////////////////////////////////////////////
# AZURE STORAGE BLOB CONFIGURATION
#   - Support Azure Blob Data Access Methods
# //////////////////////////////////////////////////////////////////////////////////////

# https://docs.microsoft.com/en-us/azure/storage/common/storage-account-keys-manage?toc=%2Fazure%2Fstorage%2Fblobs%2Ftoc.json&tabs=azure-portal#view-account-access-keys
AZ_BLOB_CREDENTIALS: 'fake connection string'

# AZ_BLOB_CONTAINER_URL: 'https://storageaccount.blob.core.windows.net/container/'
# this is the container used for uploading, and should match the storage account
# used in the connection string for AZ_BLOB_CREDENTIALS
AZ_BLOB_CONTAINER_URL: 'https://myfakeblob.blob.core.windows.net/my-fake-container/'

# url where the audit-service is running
AUDIT_SERVICE: 'http://audit-service'
ENABLE_AUDIT_LOGS:
  presigned_url: false
  login: false
PUSH_AUDIT_LOGS_CONFIG:
  type: api

# //////////////////////////////////////////////////////////////////////////////////////
# CLOUD API LIBRARY (CIRRUS) CONFIGURATION
#   - Support Google Data Access Methods
# //////////////////////////////////////////////////////////////////////////////////////
# Setting this up allows fence to create buckets, manage Google groups, etc.
# See directions here for setting up cirrus: https://github.com/uc-cdis/cirrus
CIRRUS_CFG:
  GOOGLE_API_KEY: ''
  GOOGLE_PROJECT_ID: ''
  GOOGLE_APPLICATION_CREDENTIALS: ''
  GOOGLE_STORAGE_CREDS: ''
  GOOGLE_ADMIN_EMAIL: ''
  GOOGLE_IDENTITY_DOMAIN: ''
  GOOGLE_CLOUD_IDENTITY_ADMIN_EMAIL: ''

# Prefix to namespace Google Groups on a single Cloud Identity (see cirrus
# setup for more info on Cloud Identity)
#
# NOTE: Make this short! Less than 8 characters if possible. Google has
# length restrictions on group names.
GOOGLE_GROUP_PREFIX: 'test'

# //////////////////////////////////////////////////////////////////////////////////////
# EMAIL
#   - Support for sending emails from fence. Used for user certificates
#     and `/google/service_accounts` endpoints
# //////////////////////////////////////////////////////////////////////////////////////
# Gun Mail Service (for sending emails from fence)
#
# NOTE: Example in comments below
GUN_MAIL:
  'datacommons.io':
    smtp_hostname: 'smtp.mailgun.org'
    api_key: ''
    default_login: 'postmaster@mailgun.example.com'
    api_url: 'https://api.mailgun.net/v3/mailgun.example.com'
    smtp_password: ''

# For emails regarding users certificates
EMAIL_SERVER: 'localhost'
SEND_FROM: 'example@gmail.com'
SEND_TO: 'example@gmail.com'

# //////////////////////////////////////////////////////////////////////////////////////
# DATA ACCESS: GOOGLE LINKING & SERVICE ACCOUNT REGISTRATION
#   - Support `/google/service_accounts` endpoints
# //////////////////////////////////////////////////////////////////////////////////////
# whether or not to allow access to the /link/google endpoints
ALLOW_GOOGLE_LINKING: true

# A Google Project with controlled data access will be determined INVALID if
# if it has a parent organization UNLESS that parent organization's ID is in this
# whitelist.
#
# NOTE: Remove the [] and Google Organization IDs if needed. Example in comments below
WHITE_LISTED_GOOGLE_PARENT_ORGS: []
#  - '12345678910'

# A Google Project with Google Service Accounts determined INVALID will result in the
# the entire project being invalid UNLESS that service accounts's email is in this
# whitelist.
#
# NOTE: Remove the [] and service account emails if needed. Example in comments below
WHITE_LISTED_SERVICE_ACCOUNT_EMAILS:
  - 'test@0'
  - 'test@123'
  - 'test@456'

# when service accounts or google projects are determined invalid, an email is sent
# to the project owners. These settings are for that email
REMOVE_SERVICE_ACCOUNT_EMAIL_NOTIFICATION:
  enable: true
  # this domain MUST exist in GUN_MAIL config
  domain: 'example.com'
  from: 'do-not-reply@example.com'
  subject: 'User service account removal notification'
  # the {} gets replaced dynamically in the Python code to be the Project ID
  content: >
    Service accounts were removed from access control data because some users or
    service accounts of GCP Project {} are not authorized to access the data sets
    associated to the service accounts, or do not adhere to the security policies.
  # this admin email will be included as a recipient to *any* email to anyone about
  # service account removal.
  #
  # WARNING: This is NOT a bcc so the email is visible to the end-user
  admin:
    - 'admin@example.edu'

# Service account email domains that represent a service account that Google owns.
# These are usually created when a sepcific GCP service is enabled.
# This is used for Service Account Validation for Data Access.
GOOGLE_MANAGED_SERVICE_ACCOUNT_DOMAINS:
  - 'dataflow-service-producer-prod.iam.gserviceaccount.com'
  - 'cloudbuild.gserviceaccount.com'
  - 'cloud-ml.google.com.iam.gserviceaccount.com'
  - 'container-engine-robot.iam.gserviceaccount.com'
  - 'dataflow-service-producer-prod.iam.gserviceaccount.com'
  - 'sourcerepo-service-accounts.iam.gserviceaccount.com'
  - 'dataproc-accounts.iam.gserviceaccount.com'
  - 'gae-api-prod.google.com.iam.gserviceaccount.com'
  - 'genomics-api.google.com.iam.gserviceaccount.com'
  - 'containerregistry.iam.gserviceaccount.com'
  - 'container-analysis.iam.gserviceaccount.com'
  - 'cloudservices.gserviceaccount.com'
  - 'stackdriver-service.iam.gserviceaccount.com'
  - 'appspot.gserviceaccount.com'
  - 'partnercontent.gserviceaccount.com'
  - 'trifacta-gcloud-prod.iam.gserviceaccount.com'
  - 'gcf-admin-robot.iam.gserviceaccount.com'
  - 'compute-system.iam.gserviceaccount.com'
  - 'gcp-sa-websecurityscanner.iam.gserviceaccount.com'
  - 'storage-transfer-service.iam.gserviceaccount.com'

# Role caching for generating presigned urls if max role session increase is true
# then we can increase the amount of time that a session is valid for
MAX_ROLE_SESSION_INCREASE: true
ASSUME_ROLE_CACHE_SECONDS: 1800

# //////////////////////////////////////////////////////////////////////////////////////
# GA4GH SUPPORT: DATA ACCESS AND AUTHORIZATION SYNCING
# //////////////////////////////////////////////////////////////////////////////////////
# whether or not to accept GA4GH Passports as a means of AuthN/Z to the DRS data access endpoint
GA4GH_PASSPORTS_TO_DRS_ENABLED: true

# RAS refresh_tokens expire in 15 days
RAS_REFRESH_EXPIRATION: 1296000
# List of JWT issuers from which Fence will accept GA4GH visas
GA4GH_VISA_ISSUER_ALLOWLIST:
  - '{{BASE_URL}}'
  - 'https://sts.nih.gov'
  - 'https://stsstg.nih.gov'
GA4GH_VISA_V1_CLAIM_REQUIRED_FIELDS:
  type:
    - "https://ras.nih.gov/visas/v1.1"
    - "https://ras.nih.gov/visas/v1"
  value:
    - "https://sts.nih.gov/passport/dbgap/v1.1"
    - "https://stsstg.nih.gov/passport/dbgap/v1.1"
  source:
    - "https://ncbi.nlm.nih.gov/gap"
EXPIRED_AUTHZ_REMOVAL_JOB_FREQ_IN_SECONDS: 1

# Global sync visas during login
# None(Default): Allow per client i.e. a fence client can pick whether or not to sync their visas during login with parse_visas param in /authorization endpoint
# True: Parse for all clients i.e. a fence client will always sync their visas during login
# False: Parse for no clients i.e. a fence client will not be able to sync visas during login even with parse_visas param
GLOBAL_PARSE_VISAS_ON_LOGIN: false

# Settings for usersync with visas
USERSYNC:
  visa_types:
    ras: ["https://ras.nih.gov/visas/v1", "https://ras.nih.gov/visas/v1.1"]
RAS_USERINFO_ENDPOINT: '/openid/connect/v1.1/userinfo'<|MERGE_RESOLUTION|>--- conflicted
+++ resolved
@@ -141,7 +141,6 @@
     client_secret: ''
     redirect_url: '{{BASE_URL}}/login/generic_with_discovery_block/login'
     discovery:
-<<<<<<< HEAD
       authorization_endpoint: 'https://generic_with_discovery_block/authorization_endpoint'
   generic_mdq_discovery:
     client_id: ''
@@ -161,41 +160,20 @@
     redirect_url: '{{BASE_URL}}/login/generic_mdq_discovery_without_idp_discovery/login'
     discovery:
       authorization_endpoint: 'https://generic_mdq_discovery_without_idp_discovery/authorization_endpoint'
-=======
-      authorization_endpoint: 'https://generic2/authorization_endpoint'
-  generic3:
-    name: 'generic3'  # optional; display name for this IDP
-    client_id: ''
-    client_secret: ''
-    redirect_url: '{{BASE_URL}}/login/generic3/login'  # replace IDP name
-    # use `discovery` to configure IDPs that do not expose a discovery
-    # endpoint. One of `discovery_url` or `discovery` should be configured
-    discovery_url: 'https://localhost/.well-known/openid-configuration'
-    # When true, it allows refresh tokens to be stored even if is_authz_groups_sync_enabled is set false.
-    # When false, the system will only store refresh tokens if is_authz_groups_sync_enabled is enabled
+  generic_additional_params:
+    client_id: ''
+    client_secret: ''
+    redirect_url: '{{BASE_URL}}/login/generic_additional_params/login'
+    discovery_url: 'https://generic_additional_params/.well-known/openid-configuration'
     persist_refresh_token: false
-    # is_authz_groups_sync_enabled: A configuration flag that determines whether the application should
-    # verify and synchronize user group memberships between the identity provider (IdP)
-    # and the local authorization system (Arborist). When enabled, the system retrieves
-    # the user's group information from their token issued by the IdP and compares it against
-    # the groups defined in the local system. Based on the comparison, the user is added to
-    # or removed from relevant groups in the local system to ensure their group memberships
-    # remain up-to-date. If this flag is disabled, no group synchronization occurs
     is_authz_groups_sync_enabled: false
-    # Key used to retrieve group information from the token
     group_claim_field: "groups"
-    # IdP group membership expiration (seconds).
     group_membership_expiration_duration: 604800
     authz_groups_sync:
-      # This defines the prefix used to identify authorization groups.
       group_prefix: /covid
-    # This flag indicates whether the audience (aud) claim in the JWT should be verified during token validation.
     verify_aud: false
-    # This specifies the expected audience (aud) value for the JWT, ensuring that the token is intended for use with the 'fence' service.
     audience: fence
-    # default refresh token expiration duration
     default_refresh_token_exp: 3600
->>>>>>> ea5f7a60
 
 # these are the *possible* scopes a client can be given, NOT scopes that are
 # given to all clients. You can be more restrictive during client creation
