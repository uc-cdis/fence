---
############################### Fence Configuration ####################################
# This file contains various configurations for the fence microservice.
#
# README:
# - This is initially configured for minimal local development with reasonable defaults.
# - Descriptions for each of the configurations (if any) will be *above* the variable as
#   comments.
# - Some configuration variables will have examples commented out below them.
# - This is broken up into 2 main sections for REQUIRED and OPTIONAL configurations.
#     - Optional configs will note what features or endpoints they support
# - Underneath each main section the variables are logically grouped under named
#   sections.
#
# NOTE: Login is NOT ready out of the box. Fill out REQUIRED configurations first

########################################################################################
#                               REQUIRED CONFIGURATIONS                                #
########################################################################################

# //////////////////////////////////////////////////////////////////////////////////////
# GENERAL
#   - Fill out all variables!
# //////////////////////////////////////////////////////////////////////////////////////
APP_NAME: 'Gen3 Data Commons'
# Where fence microservice is deployed
BASE_URL: 'http://localhost/user'
# postgres db to connect to
# connection url format:
#     postgresql://[user[:password]@][netloc][:port][/dbname]
DB: 'postgresql://postgres:postgres@localhost:5432/fence_test_tmp'

# A URL-safe base64-encoded 32-byte key for encrypting keys in db
# in python you can use the following script to generate one:
#     import base64
#     import os
#     key = base64.urlsafe_b64encode(os.urandom(32))
#     print(key)
ENCRYPTION_KEY: ''

# //////////////////////////////////////////////////////////////////////////////////////
# DEBUG & SECURITY SETTINGS
#   - Modify based on whether you're in a dev environment or in production
# //////////////////////////////////////////////////////////////////////////////////////
# flask's debug setting
# WARNING: DO NOT ENABLE IN PRODUCTION
DEBUG: true
# if true, will automatically login a user with username "test"
MOCK_AUTH: true
# if true, will only fake a successful login response from Google in /login/google
# will login as the username set in cookie DEV_LOGIN_COOKIE_NAME
MOCK_GOOGLE_AUTH: false
DEV_LOGIN_COOKIE_NAME: "dev_login"
# if true, will ignore anything configured in STORAGE_CREDENTIALS
MOCK_STORAGE: false
# allow OIDC traffic on http for development. By default it requires https.
#
# WARNING: ONLY set to true when fence will be deployed in such a way that it will
#          ONLY receive traffic from internal clients and can safely use HTTP.
AUTHLIB_INSECURE_TRANSPORT: true
# enable Prometheus Metrics for observability purposes
#
# WARNING: Any counters, gauges, histograms, etc. should be carefully
# reviewed to make sure its labels do not contain any PII / PHI
ENABLE_PROMETHEUS_METRICS: true

# set if you want browsers to only send cookies with requests over HTTPS
SESSION_COOKIE_SECURE: true

ENABLE_CSRF_PROTECTION: false

# //////////////////////////////////////////////////////////////////////////////////////
# OPEN ID CONNECT (OIDC)
#   - Fully configure at least one client so login works
# //////////////////////////////////////////////////////////////////////////////////////
OPENID_CONNECT:
  # These Google values must be obtained from Google's Cloud Console
  # Follow: https://developers.google.com/identity/protocols/OpenIDConnect
  #
  # You'll need to obtain a Client ID and Client Secret. Set the redirect URIs
  # in Google to be '{{BASE_URL}}/login/google/login', but expand BASE_URL to
  # whatever you set it to above.
  google:
    client_id: ''
    client_secret: ''
    # this is be the allowed redirect back to fence, should not need to change
    redirect_url: '{{BASE_URL}}/login/google/login'
  orcid:
    client_id: ''
    client_secret: ''
    redirect_url: '{{BASE_URL}}/login/orcid/login'
  cilogon:
    client_id: ''
    client_secret: ''
    redirect_url: '{{BASE_URL}}/login/cilogon/login'
  ras:
    client_id: ''
    client_secret: ''
    redirect_url: '{{BASE_URL}}/login/ras/callback'
    discovery_url: 'https://stsstg.nih.gov/.well-known/openid-configuration'
  microsoft:
    discovery_url: ''
    client_id: ''
    client_secret: ''
    redirect_url: '{{BASE_URL}}/login/cognito/login/'
  # For information on configuring an Okta tenant as an OIDC IdP refer to Okta documentation at:
  # https://developer.okta.com/docs/reference/api/oidc/#2-okta-as-the-identity-platform-for-your-app-or-api
  okta:
      discovery_url: ''
      client_id: ''
      client_secret: ''
      redirect_url: '{{BASE_URL}}/login/okta/login/'
  cognito:
    client_id: ''
    client_secret: ''
    redirect_url: ''
    discovery_url: ''
  synapse:
    client_id: ''
    client_secret: ''
    redirect_url: ''
  fence:
    client_id: ''
    client_secret: ''
    redirect_url: '{{BASE_URL}}/login/fence/login'
  shibboleth:
    client_id: ''
    client_secret: ''
    redirect_url: '{{BASE_URL}}/login/shib/login'
  generic1:
    name: 'Generic OIDC IDP 1'
    client_id: ''
    client_secret: ''
    redirect_url: '{{BASE_URL}}/login/generic1/login'
    user_id_field: 'generic1_username'
    discovery_url: 'https://generic1/.well-known'
  generic2:
    client_id: ''
    client_secret: ''
    redirect_url: '{{BASE_URL}}/login/generic2/login'
    discovery:
      authorization_endpoint: 'https://generic2/authorization_endpoint'

# these are the *possible* scopes a client can be given, NOT scopes that are
# given to all clients. You can be more restrictive during client creation
CLIENT_ALLOWED_SCOPES:
  - "openid"
  - "user"
  - "data"
  - "google_credentials"
  - "google_service_account"
  - "google_link"

# these are the scopes that CAN be included in a user's own access_token
USER_ALLOWED_SCOPES:
  - "fence"
  - "openid"
  - "user"
  - "data"
  - "admin"
  - "google_credentials"
  - "google_service_account"
  - "google_link"

# these are the scopes that a browser session can create for a user (very
# similar to USER_ALLOWED_SCOPES, as the session will actually create access_tokens
# for an actively logged in user)
SESSION_ALLOWED_SCOPES:
  - "openid"
  - "user"
  - "credentials"
  - "data"
  - "admin"
  - "google_credentials"
  - "google_service_account"
  - "google_link"

# //////////////////////////////////////////////////////////////////////////////////////
# LOGIN
#   - Modify based on which OIDC client(s) you configured above
#   - NOTE: You can have multiple IDPs for users to login with, but one has to be set
#           as the default
# //////////////////////////////////////////////////////////////////////////////////////
# Login url for identity provider (IDP):
#   Google? Use: '{{BASE_URL}}/login/google'
#   Multi-tenant fence (e.g. another fence instance)? Use: '{{BASE_URL}}/login/fence'
#   Sibboleth? Use: '{{BASE_URL}}/login/shib'
DEFAULT_LOGIN_IDP: google

# Default login URL: DEPRECATED and replaced by LOGIN_OPTIONS + DEFAULT_LOGIN_IDP configs
DEFAULT_LOGIN_URL: '{{BASE_URL}}/login/google'

# `LOGIN_REDIRECT_WHITELIST` is a list of extra whitelisted URLs which can be redirected
# to by the `/login/*` endpoints. Fence automatically populates this with the redirect
# URLs for any registered OAuth clients, and its own URL.
LOGIN_REDIRECT_WHITELIST: []

# Which Identity Provider fence will/can use
#
# See ``fence/blueprints/login/__init__.py`` for which identity providers can
# be loaded.
#
LOGIN_OPTIONS:
  - name: 'Google Login'
    desc: 'description' # optional parameter
    idp: google
    secondary: True # optional parameter
  - name: 'Fence Multi-Tenant Login'
    idp: fence
  - name: 'InCommon Login'
    idp: fence
    fence_idp: shibboleth
    shib_idps:
      - urn:mace:incommon:nih.gov
      - urn:mace:incommon:uchicago.edu
  - name: 'Orcid Login'
    idp: fence
    fence_idp: orcid
  - name: 'CILogon Login'
    idp: cilogon
  - name: 'Microsoft Login'
    idp: microsoft
  - name: 'Okta Login'
    idp: okta
  - name: 'NIH Login'
    idp: shibboleth
  - name: 'RAS Login'
    idp: ras
  - name: 'Generic login 1'
    idp: generic1
  - name: 'Generic login 2'
    idp: generic2

# //////////////////////////////////////////////////////////////////////////////////////
# LIBRARY CONFIGURATION (authlib & flask)
#   - Already contains reasonable defaults
# //////////////////////////////////////////////////////////////////////////////////////
# authlib-specific configs for OIDC flow and JWTs
# NOTE: the OAUTH2_JWT_KEY cfg gets set automatically by fence if keys are setup
#       correctly
OAUTH2_JWT_ALG: 'RS256'
OAUTH2_JWT_ENABLED: true
OAUTH2_JWT_ISS: '{{BASE_URL}}'
OAUTH2_PROVIDER_ERROR_URI: '/api/oauth2/errors'

# used for flask, "path mounted under by the application / web server"
# since we deploy as microservices, fence is typically under {{base}}/user
# this is also why our BASE_URL default ends in /user
APPLICATION_ROOT: '/user'


# //////////////////////////////////////////////////////////////////////////////////////
# Tokens, Lifetimes, & Expirations
#   - Already contains reasonable defaults
# //////////////////////////////////////////////////////////////////////////////////////
# The name of the browser cookie in which the access token will be stored.
ACCESS_TOKEN_COOKIE_NAME: "access_token"

# The name of the browser cookie in which the session token will be stored.
# Note that the session token also stores information for the
# ``flask.session`` in the ``context`` field of the token.
SESSION_COOKIE_NAME: "fence"

OAUTH2_TOKEN_EXPIRES_IN:
  "authorization_code": 1200
  "implicit": 1200

# The number of seconds after an access token is issued until it expires.
ACCESS_TOKEN_EXPIRES_IN: 1200

# The number of seconds after a refresh token is issued until it expires.
REFRESH_TOKEN_EXPIRES_IN: 2592000

# The number of seconds after which a browser session is considered stale.
SESSION_TIMEOUT: 1800

# The maximum session lifetime in seconds.
SESSION_LIFETIME: 28800

# The number of seconds the user's Google service account key used for
# url signing will last before being expired/rotated
# 30 days: 2592000 seconds
GOOGLE_SERVICE_ACCOUNT_KEY_FOR_URL_SIGNING_EXPIRES_IN: 2592000

# The number of seconds after a User's Google Service account is added to bucket
# access until it expires.
# 7 days: 604800 seconds
GOOGLE_USER_SERVICE_ACCOUNT_ACCESS_EXPIRES_IN: 604800

# The number of seconds after a User's Google account is added to bucket
# access until it expires.
GOOGLE_ACCOUNT_ACCESS_EXPIRES_IN: 86400

# The number of seconds after a pre-signed url is issued until it expires.
MAX_PRESIGNED_URL_TTL: 3600

# The number of seconds after an API KEY is issued until it expires.
MAX_API_KEY_TTL: 2592000

# The number of seconds after an access token is issued until it expires.
MAX_ACCESS_TOKEN_TTL: 3600


########################################################################################
#                               OPTIONAL CONFIGURATIONS                                #
########################################################################################

# //////////////////////////////////////////////////////////////////////////////////////
# SUPPORT INFO
# //////////////////////////////////////////////////////////////////////////////////////
# If you want an email address to show up when an unhandled error occurs, provide one
# here. Something like: support@example.com
SUPPORT_EMAIL_FOR_ERRORS: null

# //////////////////////////////////////////////////////////////////////////////////////
# SHIBBOLETH
#   - Support using `shibboleth` in LOGIN_OPTIONS
#   - Contains defaults for using NIH's Login.
# //////////////////////////////////////////////////////////////////////////////////////
# assumes shibboleth is deployed under {{BASE_URL}}/shibboleth
SHIBBOLETH_HEADER: 'persistent_id'
SSO_URL: 'https://auth.nih.gov/affwebservices/public/saml2sso?SPID={{BASE_URL}}/shibboleth&RelayState='
ITRUST_GLOBAL_LOGOUT: 'https://auth.nih.gov/siteminderagent/smlogout.asp?mode=nih&AppReturnUrl='

# //////////////////////////////////////////////////////////////////////////////////////
# dbGaP USER SYNCING SUPPORT
#   - Support syncing authorization information from dbGaP
# //////////////////////////////////////////////////////////////////////////////////////
# "dbGaP project serves as an access gateway for researchers seeking to gain
#  access to genotype and phenotype data"
#
# User syncing and access can also be done throught a User Access file. See
# fence's README for more information
dbGaP:
  - info:
      host: ''
      username: ''
      password: ''
      port: 22
      proxy: ''
      proxy_user: ''
    protocol: 'sftp'
    decrypt_key: ''
    # parse out the consent from the dbgap accession number such that something
    # like "phs000123.v1.p1.c2" becomes "phs000123.c2".
    #
    # NOTE: when this is "false" the above would become "phs000123"
    parse_consent_code: true
    # A consent of "c999" can indicate access to that study's "exchange area data"
    # and when a user has access to one study's exchange area data, they
    # have access to the parent study's "common exchange area data" that is not study
    # specific. The following config is whether or not to parse/handle "c999" codes
    # for exchange area data
    enable_common_exchange_area_access: false
    # The below configuration is a mapping from studies to their "common exchange area data"
    # Fence project name a user gets access to when parsing c999 exchange area codes (and
    # subsequently gives access to an arborist resource representing this common area
    # as well)
    study_common_exchange_areas:
      'phs000178': 'test_common_exchange_area'
    # A mapping from the dbgap study / Fence project to which authorization namespaces the
    # actual data lives in. For example, `studyX` data may exist in multiple organizations, so
    # we need to know to map authorization to all orgs resources
    study_to_resource_namespaces:
      '_default': ['/orgA/']
      'test_common_exchange_area': ['/dbgap/']
      # study when not parsing consent codes
      'phs000178': ['/orgA/', '/orgB/', '/']
      # study when parsing consent codes
      'phs000178.c2': ['/orgA/', '/orgB/', '/']
  - info:
      host: ''
      username: ''
      password: ''
      port: 22
      proxy: ''
      proxy_user: ''
    protocol: 'sftp'
    decrypt_key: ''
    # parse out the consent from the dbgap accession number such that something
    # like "phs000123.v1.p1.c2" becomes "phs000123.c2".
    #
    # NOTE: when this is "false" the above would become "phs000123"
    parse_consent_code: true
    # A consent of "c999" can indicate access to that study's "exchange area data"
    # and when a user has access to one study's exchange area data, they
    # have access to the parent study's "common exchange area data" that is not study
    # specific. The following config is whether or not to parse/handle "c999" codes
    # for exchange area data
    enable_common_exchange_area_access: false
    # The below configuration is a mapping from studies to their "common exchange area data"
    # Fence project name a user gets access to when parsing c999 exchange area codes (and
    # subsequently gives access to an arborist resource representing this common area
    # as well)
    study_common_exchange_areas:
      'phs000178': 'test_common_exchange_area'
    # A mapping from the dbgap study / Fence project to which authorization namespaces the
    # actual data lives in. For example, `studyX` data may exist in multiple organizations, so
    # we need to know to map authorization to all orgs resources
    study_to_resource_namespaces:
      '_default': ['/orgA/']
      'test_common_exchange_area': ['/dbgap/']
      # study when not parsing consent codes
      'phs000178': ['/orgA/', '/orgB/', '/']
      # study when parsing consent codes
      'phs000178.c2': ['/orgA/', '/orgB/', '/']
  - info:
      host: ''
      username: ''
      password: ''
      port: 22
      proxy: ''
      proxy_user: ''
    protocol: 'sftp'
    decrypt_key: ''
    allow_non_dbGaP_whitelist: true
    allowed_whitelist_patterns: ['authentication_file_PROJECT-(\d*).(csv|txt)']
    study_to_resource_namespaces:
      # non dbgap study:
      'PROJECT-12345': ['']
# Regex to match an assession number that has consent information in forms like:
#   phs00301123.c999
#   phs000123.v3.p1.c3
#   phs000123.c3
#   phs00301123.v3.p4.c999
# Will NOT MATCH forms like: phs000123
#
# WARNING: Do not change this without consulting the code that uses it
DBGAP_ACCESSION_WITH_CONSENT_REGEX: '(?P<phsid>phs[0-9]+)(.(?P<version>v[0-9]+)){0,1}(.(?P<participant_set>p[0-9]+)){0,1}.(?P<consent>c[0-9]+)'

# //////////////////////////////////////////////////////////////////////////////////////
# STORAGE BACKENDS AND CREDENTIALS
#   - Optional: Used for `/admin` & `/credentials` endpoints for user management.
#               Also used during User Syncing process to automate managing Storage
#               access for users.
# //////////////////////////////////////////////////////////////////////////////////////
# Configuration for various storage systems for the backend
# NOTE: Remove the [] and supply backends if needed. Example in comments below
STORAGE_CREDENTIALS:
# Google Cloud Storage backend
#
  'google':
    backend: 'google'
    google_project_id: 'some-project-id-239870as9f23flkja8010'

# Cleversafe data storage backend
#
  'test-cleversafe':
    backend: 'cleversafe'

# //////////////////////////////////////////////////////////////////////////////////////
# AWS BUCKETS AND CREDENTIALS
#   - Support `/data` endpoints
# //////////////////////////////////////////////////////////////////////////////////////
AWS_CREDENTIALS:
  'CRED1':
    aws_access_key_id: ''
    aws_secret_access_key: ''
  'CRED2':
    aws_access_key_id: ''
    aws_secret_access_key: ''

# NOTE: the region is optonal for s3_buckets, however it should be specified to avoid a
# call to GetBucketLocation which you make lack the AWS ACLs for.
S3_BUCKETS:
  bucket1:
    cred: 'CRED1'
  bucket2:
    cred: 'CRED2'
    endpoint_url: 'https://cleversafe.example.com/'
    region: 'us-east-1'
  bucket3:
    cred: 'CRED1'
    region: 'us-east-1'
  bucket4:
    cred: '*'
    region: 'us-east-1'
  bucket5:
    cred: 'CRED2'
    region: 'us-east-1'
    role-arn: 'arn:aws:iam::707767160287:role/bucket_reader_writer_to_cdistest-presigned-url_role'

# //////////////////////////////////////////////////////////////////////////////////////
# PROXY
#   - Optional: If the api is behind firewall that needs to set http proxy
# //////////////////////////////////////////////////////////////////////////////////////
# NOTE: leave as-is to not use proxy
# this is only used by the Google Oauth2Client at the moment if provided
HTTP_PROXY:
  host: null
  port: 3128

# //////////////////////////////////////////////////////////////////////////////////////
# MICROSERVICE PATHS
#   - Support `/data` endpoints (INDEXD) & authz functionality (ARBORIST)
# //////////////////////////////////////////////////////////////////////////////////////
# url where indexd microservice is running (for signed urls primarily)
# NOTE: Leaving as null will force fence to default to {{BASE_URL}}/index
# example value: 'https://example.com/index'
INDEXD: null

# this is the username which fence uses to make authenticated requests to indexd
INDEXD_USERNAME: 'gdcapi'
# this is the password which fence uses to make authenticated requests to indexd
INDEXD_PASSWORD: 'fake_password' # pragma: allowlist secret

# url where authz microservice is running
ARBORIST: '/arborist'

# //////////////////////////////////////////////////////////////////////////////////////
# AZURE STORAGE BLOB CONFIGURATION
#   - Support Azure Blob Data Access Methods
# //////////////////////////////////////////////////////////////////////////////////////

# https://docs.microsoft.com/en-us/azure/storage/common/storage-account-keys-manage?toc=%2Fazure%2Fstorage%2Fblobs%2Ftoc.json&tabs=azure-portal#view-account-access-keys
AZ_BLOB_CREDENTIALS: 'fake connection string'

# AZ_BLOB_CONTAINER_URL: 'https://storageaccount.blob.core.windows.net/container/'
# this is the container used for uploading, and should match the storage account
# used in the connection string for AZ_BLOB_CREDENTIALS
AZ_BLOB_CONTAINER_URL: 'https://myfakeblob.blob.core.windows.net/my-fake-container/'

# url where the audit-service is running
AUDIT_SERVICE: 'http://audit-service'
ENABLE_AUDIT_LOGS:
  presigned_url: false
  login: false
PUSH_AUDIT_LOGS_CONFIG:
  type: api

# //////////////////////////////////////////////////////////////////////////////////////
# CLOUD API LIBRARY (CIRRUS) CONFIGURATION
#   - Support Google Data Access Methods
# //////////////////////////////////////////////////////////////////////////////////////
# Setting this up allows fence to create buckets, manage Google groups, etc.
# See directions here for setting up cirrus: https://github.com/uc-cdis/cirrus
CIRRUS_CFG:
  GOOGLE_API_KEY: ''
  GOOGLE_PROJECT_ID: ''
  GOOGLE_APPLICATION_CREDENTIALS: ''
  GOOGLE_STORAGE_CREDS: ''
  GOOGLE_ADMIN_EMAIL: ''
  GOOGLE_IDENTITY_DOMAIN: ''
  GOOGLE_CLOUD_IDENTITY_ADMIN_EMAIL: ''

# Prefix to namespace Google Groups on a single Cloud Identity (see cirrus
# setup for more info on Cloud Identity)
#
# NOTE: Make this short! Less than 8 characters if possible. Google has
# length restrictions on group names.
GOOGLE_GROUP_PREFIX: 'test'

# //////////////////////////////////////////////////////////////////////////////////////
# EMAIL
#   - Support for sending emails from fence. Used for user certificates
#     and `/google/service_accounts` endpoints
# //////////////////////////////////////////////////////////////////////////////////////
# Gun Mail Service (for sending emails from fence)
#
# NOTE: Example in comments below
GUN_MAIL:
  'datacommons.io':
    smtp_hostname: 'smtp.mailgun.org'
    api_key: ''
    default_login: 'postmaster@mailgun.example.com'
    api_url: 'https://api.mailgun.net/v3/mailgun.example.com'
    smtp_password: ''

# For emails regarding users certificates
EMAIL_SERVER: 'localhost'
SEND_FROM: 'example@gmail.com'
SEND_TO: 'example@gmail.com'

# //////////////////////////////////////////////////////////////////////////////////////
# DATA ACCESS: GOOGLE LINKING & SERVICE ACCOUNT REGISTRATION
#   - Support `/google/service_accounts` endpoints
# //////////////////////////////////////////////////////////////////////////////////////
# whether or not to allow access to the /link/google endpoints
ALLOW_GOOGLE_LINKING: true

# A Google Project with controlled data access will be determined INVALID if
# if it has a parent organization UNLESS that parent organization's ID is in this
# whitelist.
#
# NOTE: Remove the [] and Google Organization IDs if needed. Example in comments below
WHITE_LISTED_GOOGLE_PARENT_ORGS: []
#  - '12345678910'

# A Google Project with Google Service Accounts determined INVALID will result in the
# the entire project being invalid UNLESS that service accounts's email is in this
# whitelist.
#
# NOTE: Remove the [] and service account emails if needed. Example in comments below
WHITE_LISTED_SERVICE_ACCOUNT_EMAILS:
  - 'test@0'
  - 'test@123'
  - 'test@456'

# when service accounts or google projects are determined invalid, an email is sent
# to the project owners. These settings are for that email
REMOVE_SERVICE_ACCOUNT_EMAIL_NOTIFICATION:
  enable: true
  # this domain MUST exist in GUN_MAIL config
  domain: 'example.com'
  from: 'do-not-reply@example.com'
  subject: 'User service account removal notification'
  # the {} gets replaced dynamically in the Python code to be the Project ID
  content: >
    Service accounts were removed from access control data because some users or
    service accounts of GCP Project {} are not authorized to access the data sets
    associated to the service accounts, or do not adhere to the security policies.
  # this admin email will be included as a recipient to *any* email to anyone about
  # service account removal.
  #
  # WARNING: This is NOT a bcc so the email is visible to the end-user
  admin:
    - 'admin@example.edu'

# Service account email domains that represent a service account that Google owns.
# These are usually created when a sepcific GCP service is enabled.
# This is used for Service Account Validation for Data Access.
GOOGLE_MANAGED_SERVICE_ACCOUNT_DOMAINS:
  - 'dataflow-service-producer-prod.iam.gserviceaccount.com'
  - 'cloudbuild.gserviceaccount.com'
  - 'cloud-ml.google.com.iam.gserviceaccount.com'
  - 'container-engine-robot.iam.gserviceaccount.com'
  - 'dataflow-service-producer-prod.iam.gserviceaccount.com'
  - 'sourcerepo-service-accounts.iam.gserviceaccount.com'
  - 'dataproc-accounts.iam.gserviceaccount.com'
  - 'gae-api-prod.google.com.iam.gserviceaccount.com'
  - 'genomics-api.google.com.iam.gserviceaccount.com'
  - 'containerregistry.iam.gserviceaccount.com'
  - 'container-analysis.iam.gserviceaccount.com'
  - 'cloudservices.gserviceaccount.com'
  - 'stackdriver-service.iam.gserviceaccount.com'
  - 'appspot.gserviceaccount.com'
  - 'partnercontent.gserviceaccount.com'
  - 'trifacta-gcloud-prod.iam.gserviceaccount.com'
  - 'gcf-admin-robot.iam.gserviceaccount.com'
  - 'compute-system.iam.gserviceaccount.com'
  - 'gcp-sa-websecurityscanner.iam.gserviceaccount.com'
  - 'storage-transfer-service.iam.gserviceaccount.com'

# Role caching for generating presigned urls if max role session increase is true
# then we can increase the amount of time that a session is valid for
MAX_ROLE_SESSION_INCREASE: true
ASSUME_ROLE_CACHE_SECONDS: 1800

# //////////////////////////////////////////////////////////////////////////////////////
# GA4GH SUPPORT: DATA ACCESS AND AUTHORIZATION SYNCING
# //////////////////////////////////////////////////////////////////////////////////////
# whether or not to accept GA4GH Passports as a means of AuthN/Z to the DRS data access endpoint
GA4GH_PASSPORTS_TO_DRS_ENABLED: true

# RAS refresh_tokens expire in 15 days
RAS_REFRESH_EXPIRATION: 1296000
# List of JWT issuers from which Fence will accept GA4GH visas
GA4GH_VISA_ISSUER_ALLOWLIST:
<<<<<<< HEAD
  - 'https://stsstg.nih.gov'

USERSYNC:
  non_dbgap_whitelist_enabled: false
  sync_from_visas: false
  # fallback to dbgap sftp when there are no valid visas for a user i.e. if they're expired or if they're malformed
  fallback_to_dbgap_sftp: false
=======
  - '{{BASE_URL}}'
  - 'https://sts.nih.gov'
  - 'https://stsstg.nih.gov'
GA4GH_VISA_V1_CLAIM_REQUIRED_FIELDS:
  type:
    - "https://ras.nih.gov/visas/v1.1"
    - "https://ras.nih.gov/visas/v1"
  value:
    - "https://sts.nih.gov/passport/dbgap/v1.1"
    - "https://stsstg.nih.gov/passport/dbgap/v1.1"
  source:
    - "https://ncbi.nlm.nih.gov/gap"
EXPIRED_AUTHZ_REMOVAL_JOB_FREQ_IN_SECONDS: 1
# Global sync visas during login
# None(Default): Allow per client i.e. a fence client can pick whether or not to sync their visas during login with parse_visas param in /authorization endpoint
# True: Parse for all clients i.e. a fence client will always sync their visas during login
# False: Parse for no clients i.e. a fence client will not be able to sync visas during login even with parse_visas param
GLOBAL_PARSE_VISAS_ON_LOGIN:
# Settings for usersync with visas
USERSYNC:
>>>>>>> c5233752
  visa_types:
    ras: ["https://ras.nih.gov/visas/v1", "https://ras.nih.gov/visas/v1.1"]
RAS_USERINFO_ENDPOINT: '/openid/connect/v1.1/userinfo'<|MERGE_RESOLUTION|>--- conflicted
+++ resolved
@@ -656,15 +656,6 @@
 RAS_REFRESH_EXPIRATION: 1296000
 # List of JWT issuers from which Fence will accept GA4GH visas
 GA4GH_VISA_ISSUER_ALLOWLIST:
-<<<<<<< HEAD
-  - 'https://stsstg.nih.gov'
-
-USERSYNC:
-  non_dbgap_whitelist_enabled: false
-  sync_from_visas: false
-  # fallback to dbgap sftp when there are no valid visas for a user i.e. if they're expired or if they're malformed
-  fallback_to_dbgap_sftp: false
-=======
   - '{{BASE_URL}}'
   - 'https://sts.nih.gov'
   - 'https://stsstg.nih.gov'
@@ -685,7 +676,10 @@
 GLOBAL_PARSE_VISAS_ON_LOGIN:
 # Settings for usersync with visas
 USERSYNC:
->>>>>>> c5233752
+  non_dbgap_whitelist_enabled: false
+  sync_from_visas: false
+  # fallback to dbgap sftp when there are no valid visas for a user i.e. if they're expired or if they're malformed
+  fallback_to_dbgap_sftp: false
   visa_types:
     ras: ["https://ras.nih.gov/visas/v1", "https://ras.nih.gov/visas/v1.1"]
 RAS_USERINFO_ENDPOINT: '/openid/connect/v1.1/userinfo'