"""
Test the endpoints in the ``/oauth2`` blueprint.
"""

import urllib

import tests.utils.oauth2


def test_oauth2_authorize_get(client, oauth_client):
    """
    Test ``GET /oauth2/authorize``.
    """
    path = (
        '/oauth2/authorize'
        '?client_id={client_id}'
        '&response_type=code'
        '&scope=user'
        '&redirect_uri={redirect_uri}'
    )
    path = path.format(
        client_id=oauth_client.client_id,
        redirect_uri=urllib.quote_plus(oauth_client.url)
    )
    response = client.get(path)
    assert response.status_code == 200


def test_oauth2_authorize_post(client, oauth_client):
    """
    Test ``POST /oauth2/authorize``.
    """
    response = tests.utils.oauth2.post_authorize(client, oauth_client, confirm=True)
    assert response.status_code == 302, response
    location = response.headers['Location']
    assert location.startswith(oauth_client.url), location


def test_oauth2_token_post(client, oauth_client):
    """
    Test ``POST /oauth2/token`` with a code from ``POST /oauth2/authorize``.
    """
    code = tests.utils.oauth2.get_access_code(client, oauth_client)
    response = tests.utils.oauth2.post_token(client, oauth_client, code)
    assert 'access_token' in response.json
    assert 'refresh_token' in response.json


def test_oauth2_token_refresh(client, oauth_client, refresh_token):
    """
    Obtain refresh and access tokens, and test using the refresh token to
    obtain a new access token.
    """
    code = tests.utils.oauth2.get_access_code(client, oauth_client)
    headers = tests.utils.oauth2.create_basic_header_for_client(oauth_client)
    data = {
        'client_id': oauth_client.client_id,
        'client_secret': oauth_client.client_secret,
        'code': code,
        'grant_type': 'refresh_token',
        'refresh_token': refresh_token,
    }
    response = client.post('/oauth2/token', headers=headers, data=data)
    assert response.status_code == 200, response.json


def test_oauth2_token_post_revoke(client, oauth_client, refresh_token):
    """
    Test the following procedure:
    - ``POST /oauth2/authorize`` successfully to obtain code
    - ``POST /oauth2/token`` successfully to obtain token
    - ``POST /oauth2/revoke`` to revoke the refresh token
    - Refresh token should no longer be usable at this point.
    """
    # Revoke refresh token.
    client.post('/oauth2/revoke', data={'token': refresh_token})
    # Try to use refresh token.
    code = tests.utils.oauth2.get_access_code(client, oauth_client)
    data = {
        'client_id': oauth_client.client_id,
        'client_secret': oauth_client.client_secret,
        'code': code,
        'grant_type': 'refresh_token',
        'refresh_token': refresh_token,
    }
    response = client.post('/oauth2/token', data=data)
<<<<<<< HEAD
    assert response.status_code == 401


def test_validate_oauth2_token(app, client, access_token, monkeypatch):
    """
    Get an access token from going through the OAuth procedure and try to use
    it to access a protected endpoint, ``/user``.
    """
    monkeypatch.setitem(app.config, 'MOCK_AUTH', False)
    monkeypatch.setitem(app.config, 'USER_API', app.config['HOSTNAME'])
    headers = {'Authorization': 'bearer ' + access_token}
    response = client.get('/user/', headers=headers)
    assert response.status_code == 200, response.json


def test_protected_endpoint(app, client, monkeypatch):
    """
    Try to make a request to a (fake) protected endpoint without an access
    token and test that it fails.
    """
    monkeypatch.setitem(app.config, 'MOCK_AUTH', False)
    response = client.get('/protected')
    assert response.status_code == 401


def test_malformed_auth_header_fails(app, client, access_token, monkeypatch):
    monkeypatch.setitem(app.config, 'MOCK_AUTH', False)
    monkeypatch.setitem(app.config, 'USER_API', app.config['HOSTNAME'])
    headers = {'Authorization': access_token}
    response = client.get('/protected', headers=headers)
    assert response.status_code == 401, response
=======
    assert response.status_code == 401
>>>>>>> 76a2e110
<|MERGE_RESOLUTION|>--- conflicted
+++ resolved
@@ -84,38 +84,4 @@
         'refresh_token': refresh_token,
     }
     response = client.post('/oauth2/token', data=data)
-<<<<<<< HEAD
-    assert response.status_code == 401
-
-
-def test_validate_oauth2_token(app, client, access_token, monkeypatch):
-    """
-    Get an access token from going through the OAuth procedure and try to use
-    it to access a protected endpoint, ``/user``.
-    """
-    monkeypatch.setitem(app.config, 'MOCK_AUTH', False)
-    monkeypatch.setitem(app.config, 'USER_API', app.config['HOSTNAME'])
-    headers = {'Authorization': 'bearer ' + access_token}
-    response = client.get('/user/', headers=headers)
-    assert response.status_code == 200, response.json
-
-
-def test_protected_endpoint(app, client, monkeypatch):
-    """
-    Try to make a request to a (fake) protected endpoint without an access
-    token and test that it fails.
-    """
-    monkeypatch.setitem(app.config, 'MOCK_AUTH', False)
-    response = client.get('/protected')
-    assert response.status_code == 401
-
-
-def test_malformed_auth_header_fails(app, client, access_token, monkeypatch):
-    monkeypatch.setitem(app.config, 'MOCK_AUTH', False)
-    monkeypatch.setitem(app.config, 'USER_API', app.config['HOSTNAME'])
-    headers = {'Authorization': access_token}
-    response = client.get('/protected', headers=headers)
-    assert response.status_code == 401, response
-=======
-    assert response.status_code == 401
->>>>>>> 76a2e110
+    assert response.status_code == 401