<<<<<<< HEAD
import urllib.parse
import urllib.request, urllib.parse, urllib.error
from fence.resources.storage.cdis_jwt import create_session_token
from fence.config import config
=======
import mock
import urlparse
import urllib
>>>>>>> a91b5baa

from fence.auth import build_redirect_url
from fence.config import config
from fence.resources.storage.cdis_jwt import create_session_token


def test_redirect_url():
    assert build_redirect_url("", "/") == "/"
    assert build_redirect_url("host.domain", "/fred") == "https://host.domain/fred"
    assert (
        build_redirect_url("http://host.domain", "/a/b/c") == "http://host.domain/a/b/c"
    )


def test_logout_if_anonymous(app, client, monkeypatch):
    """Logout when anonymous should display no error and successfully
    redirect user"""
    monkeypatch.setitem(config, "MOCK_AUTH", False)
    r = client.get("/logout")
    assert r.status_code == 302


def test_logout(client, db_session):
    # login mocked user
    r = client.get("/user/")
    r = client.get("/logout")
    assert r.status_code == 302


def test_logout_invalid_redirect(client, db_session):
    r = client.get("/user/")
<<<<<<< HEAD
    r = client.get("/logout?next=https://some_site.com")
    assert r.status_code == 302
    parsed_url = urllib.parse.urlparse(r.location)
    raw_redirect = urllib.parse.parse_qs(parsed_url.query).get("AppReturnUrl")[0]
    redirect = urllib.parse.unquote(raw_redirect)
    assert redirect == "https://some_site.com"
=======
    r = client.get("/logout?next=https://bogus.website")
    assert r.status_code == 400


def test_logout_itrust(client, db_session):
    redirect = "https://some_site.com"
    with mock.patch("fence.allowed_login_redirects", return_value={"some_site.com"}):
        r = client.get("/user/")
        r = client.get("/logout?next={}".format(redirect))
        assert r.status_code == 302
        parsed_url = urlparse.urlparse(r.location)
        raw_redirect = urlparse.parse_qs(parsed_url.query).get("AppReturnUrl")[0]
        result_redirect = urllib.unquote(raw_redirect)
        assert result_redirect == redirect
>>>>>>> a91b5baa


def test_logout_fence(app, client, user_with_fence_provider, monkeypatch):
    other_fence_logout_url = "https://test-url.com"
    monkeypatch.setitem(config, "MOCK_AUTH", False)
    monkeypatch.setitem(config, "SHIBBOLETH_HEADER", None)
    monkeypatch.setitem(
        config, "OPENID_CONNECT", {"fence": {"api_base_url": other_fence_logout_url}}
    )

    username = "test-fence-provider"

    test_session_jwt = create_session_token(
        app.keypairs[0],
        config.get("SESSION_TIMEOUT"),
        context={"username": username, "provider": "fence"},
    )

    # Test that once the session is started, we have access to
    # the username
    redirect = "https://some_site.com"
    # fence will reject unexpected redirect URLs, so we patch the validator to consider
    # this redirect valid
    with mock.patch("fence.allowed_login_redirects", return_value={"some_site.com"}):
        # manually set cookie for initial session
        client.set_cookie("localhost", config["SESSION_COOKIE_NAME"], test_session_jwt)

        r = client.get("/logout?next={}".format(redirect))
        assert r.status_code == 302
        assert r.location.startswith(other_fence_logout_url)

<<<<<<< HEAD
        parsed_url = urllib.parse.urlparse(r.location)
        raw_redirect = urllib.parse.parse_qs(parsed_url.query).get("next")[0]
        redirect = urllib.parse.unquote(raw_redirect)
        assert redirect == "https://some_site.com"
=======
        parsed_url = urlparse.urlparse(r.location)
        raw_redirect = urlparse.parse_qs(parsed_url.query).get("next")[0]
        result_redirect = urllib.unquote(raw_redirect)
        assert result_redirect == redirect
>>>>>>> a91b5baa
<|MERGE_RESOLUTION|>--- conflicted
+++ resolved
@@ -1,13 +1,7 @@
-<<<<<<< HEAD
-import urllib.parse
+import mock
 import urllib.request, urllib.parse, urllib.error
 from fence.resources.storage.cdis_jwt import create_session_token
 from fence.config import config
-=======
-import mock
-import urlparse
-import urllib
->>>>>>> a91b5baa
 
 from fence.auth import build_redirect_url
 from fence.config import config
@@ -39,14 +33,6 @@
 
 def test_logout_invalid_redirect(client, db_session):
     r = client.get("/user/")
-<<<<<<< HEAD
-    r = client.get("/logout?next=https://some_site.com")
-    assert r.status_code == 302
-    parsed_url = urllib.parse.urlparse(r.location)
-    raw_redirect = urllib.parse.parse_qs(parsed_url.query).get("AppReturnUrl")[0]
-    redirect = urllib.parse.unquote(raw_redirect)
-    assert redirect == "https://some_site.com"
-=======
     r = client.get("/logout?next=https://bogus.website")
     assert r.status_code == 400
 
@@ -57,11 +43,10 @@
         r = client.get("/user/")
         r = client.get("/logout?next={}".format(redirect))
         assert r.status_code == 302
-        parsed_url = urlparse.urlparse(r.location)
-        raw_redirect = urlparse.parse_qs(parsed_url.query).get("AppReturnUrl")[0]
-        result_redirect = urllib.unquote(raw_redirect)
+        parsed_url = urllib.parse.urlparse(r.location)
+        raw_redirect = urllib.parse.parse_qs(parsed_url.query).get("AppReturnUrl")[0]
+        result_redirect = urllib.parse.unquote(raw_redirect)
         assert result_redirect == redirect
->>>>>>> a91b5baa
 
 
 def test_logout_fence(app, client, user_with_fence_provider, monkeypatch):
@@ -93,14 +78,7 @@
         assert r.status_code == 302
         assert r.location.startswith(other_fence_logout_url)
 
-<<<<<<< HEAD
         parsed_url = urllib.parse.urlparse(r.location)
         raw_redirect = urllib.parse.parse_qs(parsed_url.query).get("next")[0]
-        redirect = urllib.parse.unquote(raw_redirect)
-        assert redirect == "https://some_site.com"
-=======
-        parsed_url = urlparse.urlparse(r.location)
-        raw_redirect = urlparse.parse_qs(parsed_url.query).get("next")[0]
-        result_redirect = urllib.unquote(raw_redirect)
-        assert result_redirect == redirect
->>>>>>> a91b5baa
+        result_redirect = urllib.parse.unquote(raw_redirect)
+        assert result_redirect == redirect