--- conflicted
+++ resolved
@@ -286,13 +286,9 @@
 
 
 @pytest.fixture(scope='function')
-<<<<<<< HEAD
-def user_client(db_session):
-=======
 @mock_s3
 @mock_sts
-def user_client(app, request, db_session):
->>>>>>> 2fa7e5b5
+def user_client(db_session):
     users = dict(json.loads(
         utils.read_file('resources/authorized_users.json')
     ))
