# pylint: disable=redefined-outer-name
"""
Define pytest fixtures.
"""

import json
import jwt
import mock
from mock import patch, MagicMock
from moto import mock_s3, mock_sts
import os

from addict import Dict
import bcrypt
from cdisutilstest.code.storage_client_mock import get_client
import pytest
import requests
from sqlalchemy.ext.compiler import compiles
from sqlalchemy.schema import DropTable

import fence
from fence import app_init
from fence import models

import tests
from tests import test_settings
from tests import utils
from tests.utils.oauth2.client import OAuth2TestClient


@compiles(DropTable, "postgresql")
def _compile_drop_table(element, compiler, **kwargs):
    return compiler.visit_drop_table(element) + " CASCADE"


# Allow authlib to use HTTP for local testing.
os.environ['AUTHLIB_INSECURE_TRANSPORT'] = 'true'


def indexd_get_available_bucket(file_id):
    return {
        'did': '',
        'baseid': '',
        'rev': '',
        'size': 10,
        'file_name': 'file1',
        'urls': ['s3://bucket1/key'],
        'hashes': {},
        'metadata': {'acls': 'phs000178,phs000218'},
        'form': '',
        'created_date': '',
        "updated_date": ''
    }


def indexd_get_unavailable_bucket(file_id):
    return {
        'did': '',
        'baseid': '',
        'rev': '',
        'size': 10,
        'file_name': 'file1',
        'urls': ['s3://bucket5/key'],
        'hashes': {},
        'metadata': {'acls': 'phs000178,phs000218'},
        'form': '',
        'created_date': '',
        "updated_date": ''
    }


def indexd_get_public_bucket(file_id):
    return {
        'did': '',
        'baseid': '',
        'rev': '',
        'size': 10,
        'file_name': 'file1',
        'urls': ['s3://bucket1/key'],
        'hashes': {},
        'metadata': {'acls': '*'},
        'form': '',
        'created_date': '',
        "updated_date": ''
    }


def mock_get_bucket_location(self, bucket, config):
    return 'us-east-1'


@pytest.fixture(scope='session')
def claims_refresh():
    new_claims = tests.utils.default_claims()
    new_claims['pur'] = 'refresh'
    new_claims['aud'].append('fence')
    return new_claims


@pytest.fixture(scope='session')
def public_key():
    """
    Return a public key for testing.
    """
    return utils.read_file('resources/keys/test_public_key.pem')


@pytest.fixture(scope='session')
def private_key():
    """
    Return a private key for testing. (Use only a private key that is
    specifically set aside for testing, and never actually used for auth.)
    """
    return utils.read_file('resources/keys/test_private_key.pem')


@pytest.fixture(scope='session')
def encoded_jwt(private_key):
    """
    Return an example JWT containing the claims and encoded with the private
    key.

    Args:
        claims (dict): fixture
        private_key (str): fixture

    Return:
        str: JWT containing claims encoded with private key
    """
    kid = test_settings.JWT_KEYPAIR_FILES.keys()[0]
    headers = {'kid': kid}
    return jwt.encode(
        utils.default_claims(),
        key=private_key,
        headers=headers,
        algorithm='RS256',
    )


@pytest.fixture(scope='session')
def encoded_jwt_expired(claims, private_key):
    """
    Return an example JWT that has already expired.

    Args:
        claims (dict): fixture
        private_key (str): fixture

    Return:
        str: JWT containing claims encoded with private key
    """
    kid = test_settings.JWT_KEYPAIR_FILES.keys()[0]
    headers = {'kid': kid}
    claims_expired = utils.default_claims()
    # Move `exp` and `iat` into the past.
    claims_expired['exp'] -= 10000
    claims_expired['iat'] -= 10000
    return jwt.encode(
        claims_expired, key=private_key, headers=headers, algorithm='RS256'
    )


@pytest.fixture(scope='session')
def encoded_jwt_refresh_token(claims_refresh, private_key):
    """
    Return an example JWT refresh token containing the claims and encoded with
    the private key.

    Args:
        claims_refresh (dict): fixture
        private_key (str): fixture

    Return:
        str: JWT refresh token containing claims encoded with private key
    """
    kid = test_settings.JWT_KEYPAIR_FILES.keys()[0]
    headers = {'kid': kid}
    return jwt.encode(
        claims_refresh, key=private_key, headers=headers, algorithm='RS256'
    )


class Mocker(object):

    def mock_functions(self):
        self.patcher = patch(
            'fence.resources.storage.get_client',
            get_client
        )
        self.auth_patcher = patch(
            'fence.resources.storage.StorageManager.check_auth',
            lambda cls, backend, user: True
        )
        self.boto_patcher = patch(
            'fence.resources.aws.boto_manager.BotoManager.get_bucket_region',
            mock_get_bucket_location
        )
        self.patcher.start()
        self.auth_patcher.start()
        self.boto_patcher.start()
        self.additional_patchers = []

    def unmock_functions(self):
        self.patcher.stop()
        self.auth_patcher.stop()
        self.boto_patcher.stop()
        for patcher in self.additional_patchers:
            patcher.stop()

    def add_mock(self, patcher):
        patcher.start()
        self.additional_patchers.append(patcher)


@pytest.fixture(scope='session')
def app():
    """
    Flask application fixture.
    """
    mocker = Mocker()
    mocker.mock_functions()
    root_dir = os.path.dirname(os.path.realpath(__file__))
    fence.app.config['OPENID_CONNECT'] = {
        'google': {
            'client_id': '',
            'client_secret': '',
            'redirect_url': ''
        }
    }
    fence.app.config['ENABLED_IDENTITY_PROVIDERS'] = {
        # ID for which of the providers to default to.
        'default': 'google',
        # Information for identity providers.
        'providers': {
            'fence': {
                'name': 'Fence Multi-Tenant OAuth',
            },
            'google': {
                'name': 'Google OAuth',
            },
            'shibboleth': {
                'name': 'NIH Login',
            },
        },
    }

    app_init(fence.app, test_settings, root_dir=root_dir)
    return fence.app


@pytest.fixture(scope='function')
def auth_client(app, request):
    """
    Flask application fixture.
    """
    app.config['MOCK_AUTH'] = False

    def reset_authmock():
        app.config['MOCK_AUTH'] = True

    request.addfinalizer(reset_authmock)


@pytest.fixture(scope='session')
def db(app, request):
    """
    Define pytest fixture for database engine (session-scoped).

    When the tests are over, drop everything from the test database.
    """

    def drop_all():
        models.Base.metadata.drop_all(app.db.engine)

    request.addfinalizer(drop_all)

    return app.db


@fence.app.route('/protected')
@fence.auth.login_required({'access'})
def protected_endpoint(methods=['GET']):
    """
    Add a protected endpoint to the app for testing.
    """
    return 'Got to protected endpoint'


@pytest.fixture(scope='function')
@mock_s3
@mock_sts
def user_client(app, request, db_session):
    users = dict(json.loads(
        utils.read_file('resources/authorized_users.json')
    ))
    user_id, username = utils.create_user(users, db_session, is_admin=True)
    return Dict(username=username, user_id=user_id)


@pytest.fixture(scope='function')
def unauthorized_user_client(app, request, db_session):
    users = dict(json.loads(
        utils.read_file('resources/unauthorized_users.json')
    ))
    user_id, username = utils.create_user(users, db_session, is_admin=True)
    return Dict(username=username, user_id=user_id)


@pytest.fixture(scope='function')
def db_session(db, request, patch_app_db_session, monkeypatch):
    """
    Define fixture for database session (function-scoped).

    At the end of the function, roll back the session to its initial state.
    """
    connection = db.engine.connect()
    transaction = connection.begin()
    session = db.Session(bind=connection)

    patch_app_db_session(session)

    yield session

    session.close()
    transaction.rollback()
    connection.close()


@pytest.fixture(scope='function')
def oauth_user(app, db_session):
    users = dict(json.loads(utils.read_file(
        'resources/authorized_users.json'
    )))
    user_id, username = utils.create_user(
        users, db_session, is_admin=True
    )
    return Dict(username=username, user_id=user_id)


@pytest.fixture(scope='function')
def unauthorized_oauth_user(app, db_session):
    users = dict(json.loads(utils.read_file(
        'resources/unauthorized_users.json'
    )))
    user_id, username = utils.create_user(
        users, db_session, is_admin=True
    )
    return Dict(username=username, user_id=user_id)


@pytest.fixture(scope='function')
def indexd_client(app):
    mocker = Mocker()
    mocker.mock_functions()
    indexd_patcher = patch(
        'fence.blueprints.data.get_index_document',
        indexd_get_available_bucket
    )
    mocker.add_mock(indexd_patcher)


@pytest.fixture(scope='function')
def unauthorized_indexd_client(app, request):
    mocker = Mocker()
    mocker.mock_functions()
    indexd_patcher = patch(
        'fence.blueprints.data.get_index_document',
        indexd_get_unavailable_bucket)
    mocker.add_mock(indexd_patcher)


@pytest.fixture(scope='function')
def public_indexd_client(app, request):
    mocker = Mocker()
    mocker.mock_functions()
    indexd_patcher = patch(
        'fence.blueprints.data.get_index_document',
        indexd_get_public_bucket)
    mocker.add_mock(indexd_patcher)


@pytest.fixture(scope='function')
def patch_app_db_session(app, monkeypatch):
    """
    TODO
    """
    def do_patch(session):
        monkeypatch.setattr(app.db, 'Session', lambda: session)
        modules_to_patch = [
            'fence.auth',
<<<<<<< HEAD
            'fence.blueprints.storage_creds',
            'fence.blueprints.link',
=======
            'fence.blueprints.storage_creds.google',
>>>>>>> aff692ba
            'fence.oidc.jwt_generator',
            'fence.user',
        ]
        for module in modules_to_patch:
            monkeypatch.setattr('{}.current_session'.format(module), session)
    return do_patch


@pytest.fixture(scope='function')
def oauth_client(app, db_session, oauth_user):
    """
    Create a confidential OAuth2 client and add it to the database along with a
    test user for the client.
    """
    url = 'https://oauth-test-client.net'
    client_id = 'test-client'
    client_secret = fence.utils.random_str(50)
    hashed_secret = bcrypt.hashpw(client_secret, bcrypt.gensalt())
    test_user = (
        db_session
        .query(models.User)
        .filter_by(id=oauth_user.user_id)
        .first()
    )
    db_session.add(models.Client(
        client_id=client_id, client_secret=hashed_secret, user=test_user,
        allowed_scopes=['openid', 'user', 'fence'], _redirect_uris=url,
        description='', is_confidential=True, name='testclient'
    ))
    db_session.commit()
    return Dict(client_id=client_id, client_secret=client_secret, url=url)


@pytest.fixture(scope='function')
def oauth_client_B(app, request, db_session):
    """
    Create a second, different OAuth2 (confidential) client and add it to the
    database along with a test user for the client.
    """
    url = 'https://oauth-test-client-B.net'
    client_id = 'test-client-B'
    client_secret = fence.utils.random_str(50)
    hashed_secret = bcrypt.hashpw(client_secret, bcrypt.gensalt())

    test_user = (
        db_session
        .query(models.User)
        .filter_by(username='test')
        .first()
    )
    if not test_user:
        test_user = models.User(username='test', is_admin=False)
        db_session.add(test_user)
    db_session.add(models.Client(
        client_id=client_id, client_secret=hashed_secret, user=test_user,
        allowed_scopes=['openid', 'user', 'fence'], _redirect_uris=url,
        description='', is_confidential=True, name='testclientb'
    ))
    db_session.commit()

    return Dict(client_id=client_id, client_secret=client_secret, url=url)


@pytest.fixture(scope='function')
def oauth_client_public(app, db_session, oauth_user):
    """
    Create a public OAuth2 client.
    """
    url = 'https://oauth-test-client-public.net'
    client_id = 'test-client-public'
    test_user = (
        db_session
        .query(models.User)
        .filter_by(id=oauth_user.user_id)
        .first()
    )
    db_session.add(models.Client(
        client_id=client_id, user=test_user,
        allowed_scopes=['openid', 'user', 'fence'], _redirect_uris=url,
        description='', is_confidential=False, name='testclient-public'
    ))
    db_session.commit()
    return Dict(client_id=client_id, url=url)


@pytest.fixture(scope='function')
<<<<<<< HEAD
=======
def oauth_test_client(client, oauth_client):
    return OAuth2TestClient(client, oauth_client, confidential=True)


@pytest.fixture(scope='function')
def oauth_test_client_B(client, oauth_client_B):
    return OAuth2TestClient(client, oauth_client_B, confidential=True)


@pytest.fixture(scope='function')
def oauth_test_client_public(client, oauth_client_public):
    return OAuth2TestClient(client, oauth_client_public, confidential=False)


@pytest.fixture(scope='function')
>>>>>>> aff692ba
def google_proxy_group(app, db_session, user_client):
    group_id = 'test-proxy-group-0'
    email = fence.utils.random_str(40) + "@test.com"
    test_user = (
        db_session
        .query(models.User)
        .filter_by(id=user_client.user_id)
        .first()
    )
    test_user.google_proxy_group_id = group_id
    db_session.add(models.GoogleProxyGroup(id=group_id, email=email))
    db_session.commit()
    return Dict(id=group_id, email=email)


@pytest.fixture(scope='function')
def cloud_manager():
    manager = MagicMock()
    patch('fence.blueprints.storage_creds.google.GoogleCloudManager', manager).start()
    return manager


@pytest.fixture(scope='function')
def mock_get(monkeypatch, example_keys_response):
    """
    Provide a function to patch the value of the JSON returned by
    ``requests.get``.

    Args:
        monkeypatch (pytest.monkeypatch.MonkeyPatch): fixture

    Return:
        Calllable[dict, None]:
            function which sets the reponse JSON of ``requests.get``
    """

    def do_patch(urls_to_responses=None):
        """
        Args:
            keys_response_json (dict): value to set /jwt/keys return value to

        Return:
            None

        Side Effects:
            Patch ``requests.get``
        """

        def get(url):
            """Define a mock ``get`` function to return a mocked response."""
            mocked_response = mock.MagicMock(requests.Response)
            mocked_response.json.return_value = urls_to_responses[url]
            return mocked_response

        monkeypatch.setattr('requests.get', mock.MagicMock(side_effect=get))

    return do_patch


@pytest.fixture(scope='function')
def encoded_creds_jwt(
        private_key, user_client, oauth_client, google_proxy_group):
    """
    Return a JWT and user_id for a new user containing the claims and
    encoded with the private key.

    Args:
        claims (dict): fixture
        private_key (str): fixture

    Return:
        str: JWT containing claims encoded with private key
    """
    kid = test_settings.JWT_KEYPAIR_FILES.keys()[0]
    headers = {'kid': kid}
    return Dict(
        jwt=jwt.encode(
            utils.authorized_download_credentials_context_claims(
                user_client['username'], user_client['user_id'],
                oauth_client['client_id'], google_proxy_group['id']),
            key=private_key,
            headers=headers,
            algorithm='RS256',
        ),
        user_id=user_client['user_id'],
        client_id=oauth_client['client_id'],
        proxy_group_id=google_proxy_group['id']
    )


@pytest.fixture(scope='function')
def encoded_jwt_no_proxy_group(
        private_key, user_client, oauth_client):
    """
    Return a JWT and user_id for a new user containing the claims and
    encoded with the private key.

    Args:
        claims (dict): fixture
        private_key (str): fixture

    Return:
        str: JWT containing claims encoded with private key
    """
    kid = test_settings.JWT_KEYPAIR_FILES.keys()[0]
    headers = {'kid': kid}
    return Dict(
        jwt=jwt.encode(
            utils.authorized_download_credentials_context_claims(
                user_client['username'], user_client['user_id'],
                oauth_client['client_id']),
            key=private_key,
            headers=headers,
            algorithm='RS256',
        ),
        user_id=user_client['user_id'],
        client_id=oauth_client['client_id']
    )<|MERGE_RESOLUTION|>--- conflicted
+++ resolved
@@ -388,12 +388,8 @@
         monkeypatch.setattr(app.db, 'Session', lambda: session)
         modules_to_patch = [
             'fence.auth',
-<<<<<<< HEAD
-            'fence.blueprints.storage_creds',
             'fence.blueprints.link',
-=======
             'fence.blueprints.storage_creds.google',
->>>>>>> aff692ba
             'fence.oidc.jwt_generator',
             'fence.user',
         ]
@@ -480,8 +476,6 @@
 
 
 @pytest.fixture(scope='function')
-<<<<<<< HEAD
-=======
 def oauth_test_client(client, oauth_client):
     return OAuth2TestClient(client, oauth_client, confidential=True)
 
@@ -497,7 +491,6 @@
 
 
 @pytest.fixture(scope='function')
->>>>>>> aff692ba
 def google_proxy_group(app, db_session, user_client):
     group_id = 'test-proxy-group-0'
     email = fence.utils.random_str(40) + "@test.com"
