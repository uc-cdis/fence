--- conflicted
+++ resolved
@@ -1,7 +1,11 @@
 from unittest import mock
 import flask
 import pytest
-from fence.auth import login_user_or_require_registration, logout
+from fence.auth import (
+    _identify_user_and_update_database,
+    login_user_or_require_registration,
+    logout,
+)
 from fence.models import User, IdentityProvider
 import time
 from datetime import datetime
@@ -96,7 +100,6 @@
     assert flask.g.user == test_user
 
 
-<<<<<<< HEAD
 @pytest.mark.parametrize(
     "username",
     [
@@ -133,14 +136,13 @@
     db_session.commit()
 
     with pytest.raises(Exception):
-        login_user(username, provider, email=email, id_from_idp=id_from_idp)
-
-
-def test_login_new_user(db_session):
-=======
+        _identify_user_and_update_database(
+            username, provider, email=email, id_from_idp=id_from_idp
+        )
+
+
 @mock.patch("fence.auth.get_ip_information_string")
 def test_login_new_user(get_ip_information_string_mock, db_session):
->>>>>>> 0fe8bf87
     """
     Test that if a user is not in the database and logs in, the user is added to the
     database and the session will contain the user's information.
