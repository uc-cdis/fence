import flask
from flask_sqlalchemy_session import current_session
from fence.auth import login_user, logout
from fence.models import User, IdentityProvider
import time
from datetime import datetime
<<<<<<< HEAD


=======
>>>>>>> 254dac3f


def test_login_user_already_in_db(db_session):
    """
    Test that if a user is already in the database and logs in, the session will contain
    the user's information (including additional information that may have been provided
    during the login like email and id_from_idp)
    """
    email = "testuser@gmail.com"
    provider = "Test Provider"
    id_from_idp = "Provider_ID_0001"

    test_user = User(username=email, is_admin=False)
    db_session.add(test_user)
    db_session.commit()
    user_id = str(test_user.id)
    assert not test_user.email
    assert not test_user.id_from_idp

    login_user(email, provider, email=email, id_from_idp=id_from_idp)

    assert test_user.identity_provider.name == provider
    assert test_user.id_from_idp == id_from_idp
    assert test_user.email == email
    assert flask.session["username"] == email
    assert flask.session["provider"] == provider
    assert flask.session["user_id"] == user_id
    assert flask.g.user == test_user


def test_login_user_with_idp_already_in_db(db_session):
    """
    Test that if a user is already in the database, has identity_provider
    configured, and logs in, the session will contain the user's information.
    """
    email = "testuser@gmail.com"
    provider = "Test Provider"
    id_from_idp = "Provider_ID_0001"

    test_user = User(
        username=email, email=email, id_from_idp=id_from_idp, is_admin=False
    )
    test_idp = IdentityProvider(name=provider)
    test_user.identity_provider = test_idp

    db_session.add(test_user)
    db_session.commit()
    user_id = str(test_user.id)

    login_user(email, provider, email=email, id_from_idp=id_from_idp)

    assert test_user.identity_provider.name == provider
    assert test_user.id_from_idp == id_from_idp
    assert test_user.email == email
    assert flask.session["username"] == email
    assert flask.session["provider"] == provider
    assert flask.session["user_id"] == user_id
    assert flask.g.user == test_user


def test_login_new_user(db_session):
    """
    Test that if a user is not in the database and logs in, the user is added to the
    database and the session will contain the user's information.
    """
    email = "testuser@gmail.com"
    provider = "Test Provider"
    id_from_idp = "Provider_ID_0001"

    login_user(email, provider, email=email, id_from_idp=id_from_idp)

    test_user = db_session.query(User).filter(User.username == email.lower()).first()

    assert test_user.identity_provider.name == provider
    assert test_user.id_from_idp == id_from_idp
    assert test_user.email == email
    assert flask.session["username"] == email
    assert flask.session["provider"] == provider
    assert flask.session["user_id"] == str(test_user.id)
    assert flask.g.user == test_user


def test_last_auth_update_in_db(db_session):
    """
    Test that the _last_auth field in the DB is updated when the user logs in.
    """
    email = "testuser@gmail.com"
    provider = "Test Provider"
    id_from_idp = "Provider_ID_0001"

    test_user = User(username=email, is_admin=False)
    db_session.add(test_user)
    db_session.commit()

    logout("https://bogus.website")
    previous_login = test_user._last_auth

    time.sleep(5)

    login_user(email, provider, email=email, id_from_idp=id_from_idp)
    test_user_updated = db_session.query(User).filter(User.username == email).first()

    assert test_user_updated._last_auth > previous_login<|MERGE_RESOLUTION|>--- conflicted
+++ resolved
@@ -4,11 +4,7 @@
 from fence.models import User, IdentityProvider
 import time
 from datetime import datetime
-<<<<<<< HEAD
 
-
-=======
->>>>>>> 254dac3f
 
 
 def test_login_user_already_in_db(db_session):
