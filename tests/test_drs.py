import flask
import httpx
import json
import jwt
import pytest
import requests
import responses
from tests import utils
import time
from unittest.mock import MagicMock, patch

from gen3authz.client.arborist.client import ArboristClient

from fence.config import config


def get_doc(has_version=True, urls=list(), drs_list=0):
    doc = {
        "form": "object",
        "size": 123,
        "urls": ["s3://endpointurl/bucket/key"],
        "hashes": {"md5": "1234"},
    }
    if has_version:
        doc["version"] = "1"
    if urls:
        doc["urls"] = urls

    return doc


@responses.activate
@pytest.mark.parametrize("indexd_client", ["s3", "gs"], indirect=True)
def test_get_presigned_url_unauthorized(
    client,
    indexd_client,
    kid,
    rsa_private_key,
    google_proxy_group,
    primary_google_service_account,
    cloud_manager,
    google_signed_url,
):
    access_id = indexd_client["indexed_file_location"]
    test_guid = "1"
    user = {"Authorization": "Bearer INVALID"}

    res = client.get(
        "/ga4gh/drs/v1/objects/" + test_guid + f"/access/{access_id}",
        headers=user,
    )
    assert res.status_code == 401


@responses.activate
@pytest.mark.parametrize("indexd_client", ["s3", "gs"], indirect=True)
def test_get_presigned_url_with_access_id(
    client,
    user_client,
    indexd_client,
    kid,
    rsa_private_key,
    google_proxy_group,
    primary_google_service_account,
    cloud_manager,
    google_signed_url,
):
    access_id = indexd_client["indexed_file_location"]
    test_guid = "1"
    user = {
        "Authorization": "Bearer "
        + jwt.encode(
            utils.authorized_download_context_claims(
                user_client.username, user_client.user_id
            ),
            key=rsa_private_key,
            headers={"kid": kid},
            algorithm="RS256",
        ).decode("utf-8")
    }

    res = client.get(
        "/ga4gh/drs/v1/objects/" + test_guid + "/access/" + access_id,
        headers=user,
    )
    assert res.status_code == 200


@pytest.mark.parametrize("indexd_client", ["s3", "gs"], indirect=True)
def test_get_presigned_url_no_access_id(
    client,
    user_client,
    indexd_client,
    kid,
    rsa_private_key,
    google_proxy_group,
    primary_google_service_account,
    cloud_manager,
    google_signed_url,
):
    access_id = indexd_client["indexed_file_location"]
    test_guid = "1"
    user = {
        "Authorization": "Bearer "
        + jwt.encode(
            utils.authorized_download_context_claims(
                user_client.username, user_client.user_id
            ),
            key=rsa_private_key,
            headers={"kid": kid},
            algorithm="RS256",
        ).decode("utf-8")
    }

    res = client.get(
        "/ga4gh/drs/v1/objects/" + test_guid + "/access/",
        headers=user,
    )
    assert res.status_code == 400


@pytest.mark.parametrize("indexd_client", ["s3", "gs"], indirect=True)
def test_get_presigned_url_no_bearer_token(
    client,
    indexd_client,
):
    access_id = indexd_client["indexed_file_location"]
    test_guid = "1"

    res = client.get("/ga4gh/drs/v1/objects/" + test_guid + f"/access/{access_id}")
    assert res.status_code == 401


@responses.activate
def test_get_presigned_url_wrong_access_id(
    client,
    user_client,
    indexd_client,
    kid,
    rsa_private_key,
    google_proxy_group,
    primary_google_service_account,
    cloud_manager,
    google_signed_url,
):
    test_guid = "1"
    user = {
        "Authorization": "Bearer "
        + jwt.encode(
            utils.authorized_download_context_claims(
                user_client.username, user_client.user_id
            ),
            key=rsa_private_key,
            headers={"kid": kid},
            algorithm="RS256",
        ).decode("utf-8")
    }
    res = client.get(
        "/ga4gh/drs/v1/objects/" + test_guid + "/access/s2",
        headers=user,
    )
    assert res.status_code == 404


@responses.activate
@pytest.mark.parametrize("indexd_client", ["s3", "gs"], indirect=True)
def test_get_presigned_url_with_encoded_slash(
    client,
    user_client,
    indexd_client,
    kid,
    rsa_private_key,
    google_proxy_group,
    primary_google_service_account,
    cloud_manager,
    google_signed_url,
):
    access_id = indexd_client["indexed_file_location"]
    test_guid = "1"
    user = {
        "Authorization": "Bearer "
        + jwt.encode(
            utils.authorized_download_context_claims(
                user_client.username, user_client.user_id
            ),
            key=rsa_private_key,
            headers={"kid": kid},
            algorithm="RS256",
        ).decode("utf-8")
    }
    data = get_doc()
    data["did"] = "dg.TEST/ed8f4658-6acd-4f96-9dd8-3709890c959e"
    did = "dg.TEST%2Fed8f4658-6acd-4f96-9dd8-3709890c959e"

    res = client.get(
        "/ga4gh/drs/v1/objects/" + did + "/access/" + access_id,
        headers=user,
    )
    assert res.status_code == 200


@responses.activate
@pytest.mark.parametrize("indexd_client", ["s3", "gs"], indirect=True)
def test_get_presigned_url_with_query_params(
    client,
    user_client,
    indexd_client,
    kid,
    rsa_private_key,
    google_proxy_group,
    primary_google_service_account,
    cloud_manager,
    google_signed_url,
):
    access_id = indexd_client["indexed_file_location"]
    test_guid = "1"
    user = {
        "Authorization": "Bearer "
        + jwt.encode(
            utils.authorized_download_context_claims(
                user_client.username, user_client.user_id
            ),
            key=rsa_private_key,
            headers={"kid": kid},
            algorithm="RS256",
        ).decode("utf-8")
    }
    data = get_doc()
    data["did"] = "dg.TEST/ed8f4658-6acd-4f96-9dd8-3709890c959e"
    did = "dg.TEST%2Fed8f4658-6acd-4f96-9dd8-3709890c959e"

    res = client.get(
        "/ga4gh/drs/v1/objects/"
        + did
        + "/access/"
        + access_id
        + "?userProject=someproject&arbitrary_parameter=val",
        headers=user,
    )
    assert res.status_code == 200


@responses.activate
@pytest.mark.parametrize("indexd_client", ["s3", "gs"], indirect=True)
<<<<<<< HEAD
@patch("httpx.get")
@patch("fence.resources.google.utils._create_proxy_group")
@patch("fence.resources.ga4gh.passports.ArboristClient")
def test_get_presigned_url_for_non_public_data_with_passport(
    mock_arborist,
    mock_google_proxy_group,
    mock_httpx_get,
=======
def test_get_presigned_url_passports_disabled(
>>>>>>> 60c014cf
    client,
    indexd_client,
    kid,
    rsa_private_key,
<<<<<<< HEAD
    rsa_public_key,
    indexd_client_accepting_record,
    mock_arborist_requests,
=======
>>>>>>> 60c014cf
    google_proxy_group,
    primary_google_service_account,
    cloud_manager,
    google_signed_url,
<<<<<<< HEAD
):
    indexd_record_with_non_public_authz_and_public_acl_populated = {
        "did": "1",
        "baseid": "",
        "rev": "",
        "size": 10,
        "file_name": "file1",
        "urls": ["s3://bucket1/key", "gs://bucket1/key"],
        "hashes": {},
        "metadata": {},
        "authz": ["/orgA/programs/phs000991.c1"],
        "acl": ["*"],
        "form": "",
        "created_date": "",
        "updated_date": "",
    }
    indexd_client_accepting_record(
        indexd_record_with_non_public_authz_and_public_acl_populated
    )
    mock_arborist_requests({"arborist/auth/request": {"POST": ({"auth": True}, 200)}})
    mock_arborist.return_value = MagicMock(ArboristClient)
    mock_google_proxy_group.return_value = google_proxy_group

    # Prepare Passport/Visa
    headers = {"kid": kid}
    decoded_visa = {
        "iss": "https://stsstg.nih.gov",
        "sub": "abcde12345aspdij",
        "iat": int(time.time()),
        "exp": int(time.time()) + 1000,
        "scope": "openid ga4gh_passport_v1 email profile",
        "jti": "jtiajoidasndokmasdl",
        "txn": "sapidjspa.asipidja",
        "name": "",
        "ga4gh_visa_v1": {
            "type": "https://ras.nih.gov/visas/v1.1",
            "asserted": int(time.time()),
            "value": "https://stsstg.nih.gov/passport/dbgap/v1.1",
            "source": "https://ncbi.nlm.nih.gov/gap",
        },
        "ras_dbgap_permissions": [
            {
                "consent_name": "Health/Medical/Biomedical",
                "phs_id": "phs000991",
                "version": "v1",
                "participant_set": "p1",
                "consent_group": "c1",
                "role": "designated user",
                "expiration": int(time.time()) + 1001,
            },
            {
                "consent_name": "General Research Use (IRB, PUB)",
                "phs_id": "phs000961",
                "version": "v1",
                "participant_set": "p1",
                "consent_group": "c1",
                "role": "designated user",
                "expiration": int(time.time()) + 1001,
            },
            {
                "consent_name": "Disease-Specific (Cardiovascular Disease)",
                "phs_id": "phs000279",
                "version": "v2",
                "participant_set": "p1",
                "consent_group": "c1",
                "role": "designated user",
                "expiration": int(time.time()) + 1001,
            },
            {
                "consent_name": "Health/Medical/Biomedical (IRB)",
                "phs_id": "phs000286",
                "version": "v6",
                "participant_set": "p2",
                "consent_group": "c3",
                "role": "designated user",
                "expiration": int(time.time()) + 1001,
            },
            {
                "consent_name": "Disease-Specific (Focused Disease Only, IRB, NPU)",
                "phs_id": "phs000289",
                "version": "v6",
                "participant_set": "p2",
                "consent_group": "c2",
                "role": "designated user",
                "expiration": int(time.time()) + 1001,
            },
            {
                "consent_name": "Disease-Specific (Autism Spectrum Disorder)",
                "phs_id": "phs000298",
                "version": "v4",
                "participant_set": "p3",
                "consent_group": "c1",
                "role": "designated user",
                "expiration": int(time.time()) + 1001,
            },
        ],
    }
    encoded_visa = jwt.encode(
        decoded_visa, key=rsa_private_key, headers=headers, algorithm="RS256"
    ).decode("utf-8")

    passport_header = {
        "type": "JWT",
        "alg": "RS256",
        "kid": kid,
    }
    passport = {
        "iss": "https://stsstg.nih.gov",
        "sub": "abcde12345aspdij",
        "iat": int(time.time()),
        "scope": "openid ga4gh_passport_v1 email profile",
        "exp": int(time.time()) + 1000,
        "ga4gh_passport_v1": [encoded_visa],
    }
    encoded_passport = jwt.encode(
        passport, key=rsa_private_key, headers=passport_header, algorithm="RS256"
    ).decode("utf-8")

    access_id = indexd_client["indexed_file_location"]
    test_guid = "1"

    passports = [encoded_passport]

    data = {"passports": passports}

    keys = [keypair.public_key_to_jwk() for keypair in flask.current_app.keypairs]
    mock_httpx_get.return_value = httpx.Response(200, json={"keys": keys})

    res = client.post(
        "/ga4gh/drs/v1/objects/" + test_guid + "/access/" + access_id,
        headers={
            "Content-Type": "application/json",
        },
        data=json.dumps(data),
    )
    assert res.status_code == 200


@responses.activate
@pytest.mark.parametrize("indexd_client", ["s3", "gs"], indirect=True)
@patch("httpx.get")
@patch("fence.resources.google.utils._create_proxy_group")
@patch("fence.resources.ga4gh.passports.ArboristClient")
def test_get_presigned_url_with_passport_with_incorrect_authz(
    mock_arborist,
    mock_google_proxy_group,
    mock_httpx_get,
    client,
    indexd_client,
    kid,
    rsa_private_key,
    rsa_public_key,
    indexd_client_accepting_record,
    mock_arborist_requests,
    google_proxy_group,
    primary_google_service_account,
    cloud_manager,
    google_signed_url,
):
    indexd_record_with_non_public_authz_and_public_acl_populated = {
        "did": "1",
        "baseid": "",
        "rev": "",
        "size": 10,
        "file_name": "file1",
        "urls": ["s3://bucket1/key", "gs://bucket1/key"],
        "hashes": {},
        "metadata": {},
        "authz": ["/orgA/programs/phs000991.c1"],
        "acl": ["*"],
        "form": "",
        "created_date": "",
        "updated_date": "",
    }
    indexd_client_accepting_record(
        indexd_record_with_non_public_authz_and_public_acl_populated
    )
    mock_arborist_requests({"arborist/auth/request": {"POST": ({"auth": False}, 200)}})
    mock_arborist.return_value = MagicMock(ArboristClient)
    mock_google_proxy_group.return_value = google_proxy_group

    # Prepare Passport/Visa
    headers = {"kid": kid}
    decoded_visa = {
        "iss": "https://stsstg.nih.gov",
        "sub": "abcde12345aspdij",
        "iat": int(time.time()),
        "exp": int(time.time()) + 1000,
        "scope": "openid ga4gh_passport_v1 email profile",
        "jti": "jtiajoidasndokmasdl",
        "txn": "sapidjspa.asipidja",
        "name": "",
        "ga4gh_visa_v1": {
            "type": "https://ras.nih.gov/visas/v1.1",
            "asserted": int(time.time()),
            "value": "https://stsstg.nih.gov/passport/dbgap/v1.1",
            "source": "https://ncbi.nlm.nih.gov/gap",
        },
        "ras_dbgap_permissions": [
            {
                "consent_name": "Health/Medical/Biomedical",
                "phs_id": "phs000991",
                "version": "v1",
                "participant_set": "p1",
                "consent_group": "c1",
                "role": "designated user",
                "expiration": int(time.time()) + 1001,
            },
            {
                "consent_name": "General Research Use (IRB, PUB)",
                "phs_id": "phs000961",
                "version": "v1",
                "participant_set": "p1",
                "consent_group": "c1",
                "role": "designated user",
                "expiration": int(time.time()) + 1001,
            },
            {
                "consent_name": "Disease-Specific (Cardiovascular Disease)",
                "phs_id": "phs000279",
                "version": "v2",
                "participant_set": "p1",
                "consent_group": "c1",
                "role": "designated user",
                "expiration": int(time.time()) + 1001,
            },
            {
                "consent_name": "Health/Medical/Biomedical (IRB)",
                "phs_id": "phs000286",
                "version": "v6",
                "participant_set": "p2",
                "consent_group": "c3",
                "role": "designated user",
                "expiration": int(time.time()) + 1001,
            },
            {
                "consent_name": "Disease-Specific (Focused Disease Only, IRB, NPU)",
                "phs_id": "phs000289",
                "version": "v6",
                "participant_set": "p2",
                "consent_group": "c2",
                "role": "designated user",
                "expiration": int(time.time()) + 1001,
            },
            {
                "consent_name": "Disease-Specific (Autism Spectrum Disorder)",
                "phs_id": "phs000298",
                "version": "v4",
                "participant_set": "p3",
                "consent_group": "c1",
                "role": "designated user",
                "expiration": int(time.time()) + 1001,
            },
        ],
    }
    encoded_visa = jwt.encode(
        decoded_visa, key=rsa_private_key, headers=headers, algorithm="RS256"
    ).decode("utf-8")

    passport_header = {
        "type": "JWT",
        "alg": "RS256",
        "kid": kid,
    }
    passport = {
        "iss": "https://stsstg.nih.gov",
        "sub": "abcde12345aspdij",
        "iat": int(time.time()),
        "scope": "openid ga4gh_passport_v1 email profile",
        "exp": int(time.time()) + 1000,
        "ga4gh_passport_v1": [encoded_visa],
    }
    encoded_passport = jwt.encode(
        passport, key=rsa_private_key, headers=passport_header, algorithm="RS256"
    ).decode("utf-8")

    access_id = indexd_client["indexed_file_location"]
    test_guid = "1"

    passports = [encoded_passport]

    data = {"passports": passports}

    keys = [keypair.public_key_to_jwk() for keypair in flask.current_app.keypairs]
    mock_httpx_get.return_value = httpx.Response(200, json={"keys": keys})

    res = client.post(
        "/ga4gh/drs/v1/objects/" + test_guid + "/access/" + access_id,
        headers={
            "Content-Type": "application/json",
        },
        data=json.dumps(data),
    )
    assert res.status_code == 401
=======
    monkeypatch,
):
    access_id = indexd_client["indexed_file_location"]
    test_guid = "1"
    passports_body = {"passports": ["i.am.passport"]}

    monkeypatch.setitem(config, "GA4GH_PASSPORTS_TO_DRS_ENABLED", False)

    res = client.post(
        "/ga4gh/drs/v1/objects/" + test_guid + f"/access/{access_id}",
        data=json.dumps(passports_body),
    )

    assert res.status_code == 400
>>>>>>> 60c014cf


@responses.activate
@pytest.mark.parametrize("indexd_client", ["s3", "gs"], indirect=True)
<<<<<<< HEAD
@patch("httpx.get")
@patch("fence.resources.google.utils._create_proxy_group")
@patch("fence.resources.ga4gh.passports.ArboristClient")
def test_get_presigned_url_for_public_data_with_no_passport(
    mock_arborist,
    mock_google_proxy_group,
    mock_httpx_get,
    client,
    indexd_client,
    kid,
    rsa_private_key,
    rsa_public_key,
    indexd_client_accepting_record,
    mock_arborist_requests,
=======
def test_get_presigned_url_post_passport_and_send_header_token(
    client,
    user_client,
    indexd_client,
    kid,
    rsa_private_key,
>>>>>>> 60c014cf
    google_proxy_group,
    primary_google_service_account,
    cloud_manager,
    google_signed_url,
<<<<<<< HEAD
):
    indexd_record_with_public_authz_and_public_acl_populated = {
        "did": "1",
        "baseid": "",
        "rev": "",
        "size": 10,
        "file_name": "file1",
        "urls": ["s3://bucket1/key", "gs://bucket1/key"],
        "hashes": {},
        "metadata": {},
        "authz": ["/open"],
        "acl": ["*"],
        "form": "",
        "created_date": "",
        "updated_date": "",
    }
    indexd_client_accepting_record(
        indexd_record_with_public_authz_and_public_acl_populated
    )
    mock_arborist_requests({"arborist/auth/request": {"POST": ({"auth": True}, 200)}})
    mock_arborist.return_value = MagicMock(ArboristClient)
    mock_google_proxy_group.return_value = google_proxy_group

    access_id = indexd_client["indexed_file_location"]
    test_guid = "1"

    passports = []

    data = {"passports": passports}

    res = client.post(
        "/ga4gh/drs/v1/objects/" + test_guid + "/access/" + access_id,
        headers={
            "Content-Type": "application/json",
        },
        data=json.dumps(data),
    )
    assert res.status_code == 200


@responses.activate
@pytest.mark.parametrize("indexd_client", ["s3", "gs"], indirect=True)
@patch("httpx.get")
@patch("fence.resources.google.utils._create_proxy_group")
@patch("fence.resources.ga4gh.passports.ArboristClient")
def test_get_presigned_url_for_non_public_data_with_no_passport(
    mock_arborist,
    mock_google_proxy_group,
    mock_httpx_get,
    client,
    indexd_client,
    kid,
    rsa_private_key,
    rsa_public_key,
    indexd_client_accepting_record,
    mock_arborist_requests,
    google_proxy_group,
    primary_google_service_account,
    cloud_manager,
    google_signed_url,
):
    indexd_record_with_public_authz_and_non_public_acl_populated = {
        "did": "1",
        "baseid": "",
        "rev": "",
        "size": 10,
        "file_name": "file1",
        "urls": ["s3://bucket1/key", "gs://bucket1/key"],
        "hashes": {},
        "metadata": {},
        "authz": ["/orgA/programs/phs000991.c1"],
        "acl": ["*"],
        "form": "",
        "created_date": "",
        "updated_date": "",
    }
    indexd_client_accepting_record(
        indexd_record_with_public_authz_and_non_public_acl_populated
    )
    mock_arborist_requests({"arborist/auth/request": {"POST": ({"auth": False}, 200)}})
    mock_arborist.return_value = MagicMock(ArboristClient)
    mock_google_proxy_group.return_value = google_proxy_group

    access_id = indexd_client["indexed_file_location"]
    test_guid = "1"

    passports = []

    data = {"passports": passports}

    res = client.post(
        "/ga4gh/drs/v1/objects/" + test_guid + "/access/" + access_id,
        headers={
            "Content-Type": "application/json",
        },
        data=json.dumps(data),
    )
    assert res.status_code == 401
=======
    monkeypatch,
):
    access_id = indexd_client["indexed_file_location"]
    test_guid = "1"
    passports_body = {"passports": ["i.am.passport"]}
    user = {
        "Authorization": "Bearer "
        + jwt.encode(
            utils.authorized_download_context_claims(
                user_client.username, user_client.user_id
            ),
            key=rsa_private_key,
            headers={"kid": kid},
            algorithm="RS256",
        ).decode("utf-8")
    }

    monkeypatch.setitem(config, "GA4GH_PASSPORTS_TO_DRS_ENABLED", True)

    res = client.post(
        "/ga4gh/drs/v1/objects/" + test_guid + f"/access/{access_id}",
        headers=user,
        data=json.dumps(passports_body),
    )

    assert res.status_code == 400
>>>>>>> 60c014cf
<|MERGE_RESOLUTION|>--- conflicted
+++ resolved
@@ -242,33 +242,26 @@
 
 @responses.activate
 @pytest.mark.parametrize("indexd_client", ["s3", "gs"], indirect=True)
-<<<<<<< HEAD
 @patch("httpx.get")
 @patch("fence.resources.google.utils._create_proxy_group")
 @patch("fence.resources.ga4gh.passports.ArboristClient")
-def test_get_presigned_url_for_non_public_data_with_passport(
+def test_passport_use_disabled(
     mock_arborist,
     mock_google_proxy_group,
     mock_httpx_get,
-=======
-def test_get_presigned_url_passports_disabled(
->>>>>>> 60c014cf
-    client,
-    indexd_client,
-    kid,
-    rsa_private_key,
-<<<<<<< HEAD
+    client,
+    indexd_client,
+    kid,
+    rsa_private_key,
     rsa_public_key,
     indexd_client_accepting_record,
     mock_arborist_requests,
-=======
->>>>>>> 60c014cf
-    google_proxy_group,
-    primary_google_service_account,
-    cloud_manager,
-    google_signed_url,
-<<<<<<< HEAD
-):
+    google_proxy_group,
+    primary_google_service_account,
+    cloud_manager,
+    google_signed_url,
+):
+    config["GA4GH_PASSPORTS_TO_DRS_ENABLED"] = False
     indexd_record_with_non_public_authz_and_public_acl_populated = {
         "did": "1",
         "baseid": "",
@@ -403,7 +396,7 @@
         },
         data=json.dumps(data),
     )
-    assert res.status_code == 200
+    assert res.status_code == 400
 
 
 @responses.activate
@@ -411,7 +404,7 @@
 @patch("httpx.get")
 @patch("fence.resources.google.utils._create_proxy_group")
 @patch("fence.resources.ga4gh.passports.ArboristClient")
-def test_get_presigned_url_with_passport_with_incorrect_authz(
+def test_get_presigned_url_for_non_public_data_with_passport(
     mock_arborist,
     mock_google_proxy_group,
     mock_httpx_get,
@@ -427,6 +420,7 @@
     cloud_manager,
     google_signed_url,
 ):
+    config["GA4GH_PASSPORTS_TO_DRS_ENABLED"] = True
     indexd_record_with_non_public_authz_and_public_acl_populated = {
         "did": "1",
         "baseid": "",
@@ -445,7 +439,7 @@
     indexd_client_accepting_record(
         indexd_record_with_non_public_authz_and_public_acl_populated
     )
-    mock_arborist_requests({"arborist/auth/request": {"POST": ({"auth": False}, 200)}})
+    mock_arborist_requests({"arborist/auth/request": {"POST": ({"auth": True}, 200)}})
     mock_arborist.return_value = MagicMock(ArboristClient)
     mock_google_proxy_group.return_value = google_proxy_group
 
@@ -561,28 +555,169 @@
         },
         data=json.dumps(data),
     )
+    assert res.status_code == 200
+
+
+@responses.activate
+@pytest.mark.parametrize("indexd_client", ["s3", "gs"], indirect=True)
+@patch("httpx.get")
+@patch("fence.resources.google.utils._create_proxy_group")
+@patch("fence.resources.ga4gh.passports.ArboristClient")
+def test_get_presigned_url_with_passport_with_incorrect_authz(
+    mock_arborist,
+    mock_google_proxy_group,
+    mock_httpx_get,
+    client,
+    indexd_client,
+    kid,
+    rsa_private_key,
+    rsa_public_key,
+    indexd_client_accepting_record,
+    mock_arborist_requests,
+    google_proxy_group,
+    primary_google_service_account,
+    cloud_manager,
+    google_signed_url,
+):
+    indexd_record_with_non_public_authz_and_public_acl_populated = {
+        "did": "1",
+        "baseid": "",
+        "rev": "",
+        "size": 10,
+        "file_name": "file1",
+        "urls": ["s3://bucket1/key", "gs://bucket1/key"],
+        "hashes": {},
+        "metadata": {},
+        "authz": ["/orgA/programs/phs000991.c1"],
+        "acl": ["*"],
+        "form": "",
+        "created_date": "",
+        "updated_date": "",
+    }
+    indexd_client_accepting_record(
+        indexd_record_with_non_public_authz_and_public_acl_populated
+    )
+    mock_arborist_requests({"arborist/auth/request": {"POST": ({"auth": False}, 200)}})
+    mock_arborist.return_value = MagicMock(ArboristClient)
+    mock_google_proxy_group.return_value = google_proxy_group
+
+    # Prepare Passport/Visa
+    headers = {"kid": kid}
+    decoded_visa = {
+        "iss": "https://stsstg.nih.gov",
+        "sub": "abcde12345aspdij",
+        "iat": int(time.time()),
+        "exp": int(time.time()) + 1000,
+        "scope": "openid ga4gh_passport_v1 email profile",
+        "jti": "jtiajoidasndokmasdl",
+        "txn": "sapidjspa.asipidja",
+        "name": "",
+        "ga4gh_visa_v1": {
+            "type": "https://ras.nih.gov/visas/v1.1",
+            "asserted": int(time.time()),
+            "value": "https://stsstg.nih.gov/passport/dbgap/v1.1",
+            "source": "https://ncbi.nlm.nih.gov/gap",
+        },
+        "ras_dbgap_permissions": [
+            {
+                "consent_name": "Health/Medical/Biomedical",
+                "phs_id": "phs000991",
+                "version": "v1",
+                "participant_set": "p1",
+                "consent_group": "c1",
+                "role": "designated user",
+                "expiration": int(time.time()) + 1001,
+            },
+            {
+                "consent_name": "General Research Use (IRB, PUB)",
+                "phs_id": "phs000961",
+                "version": "v1",
+                "participant_set": "p1",
+                "consent_group": "c1",
+                "role": "designated user",
+                "expiration": int(time.time()) + 1001,
+            },
+            {
+                "consent_name": "Disease-Specific (Cardiovascular Disease)",
+                "phs_id": "phs000279",
+                "version": "v2",
+                "participant_set": "p1",
+                "consent_group": "c1",
+                "role": "designated user",
+                "expiration": int(time.time()) + 1001,
+            },
+            {
+                "consent_name": "Health/Medical/Biomedical (IRB)",
+                "phs_id": "phs000286",
+                "version": "v6",
+                "participant_set": "p2",
+                "consent_group": "c3",
+                "role": "designated user",
+                "expiration": int(time.time()) + 1001,
+            },
+            {
+                "consent_name": "Disease-Specific (Focused Disease Only, IRB, NPU)",
+                "phs_id": "phs000289",
+                "version": "v6",
+                "participant_set": "p2",
+                "consent_group": "c2",
+                "role": "designated user",
+                "expiration": int(time.time()) + 1001,
+            },
+            {
+                "consent_name": "Disease-Specific (Autism Spectrum Disorder)",
+                "phs_id": "phs000298",
+                "version": "v4",
+                "participant_set": "p3",
+                "consent_group": "c1",
+                "role": "designated user",
+                "expiration": int(time.time()) + 1001,
+            },
+        ],
+    }
+    encoded_visa = jwt.encode(
+        decoded_visa, key=rsa_private_key, headers=headers, algorithm="RS256"
+    ).decode("utf-8")
+
+    passport_header = {
+        "type": "JWT",
+        "alg": "RS256",
+        "kid": kid,
+    }
+    passport = {
+        "iss": "https://stsstg.nih.gov",
+        "sub": "abcde12345aspdij",
+        "iat": int(time.time()),
+        "scope": "openid ga4gh_passport_v1 email profile",
+        "exp": int(time.time()) + 1000,
+        "ga4gh_passport_v1": [encoded_visa],
+    }
+    encoded_passport = jwt.encode(
+        passport, key=rsa_private_key, headers=passport_header, algorithm="RS256"
+    ).decode("utf-8")
+
+    access_id = indexd_client["indexed_file_location"]
+    test_guid = "1"
+
+    passports = [encoded_passport]
+
+    data = {"passports": passports}
+
+    keys = [keypair.public_key_to_jwk() for keypair in flask.current_app.keypairs]
+    mock_httpx_get.return_value = httpx.Response(200, json={"keys": keys})
+
+    res = client.post(
+        "/ga4gh/drs/v1/objects/" + test_guid + "/access/" + access_id,
+        headers={
+            "Content-Type": "application/json",
+        },
+        data=json.dumps(data),
+    )
     assert res.status_code == 401
-=======
-    monkeypatch,
-):
-    access_id = indexd_client["indexed_file_location"]
-    test_guid = "1"
-    passports_body = {"passports": ["i.am.passport"]}
-
-    monkeypatch.setitem(config, "GA4GH_PASSPORTS_TO_DRS_ENABLED", False)
-
-    res = client.post(
-        "/ga4gh/drs/v1/objects/" + test_guid + f"/access/{access_id}",
-        data=json.dumps(passports_body),
-    )
-
-    assert res.status_code == 400
->>>>>>> 60c014cf
-
-
-@responses.activate
-@pytest.mark.parametrize("indexd_client", ["s3", "gs"], indirect=True)
-<<<<<<< HEAD
+
+
+@responses.activate
+@pytest.mark.parametrize("indexd_client", ["s3", "gs"], indirect=True)
 @patch("httpx.get")
 @patch("fence.resources.google.utils._create_proxy_group")
 @patch("fence.resources.ga4gh.passports.ArboristClient")
@@ -597,19 +732,10 @@
     rsa_public_key,
     indexd_client_accepting_record,
     mock_arborist_requests,
-=======
-def test_get_presigned_url_post_passport_and_send_header_token(
-    client,
-    user_client,
-    indexd_client,
-    kid,
-    rsa_private_key,
->>>>>>> 60c014cf
-    google_proxy_group,
-    primary_google_service_account,
-    cloud_manager,
-    google_signed_url,
-<<<<<<< HEAD
+    google_proxy_group,
+    primary_google_service_account,
+    cloud_manager,
+    google_signed_url,
 ):
     indexd_record_with_public_authz_and_public_acl_populated = {
         "did": "1",
@@ -707,32 +833,4 @@
         },
         data=json.dumps(data),
     )
-    assert res.status_code == 401
-=======
-    monkeypatch,
-):
-    access_id = indexd_client["indexed_file_location"]
-    test_guid = "1"
-    passports_body = {"passports": ["i.am.passport"]}
-    user = {
-        "Authorization": "Bearer "
-        + jwt.encode(
-            utils.authorized_download_context_claims(
-                user_client.username, user_client.user_id
-            ),
-            key=rsa_private_key,
-            headers={"kid": kid},
-            algorithm="RS256",
-        ).decode("utf-8")
-    }
-
-    monkeypatch.setitem(config, "GA4GH_PASSPORTS_TO_DRS_ENABLED", True)
-
-    res = client.post(
-        "/ga4gh/drs/v1/objects/" + test_guid + f"/access/{access_id}",
-        headers=user,
-        data=json.dumps(passports_body),
-    )
-
-    assert res.status_code == 400
->>>>>>> 60c014cf
+    assert res.status_code == 401