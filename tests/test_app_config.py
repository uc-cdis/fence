--- conflicted
+++ resolved
@@ -108,12 +108,7 @@
 
     local_app = Flask("test_app_config")
     app_init(
-<<<<<<< HEAD
         local_app,
-        test_settings,
-=======
-        fence.app,
->>>>>>> 4f39f259
         root_dir=root_dir,
         config_path=os.path.join(root_dir, config_path),
     )
