--- conflicted
+++ resolved
@@ -164,36 +164,6 @@
         test_users.append(user)
         db_session.add(user)
 
-<<<<<<< HEAD
-    auth_providers = [AuthorizationProvider(name='dbGaP'), AuthorizationProvider(name='fence')]
-
-    access = AccessPrivilege(user=test_users[0], project=test_projects[0],
-                             auth_provider=auth_providers[1],
-                             privilege=['read-storage', 'write-storage'])
-    db_session.add(access)
-
-    access = AccessPrivilege(user=test_users[1], project=test_projects[0],
-                             auth_provider=auth_providers[1],
-                             privilege=['read-storage', 'write-storage'])
-    db_session.add(access)
-
-    access = AccessPrivilege(user=test_users[2], project=test_projects[0],
-                             auth_provider=auth_providers[1],
-                             privilege=['read', 'read-storage', 'write-storage'])
-    db_session.add(access)
-
-    access = AccessPrivilege(user=test_users[2], project=test_projects[1],
-                             auth_provider=auth_providers[1],
-                             privilege=['read', 'write', 'upload', 'read-storage', 'write-storage'])
-
-    access = AccessPrivilege(user=test_users[4], project=test_projects[2],
-                             auth_provider=auth_providers[0],
-                             privilege=['read-storage'])
-
-    db_session.add(access)
-
-=======
->>>>>>> fc7fa228
     db_session.commit()
 
     return syncer_obj