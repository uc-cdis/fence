#!groovy

pipeline {
  agent any

  environment {
    QUAY_API = 'https://quay.io/api/v1/repository/cdis/'
  }

  stages {
    stage('FetchCode') {
      steps {
        dir('gen3-qa') {
          git(
            url: 'https://github.com/uc-cdis/gen3-qa.git',
            branch: 'master'
          )
        }
        dir('data-simulator') {
          git(
            url: 'https://github.com/occ-data/data-simulator.git',
            branch: 'master'
          )
        }
        dir('cdis-manifest') {
          git(
            url: 'https://github.com/uc-cdis/cdis-manifest.git',
            branch: 'QA'
          )
        }
        dir('cloud-automation') {
          git(
            url: 'https://github.com/uc-cdis/cloud-automation.git',
            branch: 'master'
          )
        }
      }
    }
    stage('WaitForQuayBuild') {
      steps {
        script {
          service = "$env.JOB_NAME".split('/')[1]
<<<<<<< HEAD
          def timestamp = (("${currentBuild.timeInMillis}".substring(0, 10) as Integer) - 120)
          def timeout = (("${currentBuild.timeInMillis}".substring(0, 10) as Integer) + 3600)
=======
          def timestamp = (currentBuild.timeInMillis/1000 as Integer) - 60
          def timeout = (currentBuild.timeInMillis/1000 as Integer) + 3600
>>>>>>> 2bf54839
          curlUrl = "$env.QUAY_API"+service+"/build/?since="+timestamp
          fullQuery = "curl -s "+curlUrl+/ | jq '.builds[] | "\(.tags[]),\(.display_name),\(.phase)"'/
          
          def testBool = false
          while(testBool != true) {
            currentTime = new Date().getTime()/1000 as Integer
            println "currentTime is: "+currentTime

            if(currentTime > timeout) {
              currentBuild.result = 'ABORTED'
              error("aborting build due to timeout")
            }

            sleep(30)
            resList = sh(script: fullQuery, returnStdout: true).trim().split('"\n"')
            for (String res in resList) {
              fields = res.replaceAll('"', "").split(',')

              if(fields[0].startsWith("$env.GIT_BRANCH".replaceAll("/", "_"))) {
                if("$env.GIT_COMMIT".startsWith(fields[1])) {
                  testBool = fields[2].endsWith("complete")
                  break
                } else {
                  currentBuild.result = 'ABORTED'
                  error("aborting build due to out of date git hash\npipeline: $env.GIT_COMMIT\nquay: "+fields[1])
                }
              }
            }
          }
        }
      }
    }
    stage('SelectNamespace') {
      steps {
        script {
          String[] namespaces = ['qa-bloodpac', 'qa-brain', 'qa-kidsfirst', 'qa-niaid']
          int modNum = namespaces.length/2
          int randNum = (new Random().nextInt(modNum) + ((env.EXECUTOR_NUMBER as Integer) * 2)) % namespaces.length

          env.KUBECTL_NAMESPACE = namespaces[randNum]
          println "selected namespace $env.KUBECTL_NAMESPACE on executor $env.EXECUTOR_NUMBER"
        }
      }
    }
    stage('ModifyManifest') {
      steps {
        script {
          dirname = sh(script: "kubectl -n $env.KUBECTL_NAMESPACE get configmap global -o jsonpath='{.data.hostname}'", returnStdout: true)
          service = "$env.JOB_NAME".split('/')[1]
          quaySuffix = "$env.GIT_BRANCH".replaceAll("/", "_")
        }
        dir("cdis-manifest/$dirname") {
          withEnv(["masterBranch=$service:master", "targetBranch=$service:$quaySuffix"]) {
            sh 'sed -i -e "s,'+"$env.masterBranch,$env.targetBranch"+',g" manifest.json'
          }
        }
      }
    }
    stage('K8sDeploy') {
      steps {
        withEnv(['GEN3_NOPROXY=true', "vpc_name=$env.KUBECTL_NAMESPACE", "GEN3_HOME=$env.WORKSPACE/cloud-automation"]) {
          echo "GEN3_HOME is $env.GEN3_HOME"
          echo "GIT_BRANCH is $env.GIT_BRANCH"
          echo "GIT_COMMIT is $env.GIT_COMMIT"
          echo "KUBECTL_NAMESPACE is $env.KUBECTL_NAMESPACE"
          echo "WORKSPACE is $env.WORKSPACE"
          sh "bash cloud-automation/gen3/bin/kube-roll-all.sh"
          sh "bash cloud-automation/gen3/bin/kube-wait4-pods.sh || true"
        }
      }
    }
    stage('RunInstall') {
      steps {
        dir('gen3-qa') {
          withEnv(['GEN3_NOPROXY=true']) {
            sh "bash ./run-install.sh"
          }
        }
      }
    }
    stage('RunTests') {
      steps {
        dir('gen3-qa') {
          withEnv(['GEN3_NOPROXY=true', "vpc_name=$env.KUBECTL_NAMESPACE", "GEN3_HOME=$env.WORKSPACE/cloud-automation"]) {
            sh "bash ./run-tests.sh $env.KUBECTL_NAMESPACE"
          }
        }
      }
    }
  }
  post {
    success {
      echo "https://jenkins.planx-pla.net/ $env.JOB_NAME pipeline succeeded"
    }
    failure {
      echo "Failure!"
      archiveArtifacts artifacts: '**/output/*.png', fingerprint: true
      //slackSend color: 'bad', message: "https://jenkins.planx-pla.net $env.JOB_NAME pipeline failed"
    }
    unstable {
      echo "Unstable!"
      //slackSend color: 'bad', message: "https://jenkins.planx-pla.net $env.JOB_NAME pipeline unstable"
    }
    always {
      echo "done"
      junit "gen3-qa/output/*.xml"
    }
  }
}<|MERGE_RESOLUTION|>--- conflicted
+++ resolved
@@ -40,13 +40,8 @@
       steps {
         script {
           service = "$env.JOB_NAME".split('/')[1]
-<<<<<<< HEAD
           def timestamp = (("${currentBuild.timeInMillis}".substring(0, 10) as Integer) - 120)
           def timeout = (("${currentBuild.timeInMillis}".substring(0, 10) as Integer) + 3600)
-=======
-          def timestamp = (currentBuild.timeInMillis/1000 as Integer) - 60
-          def timeout = (currentBuild.timeInMillis/1000 as Integer) + 3600
->>>>>>> 2bf54839
           curlUrl = "$env.QUAY_API"+service+"/build/?since="+timestamp
           fullQuery = "curl -s "+curlUrl+/ | jq '.builds[] | "\(.tags[]),\(.display_name),\(.phase)"'/
           
