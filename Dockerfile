--- conflicted
+++ resolved
@@ -23,7 +23,6 @@
     && python -m pip install --upgrade setuptools \
     && pip install -r requirements.txt
 
-<<<<<<< HEAD
 RUN mkdir -p /var/www/$appname \
     && mkdir -p /var/www/.cache/Python-Eggs/ \
     && mkdir /run/nginx/ \
@@ -31,14 +30,6 @@
     && ln -sf /dev/stderr /var/log/nginx/error.log \
     && chown nginx -R /var/www/.cache/Python-Eggs/ \
     && chown nginx /var/www/$appname
-=======
-RUN pip install --upgrade pip \
-  && python -m pip install -r requirements.txt
-RUN ln -s /fence/wsgi.py /var/www/fence/wsgi.py
-RUN COMMIT=`git rev-parse HEAD` && echo "COMMIT=\"${COMMIT}\"" >fence/version_data.py
-RUN VERSION=`git describe --always --tags` && echo "VERSION=\"${VERSION}\"" >>fence/version_data.py
-RUN python setup.py develop
->>>>>>> a91b5baa
 
 RUN apk update && apk add openssh && apk add libmcrypt-dev
 
